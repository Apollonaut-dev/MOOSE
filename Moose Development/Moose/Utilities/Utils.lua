--- This module contains derived utilities taken from the MIST framework, which are excellent tools to be reused in an OO environment.
--
-- ### Authors:
--
--   * Grimes : Design & Programming of the MIST framework.
--
-- ### Contributions:
--
--   * FlightControl : Rework to OO framework.
--
-- @module Utils
-- @image MOOSE.JPG


--- @type SMOKECOLOR
-- @field Green
-- @field Red
-- @field White
-- @field Orange
-- @field Blue

SMOKECOLOR = trigger.smokeColor -- #SMOKECOLOR

--- @type FLARECOLOR
-- @field Green
-- @field Red
-- @field White
-- @field Yellow

FLARECOLOR = trigger.flareColor -- #FLARECOLOR

--- Big smoke preset enum.
-- @type BIGSMOKEPRESET
BIGSMOKEPRESET = {
  SmallSmokeAndFire=1,
  MediumSmokeAndFire=2,
  LargeSmokeAndFire=3,
  HugeSmokeAndFire=4,
  SmallSmoke=5,
  MediumSmoke=6,
  LargeSmoke=7,
  HugeSmoke=8,
}

--- DCS map as returned by env.mission.theatre.
-- @type DCSMAP
-- @field #string Caucasus Caucasus map.
-- @field #string Normandy Normandy map.
-- @field #string NTTR Nevada Test and Training Range map.
-- @field #string PersianGulf Persian Gulf map.
-- @field #string TheChannel The Channel map.
-- @field #string Syria Syria map.
-- @field #string MarianaIslands Mariana Islands map.
DCSMAP = {
  Caucasus="Caucasus",
  NTTR="Nevada",
  Normandy="Normandy",
  PersianGulf="PersianGulf",
  TheChannel="TheChannel",
  Syria="Syria",
  MarianaIslands="MarianaIslands"
}


--- See [DCS_enum_callsigns](https://wiki.hoggitworld.com/view/DCS_enum_callsigns)
-- @type CALLSIGN
CALLSIGN={
  -- Aircraft
  Aircraft={
    Enfield=1,
    Springfield=2,
    Uzi=3,
    Colt=4,
    Dodge=5,
    Ford=6,
    Chevy=7,
    Pontiac=8,
    -- A-10A or A-10C
    Hawg=9,
    Boar=10,
    Pig=11,
    Tusk=12,
  },
  -- AWACS
  AWACS={
    Overlord=1,
    Magic=2,
    Wizard=3,
    Focus=4,
    Darkstar=5,
  },
  -- Tanker
  Tanker={
    Texaco=1,
    Arco=2,
    Shell=3,
  },
  -- JTAC
  JTAC={
    Axeman=1,
    Darknight=2,
    Warrior=3,
    Pointer=4,
    Eyeball=5,
    Moonbeam=6,
    Whiplash=7,
    Finger=8,
    Pinpoint=9,
    Ferret=10,
    Shaba=11,
    Playboy=12,
    Hammer=13,
    Jaguar=14,
    Deathstar=15,
    Anvil=16,
    Firefly=17,
    Mantis=18,
    Badger=19,
  },
  -- FARP
  FARP={
    London=1,
    Dallas=2,
    Paris=3,
    Moscow=4,
    Berlin=5,
    Rome=6,
    Madrid=7,
    Warsaw=8,
    Dublin=9,
    Perth=10,
  },
} --#CALLSIGN

--- Utilities static class.
-- @type UTILS
-- @field #number _MarkID Marker index counter. Running number when marker is added.
UTILS = {
  _MarkID = 1
}

--- Function to infer instance of an object
--
-- ### Examples:
--
--    * UTILS.IsInstanceOf( 'some text', 'string' ) will return true
--    * UTILS.IsInstanceOf( some_function, 'function' ) will return true
--    * UTILS.IsInstanceOf( 10, 'number' ) will return true
--    * UTILS.IsInstanceOf( false, 'boolean' ) will return true
--    * UTILS.IsInstanceOf( nil, 'nil' ) will return true
--
--    * UTILS.IsInstanceOf( ZONE:New( 'some zone', ZONE ) will return true
--    * UTILS.IsInstanceOf( ZONE:New( 'some zone', 'ZONE' ) will return true
--    * UTILS.IsInstanceOf( ZONE:New( 'some zone', 'zone' ) will return true
--    * UTILS.IsInstanceOf( ZONE:New( 'some zone', 'BASE' ) will return true
--
--    * UTILS.IsInstanceOf( ZONE:New( 'some zone', 'GROUP' ) will return false
--
--
-- @param object is the object to be evaluated
-- @param className is the name of the class to evaluate (can be either a string or a Moose class)
-- @return #boolean
UTILS.IsInstanceOf = function( object, className )
  -- Is className NOT a string ?
  if not type( className ) == 'string' then

    -- Is className a Moose class ?
    if type( className ) == 'table' and className.IsInstanceOf ~= nil then

      -- Get the name of the Moose class as a string
      className = className.ClassName

    -- className is neither a string nor a Moose class, throw an error
    else

      -- I'm not sure if this should take advantage of MOOSE logging function, or throw an error for pcall
      local err_str = 'className parameter should be a string; parameter received: '..type( className )
      return false
      -- error( err_str )

    end
  end

  -- Is the object a Moose class instance ?
  if type( object ) == 'table' and object.IsInstanceOf ~= nil then

    -- Use the IsInstanceOf method of the BASE class
    return object:IsInstanceOf( className )
  else

    -- If the object is not an instance of a Moose class, evaluate against lua basic data types
    local basicDataTypes = { 'string', 'number', 'function', 'boolean', 'nil', 'table' }
    for _, basicDataType in ipairs( basicDataTypes ) do
      if className == basicDataType then
        return type( object ) == basicDataType
      end
    end
  end

  -- Check failed
  return false
end


--- Deep copy a table. See http://lua-users.org/wiki/CopyTable
-- @param #table object The input table.
-- @return #table Copy of the input table.
UTILS.DeepCopy = function(object)

  local lookup_table = {}

  -- Copy function.
  local function _copy(object)
    if type(object) ~= "table" then
      return object
    elseif lookup_table[object] then
      return lookup_table[object]
    end

    local new_table = {}

    lookup_table[object] = new_table

    for index, value in pairs(object) do
      new_table[_copy(index)] = _copy(value)
    end

    return setmetatable(new_table, getmetatable(object))
  end

  local objectreturn = _copy(object)

  return objectreturn
end


--- Porting in Slmod's serialize_slmod2.
-- @param #table tbl Input table.
UTILS.OneLineSerialize = function( tbl )  -- serialization of a table all on a single line, no comments, made to replace old get_table_string function

  lookup_table = {}

  local function _Serialize( tbl )

    if type(tbl) == 'table' then --function only works for tables!

      if lookup_table[tbl] then
        return lookup_table[object]
      end

      local tbl_str = {}

      lookup_table[tbl] = tbl_str

      tbl_str[#tbl_str + 1] = '{'

      for ind,val in pairs(tbl) do -- serialize its fields
        local ind_str = {}
        if type(ind) == "number" then
          ind_str[#ind_str + 1] = '['
          ind_str[#ind_str + 1] = tostring(ind)
          ind_str[#ind_str + 1] = ']='
        else --must be a string
          ind_str[#ind_str + 1] = '['
          ind_str[#ind_str + 1] = routines.utils.basicSerialize(ind)
          ind_str[#ind_str + 1] = ']='
        end

        local val_str = {}
        if ((type(val) == 'number') or (type(val) == 'boolean')) then
          val_str[#val_str + 1] = tostring(val)
          val_str[#val_str + 1] = ','
          tbl_str[#tbl_str + 1] = table.concat(ind_str)
          tbl_str[#tbl_str + 1] = table.concat(val_str)
      elseif type(val) == 'string' then
          val_str[#val_str + 1] = routines.utils.basicSerialize(val)
          val_str[#val_str + 1] = ','
          tbl_str[#tbl_str + 1] = table.concat(ind_str)
          tbl_str[#tbl_str + 1] = table.concat(val_str)
        elseif type(val) == 'nil' then -- won't ever happen, right?
          val_str[#val_str + 1] = 'nil,'
          tbl_str[#tbl_str + 1] = table.concat(ind_str)
          tbl_str[#tbl_str + 1] = table.concat(val_str)
        elseif type(val) == 'table' then
          if ind == "__index" then
          --  tbl_str[#tbl_str + 1] = "__index"
          --  tbl_str[#tbl_str + 1] = ','   --I think this is right, I just added it
          else

            val_str[#val_str + 1] = _Serialize(val)
            val_str[#val_str + 1] = ','   --I think this is right, I just added it
            tbl_str[#tbl_str + 1] = table.concat(ind_str)
            tbl_str[#tbl_str + 1] = table.concat(val_str)
          end
        elseif type(val) == 'function' then
          tbl_str[#tbl_str + 1] = "f() " .. tostring(ind)
          tbl_str[#tbl_str + 1] = ','   --I think this is right, I just added it
        else
          env.info('unable to serialize value type ' .. routines.utils.basicSerialize(type(val)) .. ' at index ' .. tostring(ind))
          env.info( debug.traceback() )
        end

      end
      tbl_str[#tbl_str + 1] = '}'
      return table.concat(tbl_str)
    else
      return tostring(tbl)
    end
  end

  local objectreturn = _Serialize(tbl)
  return objectreturn
end

--porting in Slmod's "safestring" basic serialize
UTILS.BasicSerialize = function(s)
  if s == nil then
    return "\"\""
  else
    if ((type(s) == 'number') or (type(s) == 'boolean') or (type(s) == 'function') or (type(s) == 'table') or (type(s) == 'userdata') ) then
      return tostring(s)
    elseif type(s) == 'string' then
      s = string.format('%q', s)
      return s
    end
  end
end


UTILS.ToDegree = function(angle)
  return angle*180/math.pi
end

UTILS.ToRadian = function(angle)
  return angle*math.pi/180
end

UTILS.MetersToNM = function(meters)
  return meters/1852
end

UTILS.KiloMetersToNM = function(kilometers)
  return kilometers/1852*1000
end

UTILS.MetersToSM = function(meters)
  return meters/1609.34
end

UTILS.KiloMetersToSM = function(kilometers)
  return kilometers/1609.34*1000
end

UTILS.MetersToFeet = function(meters)
  return meters/0.3048
end

UTILS.KiloMetersToFeet = function(kilometers)
  return kilometers/0.3048*1000
end

UTILS.NMToMeters = function(NM)
  return NM*1852
end

UTILS.NMToKiloMeters = function(NM)
  return NM*1852/1000
end

UTILS.FeetToMeters = function(feet)
  return feet*0.3048
end

UTILS.KnotsToKmph = function(knots)
  return knots * 1.852
end

UTILS.KmphToKnots = function(knots)
  return knots / 1.852
end

UTILS.KmphToMps = function( kmph )
  return kmph / 3.6
end

UTILS.MpsToKmph = function( mps )
  return mps * 3.6
end

UTILS.MiphToMps = function( miph )
  return miph * 0.44704
end

--- Convert meters per second to miles per hour.
-- @param #number mps Speed in m/s.
-- @return #number Speed in miles per hour.
UTILS.MpsToMiph = function( mps )
  return mps / 0.44704
end

--- Convert meters per second to knots.
-- @param #number mps Speed in m/s.
-- @return #number Speed in knots.
UTILS.MpsToKnots = function( mps )
  return mps * 1.94384 --3600 / 1852
end

--- Convert knots to meters per second.
-- @param #number knots Speed in knots.
-- @return #number Speed in m/s.
UTILS.KnotsToMps = function( knots )
  return knots / 1.94384 --* 1852 / 3600
end

--- Convert temperature from Celsius to Farenheit.
-- @param #number Celcius Temperature in degrees Celsius.
-- @return #number Temperature in degrees Farenheit.
UTILS.CelciusToFarenheit = function( Celcius )
  return Celcius * 9/5 + 32
end

--- Convert pressure from hecto Pascal (hPa) to inches of mercury (inHg).
-- @param #number hPa Pressure in hPa.
-- @return #number Pressure in inHg.
UTILS.hPa2inHg = function( hPa )
  return hPa * 0.0295299830714
end

--- Convert knots to alitude corrected KIAS, e.g. for tankers.
-- @param #number knots Speed in knots.
-- @param #number altitude Altitude in feet
-- @return #number Corrected KIAS
UTILS.KnotsToAltKIAS = function( knots, altitude )
  return (knots * 0.018 * (altitude / 1000)) + knots
end

--- Convert pressure from hecto Pascal (hPa) to millimeters of mercury (mmHg).
-- @param #number hPa Pressure in hPa.
-- @return #number Pressure in mmHg.
UTILS.hPa2mmHg = function( hPa )
  return hPa * 0.7500615613030
end

--- Convert kilo gramms (kg) to pounds (lbs).
-- @param #number kg Mass in kg.
-- @return #number Mass in lbs.
UTILS.kg2lbs = function( kg )
  return kg * 2.20462
end

--[[acc:
in DM: decimal point of minutes.
In DMS: decimal point of seconds.
position after the decimal of the least significant digit:
So:
42.32 - acc of 2.
]]
UTILS.tostringLL = function( lat, lon, acc, DMS)

  local latHemi, lonHemi
  if lat > 0 then
    latHemi = 'N'
  else
    latHemi = 'S'
  end

  if lon > 0 then
    lonHemi = 'E'
  else
    lonHemi = 'W'
  end

  lat = math.abs(lat)
  lon = math.abs(lon)

  local latDeg = math.floor(lat)
  local latMin = (lat - latDeg)*60

  local lonDeg = math.floor(lon)
  local lonMin = (lon - lonDeg)*60

  if DMS then  -- degrees, minutes, and seconds.
    local oldLatMin = latMin
    latMin = math.floor(latMin)
    local latSec = UTILS.Round((oldLatMin - latMin)*60, acc)

    local oldLonMin = lonMin
    lonMin = math.floor(lonMin)
    local lonSec = UTILS.Round((oldLonMin - lonMin)*60, acc)

    if latSec == 60 then
      latSec = 0
      latMin = latMin + 1
    end

    if lonSec == 60 then
      lonSec = 0
      lonMin = lonMin + 1
    end

    local secFrmtStr -- create the formatting string for the seconds place
    secFrmtStr = '%02d'
    if acc <= 0 then  -- no decimal place.
      secFrmtStr = '%02d'
    else
      local width = 3 + acc  -- 01.310 - that's a width of 6, for example. Acc is limited to 2 for DMS!
      secFrmtStr = '%0' .. width .. '.' .. acc .. 'f'
    end

    -- 024° 23' 12"N or 024° 23' 12.03"N
    return string.format('%03d°', latDeg)..string.format('%02d', latMin)..'\''..string.format(secFrmtStr, latSec)..'"'..latHemi..' '
        .. string.format('%03d°', lonDeg)..string.format('%02d', lonMin)..'\''..string.format(secFrmtStr, lonSec)..'"'..lonHemi

  else  -- degrees, decimal minutes.
    latMin = UTILS.Round(latMin, acc)
    lonMin = UTILS.Round(lonMin, acc)

    if latMin == 60 then
      latMin = 0
      latDeg = latDeg + 1
    end

    if lonMin == 60 then
      lonMin = 0
      lonDeg = lonDeg + 1
    end

    local minFrmtStr -- create the formatting string for the minutes place
    if acc <= 0 then  -- no decimal place.
      minFrmtStr = '%02d'
    else
      local width = 3 + acc  -- 01.310 - that's a width of 6, for example.
      minFrmtStr = '%0' .. width .. '.' .. acc .. 'f'
    end

    -- 024 23'N or 024 23.123'N
    return string.format('%03d°', latDeg) .. ' ' .. string.format(minFrmtStr, latMin) .. '\'' .. latHemi .. '   '
        .. string.format('%03d°', lonDeg) .. ' ' .. string.format(minFrmtStr, lonMin) .. '\'' .. lonHemi

  end
end

-- acc- the accuracy of each easting/northing.  0, 1, 2, 3, 4, or 5.
UTILS.tostringMGRS = function(MGRS, acc) --R2.1

  if acc == 0 then
    return MGRS.UTMZone .. ' ' .. MGRS.MGRSDigraph
  else

    -- Test if Easting/Northing have less than 4 digits.
    --MGRS.Easting=123    -- should be 00123
    --MGRS.Northing=5432  -- should be 05432

    -- Truncate rather than round MGRS grid!
    local Easting=tostring(MGRS.Easting)
    local Northing=tostring(MGRS.Northing)

    -- Count number of missing digits. Easting/Northing should have 5 digits. However, it is passed as a number. Therefore, any leading zeros would not be displayed by lua.
    local nE=5-string.len(Easting)
    local nN=5-string.len(Northing)

    -- Get leading zeros (if any).
    for i=1,nE do Easting="0"..Easting end
    for i=1,nN do Northing="0"..Northing end

    -- Return MGRS string.
    return string.format("%s %s %s %s", MGRS.UTMZone, MGRS.MGRSDigraph, string.sub(Easting, 1, acc), string.sub(Northing, 1, acc))
  end

end


--- From http://lua-users.org/wiki/SimpleRound
-- use negative idp for rounding ahead of decimal place, positive for rounding after decimal place
function UTILS.Round( num, idp )
  local mult = 10 ^ ( idp or 0 )
  return math.floor( num * mult + 0.5 ) / mult
end

-- porting in Slmod's dostring
function UTILS.DoString( s )
  local f, err = loadstring( s )
  if f then
    return true, f()
  else
    return false, err
  end
end

-- Here is a customized version of pairs, which I called spairs because it iterates over the table in a sorted order.
function UTILS.spairs( t, order )
    -- collect the keys
    local keys = {}
    for k in pairs(t) do keys[#keys+1] = k end

    -- if order function given, sort by it by passing the table and keys a, b,
    -- otherwise just sort the keys
    if order then
        table.sort(keys, function(a,b) return order(t, a, b) end)
    else
        table.sort(keys)
    end

    -- return the iterator function
    local i = 0
    return function()
        i = i + 1
        if keys[i] then
            return keys[i], t[keys[i]]
        end
    end
end


-- Here is a customized version of pairs, which I called kpairs because it iterates over the table in a sorted order, based on a function that will determine the keys as reference first.
function UTILS.kpairs( t, getkey, order )
    -- collect the keys
    local keys = {}
    local keyso = {}
    for k, o in pairs(t) do keys[#keys+1] = k keyso[#keyso+1] = getkey( o ) end

    -- if order function given, sort by it by passing the table and keys a, b,
    -- otherwise just sort the keys
    if order then
        table.sort(keys, function(a,b) return order(t, a, b) end)
    else
        table.sort(keys)
    end

    -- return the iterator function
    local i = 0
    return function()
        i = i + 1
        if keys[i] then
            return keyso[i], t[keys[i]]
        end
    end
end

-- Here is a customized version of pairs, which I called rpairs because it iterates over the table in a random order.
function UTILS.rpairs( t )
    -- collect the keys

    local keys = {}
    for k in pairs(t) do keys[#keys+1] = k end

    local random = {}
    local j = #keys
    for i = 1, j do
      local k = math.random( 1, #keys )
      random[i] = keys[k]
      table.remove( keys, k )
    end

    -- return the iterator function
    local i = 0
    return function()
        i = i + 1
        if random[i] then
            return random[i], t[random[i]]
        end
    end
end

-- get a new mark ID for markings
function UTILS.GetMarkID()

  UTILS._MarkID = UTILS._MarkID + 1
  return UTILS._MarkID

end

--- Remove an object (marker, circle, arrow, text, quad, ...) on the F10 map.
-- @param #number MarkID Unique ID of the object.
-- @param #number Delay (Optional) Delay in seconds before the mark is removed.
function UTILS.RemoveMark(MarkID, Delay)
  if Delay and Delay>0 then
    TIMER:New(UTILS.RemoveMark, MarkID):Start(Delay)
  else
    trigger.action.removeMark(MarkID)
  end
end


-- Test if a Vec2 is in a radius of another Vec2
function UTILS.IsInRadius( InVec2, Vec2, Radius )

  local InRadius = ( ( InVec2.x - Vec2.x ) ^2 + ( InVec2.y - Vec2.y ) ^2 ) ^ 0.5 <= Radius

  return InRadius
end

-- Test if a Vec3 is in the sphere of another Vec3
function UTILS.IsInSphere( InVec3, Vec3, Radius )

  local InSphere = ( ( InVec3.x - Vec3.x ) ^2 + ( InVec3.y - Vec3.y ) ^2 + ( InVec3.z - Vec3.z ) ^2 ) ^ 0.5 <= Radius

  return InSphere
end

--- Beaufort scale: returns Beaufort number and wind description as a function of wind speed in m/s.
-- @param #number speed Wind speed in m/s.
-- @return #number Beaufort number.
-- @return #string Beauford wind description.
function UTILS.BeaufortScale(speed)
  local bn=nil
  local bd=nil
  if speed<0.51 then
    bn=0
    bd="Calm"
  elseif speed<2.06 then
    bn=1
    bd="Light Air"
  elseif speed<3.60 then
    bn=2
    bd="Light Breeze"
  elseif speed<5.66 then
    bn=3
    bd="Gentle Breeze"
  elseif speed<8.23 then
    bn=4
    bd="Moderate Breeze"
  elseif speed<11.32 then
    bn=5
    bd="Fresh Breeze"
  elseif speed<14.40 then
    bn=6
    bd="Strong Breeze"
  elseif speed<17.49 then
    bn=7
    bd="Moderate Gale"
  elseif speed<21.09 then
    bn=8
    bd="Fresh Gale"
  elseif speed<24.69 then
    bn=9
    bd="Strong Gale"
  elseif speed<28.81 then
    bn=10
    bd="Storm"
  elseif speed<32.92 then
    bn=11
    bd="Violent Storm"
  else
    bn=12
    bd="Hurricane"
  end
  return bn,bd
end

--- Split string at seperators. C.f. http://stackoverflow.com/questions/1426954/split-string-in-lua
-- @param #string str Sting to split.
-- @param #string sep Speparator for split.
-- @return #table Split text.
function UTILS.Split(str, sep)
  local result = {}
  local regex = ("([^%s]+)"):format(sep)
  for each in str:gmatch(regex) do
    table.insert(result, each)
  end
  return result
end

--- Get a table of all characters in a string.
-- @param #string str Sting.
-- @return #table Individual characters.
function UTILS.GetCharacters(str)

  local chars={}
  
  for i=1,#str do
    local c=str:sub(i,i)
    table.insert(chars, c)
  end
  
  return chars
end

--- Convert time in seconds to hours, minutes and seconds.
-- @param #number seconds Time in seconds, e.g. from timer.getAbsTime() function.
-- @param #boolean short (Optional) If true, use short output, i.e. (HH:)MM:SS without day.
-- @return #string Time in format Hours:Minutes:Seconds+Days (HH:MM:SS+D).
function UTILS.SecondsToClock(seconds, short)

  -- Nil check.
  if seconds==nil then
    return nil
  end

  -- Seconds
  local seconds = tonumber(seconds)

  -- Seconds of this day.
  local _seconds=seconds%(60*60*24)

  if seconds<0 then
    return nil
  else
    local hours = string.format("%02.f", math.floor(_seconds/3600))
    local mins  = string.format("%02.f", math.floor(_seconds/60 - (hours*60)))
    local secs  = string.format("%02.f", math.floor(_seconds - hours*3600 - mins *60))
    local days  = string.format("%d", seconds/(60*60*24))
    local clock=hours..":"..mins..":"..secs.."+"..days
    if short then
      if hours=="00" then
        --clock=mins..":"..secs
        clock=hours..":"..mins..":"..secs
      else
        clock=hours..":"..mins..":"..secs
      end
    end
    return clock
  end
end

--- Seconds of today.
-- @return #number Seconds passed since last midnight.
function UTILS.SecondsOfToday()

    -- Time in seconds.
    local time=timer.getAbsTime()

    -- Short format without days since mission start.
    local clock=UTILS.SecondsToClock(time, true)

    -- Time is now the seconds passed since last midnight.
    return UTILS.ClockToSeconds(clock)
end

--- Cound seconds until next midnight.
-- @return #number Seconds to midnight.
function UTILS.SecondsToMidnight()
  return 24*60*60-UTILS.SecondsOfToday()
end

--- Convert clock time from hours, minutes and seconds to seconds.
-- @param #string clock String of clock time. E.g., "06:12:35" or "5:1:30+1". Format is (H)H:(M)M:((S)S)(+D) H=Hours, M=Minutes, S=Seconds, D=Days.
-- @return #number Seconds. Corresponds to what you cet from timer.getAbsTime() function.
function UTILS.ClockToSeconds(clock)

  -- Nil check.
  if clock==nil then
    return nil
  end

  -- Seconds init.
  local seconds=0

  -- Split additional days.
  local dsplit=UTILS.Split(clock, "+")

  -- Convert days to seconds.
  if #dsplit>1 then
    seconds=seconds+tonumber(dsplit[2])*60*60*24
  end

  -- Split hours, minutes, seconds
  local tsplit=UTILS.Split(dsplit[1], ":")

  -- Get time in seconds
  local i=1
  for _,time in ipairs(tsplit) do
    if i==1 then
      -- Hours
      seconds=seconds+tonumber(time)*60*60
    elseif i==2 then
      -- Minutes
      seconds=seconds+tonumber(time)*60
    elseif i==3 then
      -- Seconds
      seconds=seconds+tonumber(time)
    end
    i=i+1
  end

  return seconds
end

--- Display clock and mission time on screen as a message to all.
-- @param #number duration Duration in seconds how long the time is displayed. Default is 5 seconds.
function UTILS.DisplayMissionTime(duration)
  duration=duration or 5
  local Tnow=timer.getAbsTime()
  local mission_time=Tnow-timer.getTime0()
  local mission_time_minutes=mission_time/60
  local mission_time_seconds=mission_time%60
  local local_time=UTILS.SecondsToClock(Tnow)
  local text=string.format("Time: %s - %02d:%02d", local_time, mission_time_minutes, mission_time_seconds)
  MESSAGE:New(text, duration):ToAll()
end

--- Replace illegal characters [<>|/?*:\\] in a string.
-- @param #string Text Input text.
-- @param #string ReplaceBy Replace illegal characters by this character or string. Default underscore "_".
-- @return #string The input text with illegal chars replaced.
function UTILS.ReplaceIllegalCharacters(Text, ReplaceBy)
  ReplaceBy=ReplaceBy or "_"
  local text=Text:gsub("[<>|/?*:\\]", ReplaceBy)
  return text
end

--- Generate a Gaussian pseudo-random number.
-- @param #number x0 Expectation value of distribution.
-- @param #number sigma (Optional) Standard deviation. Default 10.
-- @param #number xmin (Optional) Lower cut-off value.
-- @param #number xmax (Optional) Upper cut-off value.
-- @param #number imax (Optional) Max number of tries to get a value between xmin and xmax (if specified). Default 100.
-- @return #number Gaussian random number.
function UTILS.RandomGaussian(x0, sigma, xmin, xmax, imax)

  -- Standard deviation. Default 10 if not given.
  sigma=sigma or 10

  -- Max attempts.
  imax=imax or 100

  local r
  local gotit=false
  local i=0
  while not gotit do

    -- Uniform numbers in [0,1). We need two.
    local x1=math.random()
    local x2=math.random()

    -- Transform to Gaussian exp(-(x-x0)°/(2*sigma°).
    r = math.sqrt(-2*sigma*sigma * math.log(x1)) * math.cos(2*math.pi * x2) + x0

    i=i+1
    if (r>=xmin and r<=xmax) or i>imax then
      gotit=true
    end
  end

  return r
end

--- Randomize a value by a certain amount.
-- @param #number value The value which should be randomized
-- @param #number fac Randomization factor.
-- @param #number lower (Optional) Lower limit of the returned value.
-- @param #number upper (Optional) Upper limit of the returned value.
-- @return #number Randomized value.
-- @usage UTILS.Randomize(100, 0.1) returns a value between 90 and 110, i.e. a plus/minus ten percent variation.
-- @usage UTILS.Randomize(100, 0.5, nil, 120) returns a value between 50 and 120, i.e. a plus/minus fivty percent variation with upper bound 120.
function UTILS.Randomize(value, fac, lower, upper)
  local min
  if lower then
    min=math.max(value-value*fac, lower)
  else
    min=value-value*fac
  end
  local max
  if upper then
    max=math.min(value+value*fac, upper)
  else
    max=value+value*fac
  end

  local r=math.random(min, max)

  return r
end

--- Calculate the [dot product](https://en.wikipedia.org/wiki/Dot_product) of two vectors. The result is a number.
-- @param DCS#Vec3 a Vector in 3D with x, y, z components.
-- @param DCS#Vec3 b Vector in 3D with x, y, z components.
-- @return #number Scalar product of the two vectors a*b.
function UTILS.VecDot(a, b)
  return a.x*b.x + a.y*b.y + a.z*b.z
end

--- Calculate the [euclidean norm](https://en.wikipedia.org/wiki/Euclidean_distance) (length) of a 3D vector.
-- @param DCS#Vec3 a Vector in 3D with x, y, z components.
-- @return #number Norm of the vector.
function UTILS.VecNorm(a)
  return math.sqrt(UTILS.VecDot(a, a))
end

--- Calculate the distance between two 2D vectors.
-- @param DCS#Vec2 a Vector in 3D with x, y components.
-- @param DCS#Vec2 b Vector in 3D with x, y components.
-- @return #number Distance between the vectors.
function UTILS.VecDist2D(a, b)

  local c={x=b.x-a.x, y=b.y-a.y}

  local d=math.sqrt(c.x*c.x+c.y*c.y)

  return d
end


--- Calculate the distance between two 3D vectors.
-- @param DCS#Vec3 a Vector in 3D with x, y, z components.
-- @param DCS#Vec3 b Vector in 3D with x, y, z components.
-- @return #number Distance between the vectors.
function UTILS.VecDist3D(a, b)

  local c={x=b.x-a.x, y=b.y-a.y, z=b.z-a.z}

  local d=math.sqrt(UTILS.VecDot(c, c))

  return d
end

--- Calculate the [cross product](https://en.wikipedia.org/wiki/Cross_product) of two 3D vectors. The result is a 3D vector.
-- @param DCS#Vec3 a Vector in 3D with x, y, z components.
-- @param DCS#Vec3 b Vector in 3D with x, y, z components.
-- @return DCS#Vec3 Vector
function UTILS.VecCross(a, b)
  return {x=a.y*b.z - a.z*b.y, y=a.z*b.x - a.x*b.z, z=a.x*b.y - a.y*b.x}
end

--- Calculate the difference between two 3D vectors by substracting the x,y,z components from each other.
-- @param DCS#Vec3 a Vector in 3D with x, y, z components.
-- @param DCS#Vec3 b Vector in 3D with x, y, z components.
-- @return DCS#Vec3 Vector c=a-b with c(i)=a(i)-b(i), i=x,y,z.
function UTILS.VecSubstract(a, b)
  return {x=a.x-b.x, y=a.y-b.y, z=a.z-b.z}
end

--- Calculate the total vector of two 3D vectors by adding the x,y,z components of each other.
-- @param DCS#Vec3 a Vector in 3D with x, y, z components.
-- @param DCS#Vec3 b Vector in 3D with x, y, z components.
-- @return DCS#Vec3 Vector c=a+b with c(i)=a(i)+b(i), i=x,y,z.
function UTILS.VecAdd(a, b)
  return {x=a.x+b.x, y=a.y+b.y, z=a.z+b.z}
end

--- Calculate the angle between two 3D vectors.
-- @param DCS#Vec3 a Vector in 3D with x, y, z components.
-- @param DCS#Vec3 b Vector in 3D with x, y, z components.
-- @return #number Angle alpha between and b in degrees. alpha=acos(a*b)/(|a||b|), (* denotes the dot product).
function UTILS.VecAngle(a, b)

  local cosalpha=UTILS.VecDot(a,b)/(UTILS.VecNorm(a)*UTILS.VecNorm(b))

  local alpha=0
  if cosalpha>=0.9999999999 then  --acos(1) is not defined.
    alpha=0
  elseif cosalpha<=-0.999999999 then --acos(-1) is not defined.
    alpha=math.pi
  else
    alpha=math.acos(cosalpha)
  end

  return math.deg(alpha)
end

--- Calculate "heading" of a 3D vector in the X-Z plane.
-- @param DCS#Vec3 a Vector in 3D with x, y, z components.
-- @return #number Heading in degrees in [0,360).
function UTILS.VecHdg(a)
  local h=math.deg(math.atan2(a.z, a.x))
  if h<0 then
    h=h+360
  end
  return h
end

--- Calculate the difference between two "heading", i.e. angles in [0,360) deg.
-- @param #number h1 Heading one.
-- @param #number h2 Heading two.
-- @return #number Heading difference in degrees.
function UTILS.HdgDiff(h1, h2)

  -- Angle in rad.
  local alpha= math.rad(tonumber(h1))
  local beta = math.rad(tonumber(h2))

  -- Runway vector.
  local v1={x=math.cos(alpha), y=0, z=math.sin(alpha)}
  local v2={x=math.cos(beta),  y=0, z=math.sin(beta)}

  local delta=UTILS.VecAngle(v1, v2)

  return math.abs(delta)
end


--- Translate 3D vector in the 2D (x,z) plane. y-component (usually altitude) unchanged.
-- @param DCS#Vec3 a Vector in 3D with x, y, z components.
-- @param #number distance The distance to translate.
-- @param #number angle Rotation angle in degrees.
-- @return DCS#Vec3 Vector rotated in the (x,z) plane.
function UTILS.VecTranslate(a, distance, angle)

  local SX = a.x
  local SY = a.z
  local Radians=math.rad(angle or 0)
  local TX=distance*math.cos(Radians)+SX
  local TY=distance*math.sin(Radians)+SY

  return {x=TX, y=a.y, z=TY}
end

--- Rotate 3D vector in the 2D (x,z) plane. y-component (usually altitude) unchanged.
-- @param DCS#Vec3 a Vector in 3D with x, y, z components.
-- @param #number angle Rotation angle in degrees.
-- @return DCS#Vec3 Vector rotated in the (x,z) plane.
function UTILS.Rotate2D(a, angle)

  local phi=math.rad(angle)

  local x=a.z
  local y=a.x

  local Z=x*math.cos(phi)-y*math.sin(phi)
  local X=x*math.sin(phi)+y*math.cos(phi)
  local Y=a.y

  local A={x=X, y=Y, z=Z}

  return A
end


--- Converts a TACAN Channel/Mode couple into a frequency in Hz.
-- @param #number TACANChannel The TACAN channel, i.e. the 10 in "10X".
-- @param #string TACANMode The TACAN mode, i.e. the "X" in "10X".
-- @return #number Frequency in Hz or #nil if parameters are invalid.
function UTILS.TACANToFrequency(TACANChannel, TACANMode)

  if type(TACANChannel) ~= "number" then
    return nil -- error in arguments
  end
  if TACANMode ~= "X" and TACANMode ~= "Y" then
    return nil -- error in arguments
  end

-- This code is largely based on ED's code, in DCS World\Scripts\World\Radio\BeaconTypes.lua, line 137.
-- I have no idea what it does but it seems to work
  local A = 1151 -- 'X', channel >= 64
  local B = 64   -- channel >= 64

  if TACANChannel < 64 then
    B = 1
  end

  if TACANMode == 'Y' then
    A = 1025
    if TACANChannel < 64 then
      A = 1088
    end
  else -- 'X'
    if TACANChannel < 64 then
      A = 962
    end
  end

  return (A + TACANChannel - B) * 1000000
end


--- Returns the DCS map/theatre as optained by env.mission.theatre
-- @return #string DCS map name.
function UTILS.GetDCSMap()
  return env.mission.theatre
end

--- Returns the mission date. This is the date the mission **started**.
-- @return #string Mission date in yyyy/mm/dd format.
-- @return #number The year anno domini.
-- @return #number The month.
-- @return #number The day.
function UTILS.GetDCSMissionDate()
  local year=tostring(env.mission.date.Year)
  local month=tostring(env.mission.date.Month)
  local day=tostring(env.mission.date.Day)
  return string.format("%s/%s/%s", year, month, day), tonumber(year), tonumber(month), tonumber(day)
end

--- Returns the day of the mission.
-- @param #number Time (Optional) Abs. time in seconds. Default now, i.e. the value return from timer.getAbsTime().
-- @return #number Day of the mission. Mission starts on day 0.
function UTILS.GetMissionDay(Time)

  Time=Time or timer.getAbsTime()

  local clock=UTILS.SecondsToClock(Time, false)

  local x=tonumber(UTILS.Split(clock, "+")[2])

  return x
end

--- Returns the current day of the year of the mission.
-- @param #number Time (Optional) Abs. time in seconds. Default now, i.e. the value return from timer.getAbsTime().
-- @return #number Current day of year of the mission. For example, January 1st returns 0, January 2nd returns 1 etc.
function UTILS.GetMissionDayOfYear(Time)

  local Date, Year, Month, Day=UTILS.GetDCSMissionDate()

  local d=UTILS.GetMissionDay(Time)

  return UTILS.GetDayOfYear(Year, Month, Day)+d

end

--- Returns the current date.
-- @return #string Mission date in yyyy/mm/dd format.
-- @return #number The year anno domini.
-- @return #number The month.
-- @return #number The day.
function UTILS.GetDate()

  -- Mission start date
  local date, year, month, day=UTILS.GetDCSMissionDate()

  local time=timer.getAbsTime()

  local clock=UTILS.SecondsToClock(time, false)

  local x=tonumber(UTILS.Split(clock, "+")[2])

  local day=day+x

end

--- Returns the magnetic declination of the map.
-- Returned values for the current maps are:
--
-- * Caucasus +6 (East), year ~ 2011
-- * NTTR +12 (East), year ~ 2011
-- * Normandy -10 (West), year ~ 1944
-- * Persian Gulf +2 (East), year ~ 2011
-- * The Cannel Map -10 (West)
-- * Syria +5 (East)
-- * Mariana Islands +2 (East)
-- @param #string map (Optional) Map for which the declination is returned. Default is from env.mission.theatre
-- @return #number Declination in degrees.
function UTILS.GetMagneticDeclination(map)

  -- Map.
  map=map or UTILS.GetDCSMap()

  local declination=0
  if map==DCSMAP.Caucasus then
    declination=6
  elseif map==DCSMAP.NTTR then
    declination=12
  elseif map==DCSMAP.Normandy then
    declination=-10
  elseif map==DCSMAP.PersianGulf then
    declination=2
  elseif map==DCSMAP.TheChannel then
    declination=-10
  elseif map==DCSMAP.Syria then
    declination=5
  elseif map==DCSMAP.MarianaIslands then
    declination=2
  else
    declination=0
  end

  return declination
end

--- Checks if a file exists or not. This requires **io** to be desanitized.
-- @param #string file File that should be checked.
-- @return #boolean True if the file exists, false if the file does not exist or nil if the io module is not available and the check could not be performed.
function UTILS.FileExists(file)
  if io then
    local f=io.open(file, "r")
    if f~=nil then
      io.close(f)
      return true
    else
      return false
    end
  else
    return nil
  end
end

--- Checks the current memory usage collectgarbage("count"). Info is printed to the DCS log file. Time stamp is the current mission runtime.
-- @param #boolean output If true, print to DCS log file.
-- @return #number Memory usage in kByte.
function UTILS.CheckMemory(output)
  local time=timer.getTime()
  local clock=UTILS.SecondsToClock(time)
  local mem=collectgarbage("count")
  if output then
    env.info(string.format("T=%s  Memory usage %d kByte = %.2f MByte", clock, mem, mem/1024))
  end
  return mem
end


--- Get the coalition name from its numerical ID, e.g. coaliton.side.RED.
-- @param #number Coalition The coalition ID.
-- @return #string The coalition name, i.e. "Neutral", "Red" or "Blue" (or "Unknown").
function UTILS.GetCoalitionName(Coalition)

  if Coalition then
    if Coalition==coalition.side.BLUE then
      return "Blue"
    elseif Coalition==coalition.side.RED then
      return "Red"
    elseif Coalition==coalition.side.NEUTRAL then
      return "Neutral"
    else
      return "Unknown"
    end
  else
    return "Unknown"
  end

end

--- Get the modulation name from its numerical value.
-- @param #number Modulation The modulation enumerator number. Can be either 0 or 1.
-- @return #string The modulation name, i.e. "AM"=0 or "FM"=1. Anything else will return "Unknown".
function UTILS.GetModulationName(Modulation)

  if Modulation then
    if Modulation==0  then
      return "AM"
    elseif Modulation==1  then
      return "FM"
    else
      return "Unknown"
    end
  else
    return "Unknown"
  end

end

--- Get the callsign name from its enumerator value
-- @param #number Callsign The enumerator callsign.
-- @return #string The callsign name or "Ghostrider".
function UTILS.GetCallsignName(Callsign)

  for name, value in pairs(CALLSIGN.Aircraft) do
    if value==Callsign then
      return name
    end
  end

  for name, value in pairs(CALLSIGN.AWACS) do
    if value==Callsign then
      return name
    end
  end

  for name, value in pairs(CALLSIGN.JTAC) do
    if value==Callsign then
      return name
    end
  end

  for name, value in pairs(CALLSIGN.Tanker) do
    if value==Callsign then
      return name
    end
  end

  return "Ghostrider"
end

--- Get the time difference between GMT and local time.
-- @return #number Local time difference in hours compared to GMT. E.g. Dubai is GMT+4 ==> +4 is returned.
function UTILS.GMTToLocalTimeDifference()

  local theatre=UTILS.GetDCSMap()

  if theatre==DCSMAP.Caucasus then
    return 4   -- Caucasus UTC+4 hours
  elseif theatre==DCSMAP.PersianGulf then
    return 4   -- Abu Dhabi UTC+4 hours
  elseif theatre==DCSMAP.NTTR then
    return -8  -- Las Vegas UTC-8 hours
  elseif theatre==DCSMAP.Normandy then
    return 0   -- Calais UTC+1 hour
  elseif theatre==DCSMAP.TheChannel then
    return 2   -- This map currently needs +2
  elseif theatre==DCSMAP.Syria then
    return 3   -- Damascus is UTC+3 hours
  elseif theatre==DCSMAP.MarianaIslands then
    return 10  -- Guam is UTC+10 hours.    
  else
    BASE:E(string.format("ERROR: Unknown Map %s in UTILS.GMTToLocal function. Returning 0", tostring(theatre)))
    return 0
  end

end


--- Get the day of the year. Counting starts on 1st of January.
-- @param #number Year The year.
-- @param #number Month The month.
-- @param #number Day The day.
-- @return #number The day of the year.
function UTILS.GetDayOfYear(Year, Month, Day)

  local floor = math.floor

   local n1 = floor(275 * Month / 9)
   local n2 = floor((Month + 9) / 12)
   local n3 = (1 + floor((Year - 4 * floor(Year / 4) + 2) / 3))

   return n1 - (n2 * n3) + Day - 30
end

--- Get sunrise or sun set of a specific day of the year at a specific location.
-- @param #number DayOfYear The day of the year.
-- @param #number Latitude Latitude.
-- @param #number Longitude Longitude.
-- @param #boolean Rising If true, calc sun rise, or sun set otherwise.
-- @param #number Tlocal Local time offset in hours. E.g. +4 for a location which has GMT+4.
-- @return #number Sun rise/set in seconds of the day.
function UTILS.GetSunRiseAndSet(DayOfYear, Latitude, Longitude, Rising, Tlocal)

  -- Defaults
  local zenith=90.83
  local latitude=Latitude
  local longitude=Longitude
  local rising=Rising
  local n=DayOfYear
  Tlocal=Tlocal or 0


  -- Short cuts.
  local rad = math.rad
  local deg = math.deg
  local floor = math.floor
  local frac = function(n) return n - floor(n) end
  local cos = function(d) return math.cos(rad(d)) end
  local acos = function(d) return deg(math.acos(d)) end
  local sin = function(d) return math.sin(rad(d)) end
  local asin = function(d) return deg(math.asin(d)) end
  local tan = function(d) return math.tan(rad(d)) end
  local atan = function(d) return deg(math.atan(d)) end

  local function fit_into_range(val, min, max)
     local range = max - min
     local count
     if val < min then
        count = floor((min - val) / range) + 1
        return val + count * range
     elseif val >= max then
        count = floor((val - max) / range) + 1
        return val - count * range
     else
        return val
     end
  end

   -- Convert the longitude to hour value and calculate an approximate time
   local lng_hour = longitude / 15

   local t
   if rising then -- Rising time is desired
      t = n + ((6 - lng_hour) / 24)
   else -- Setting time is desired
      t = n + ((18 - lng_hour) / 24)
   end

   -- Calculate the Sun's mean anomaly
   local M = (0.9856 * t) - 3.289

   -- Calculate the Sun's true longitude
   local L = fit_into_range(M + (1.916 * sin(M)) + (0.020 * sin(2 * M)) + 282.634, 0, 360)

   -- Calculate the Sun's right ascension
   local RA = fit_into_range(atan(0.91764 * tan(L)), 0, 360)

   -- Right ascension value needs to be in the same quadrant as L
   local Lquadrant  = floor(L / 90) * 90
   local RAquadrant = floor(RA / 90) * 90
   RA = RA + Lquadrant - RAquadrant

   -- Right ascension value needs to be converted into hours
   RA = RA / 15

   -- Calculate the Sun's declination
   local sinDec = 0.39782 * sin(L)
   local cosDec = cos(asin(sinDec))

   -- Calculate the Sun's local hour angle
   local cosH = (cos(zenith) - (sinDec * sin(latitude))) / (cosDec * cos(latitude))

   if rising and cosH > 1 then
      return "N/R" -- The sun never rises on this location on the specified date
   elseif cosH < -1 then
      return "N/S" -- The sun never sets on this location on the specified date
   end

   -- Finish calculating H and convert into hours
   local H
   if rising then
      H = 360 - acos(cosH)
   else
      H = acos(cosH)
   end
   H = H / 15

   -- Calculate local mean time of rising/setting
   local T = H + RA - (0.06571 * t) - 6.622

   -- Adjust back to UTC
   local UT = fit_into_range(T - lng_hour +Tlocal, 0, 24)

   return floor(UT)*60*60+frac(UT)*60*60--+Tlocal*60*60
 end

--- Get sun rise of a specific day of the year at a specific location.
-- @param #number Day Day of the year.
-- @param #number Month Month of the year.
-- @param #number Year Year.
-- @param #number Latitude Latitude.
-- @param #number Longitude Longitude.
-- @param #boolean Rising If true, calc sun rise, or sun set otherwise.
-- @param #number Tlocal Local time offset in hours. E.g. +4 for a location which has GMT+4. Default 0.
-- @return #number Sun rise in seconds of the day.
function UTILS.GetSunrise(Day, Month, Year, Latitude, Longitude, Tlocal)

  local DayOfYear=UTILS.GetDayOfYear(Year, Month, Day)

  return UTILS.GetSunRiseAndSet(DayOfYear, Latitude, Longitude, true, Tlocal)
end

--- Get sun set of a specific day of the year at a specific location.
-- @param #number Day Day of the year.
-- @param #number Month Month of the year.
-- @param #number Year Year.
-- @param #number Latitude Latitude.
-- @param #number Longitude Longitude.
-- @param #boolean Rising If true, calc sun rise, or sun set otherwise.
-- @param #number Tlocal Local time offset in hours. E.g. +4 for a location which has GMT+4. Default 0.
-- @return #number Sun rise in seconds of the day.
function UTILS.GetSunset(Day, Month, Year, Latitude, Longitude, Tlocal)

  local DayOfYear=UTILS.GetDayOfYear(Year, Month, Day)

  return UTILS.GetSunRiseAndSet(DayOfYear, Latitude, Longitude, false, Tlocal)
end

--- Get OS time. Needs os to be desanitized!
-- @return #number Os time in seconds.
function UTILS.GetOSTime()
  if os then
    return os.clock()
  end

  return nil
end

--- Shuffle a table accoring to Fisher Yeates algorithm
--@param #table table to be shuffled
--@return #table
function UTILS.ShuffleTable(t)
  if t == nil or type(t) ~= "table" then
    BASE:I("Error in ShuffleTable: Missing or wrong type of Argument")
    return
  end
  math.random()
  math.random()
  math.random()
  local TempTable = {}
  for i = 1, #t do
    local r = math.random(1,#t)
    TempTable[i] = t[r]
    table.remove(t,r)
  end
  return TempTable
end

--- (Helicopter) Check if one loading door is open.
--@param #string unit_name Unit name to be checked
--@return #boolean Outcome - true if a (loading door) is open, false if not, nil if none exists.
function UTILS.IsLoadingDoorOpen( unit_name )

  local ret_val = false
  local unit = Unit.getByName(unit_name)
  if unit ~= nil then
      local type_name = unit:getTypeName()
      
<<<<<<< HEAD
      if type_name == "Mi-8MT" and unit:getDrawArgumentValue(38) == 1 or unit:getDrawArgumentValue(86) == 1 or unit:getDrawArgumentValue(250) == 1 then
          BASE:T(unit_name .. " Cargo doors are open or cargo door not present")
=======
     if type_name == "Mi-8MT" and unit:getDrawArgumentValue(38) == 1 or unit:getDrawArgumentValue(86) == 1 or unit:getDrawArgumentValue(250) == 1 then
        BASE:T(unit_name .. " Cargo doors are open or cargo door not present")
>>>>>>> 147eeb05
          ret_val =  true
      end
      
      if type_name == "Mi-24P" and unit:getDrawArgumentValue(38) == 1 or unit:getDrawArgumentValue(86) == 1 then
          BASE:T(unit_name .. " a side door is open")
          ret_val =  true
      end
      
      if type_name == "UH-1H" and unit:getDrawArgumentValue(43) == 1 or unit:getDrawArgumentValue(44) == 1 then
          BASE:T(unit_name .. " a side door is open ")
          ret_val =  true
      end

      if string.find(type_name, "SA342" ) and unit:getDrawArgumentValue(34) == 1 or unit:getDrawArgumentValue(38) == 1 then
          BASE:T(unit_name .. " front door(s) are open")
          ret_val =  true
      end

      if ret_val == false then
          BASE:T(unit_name .. " all doors are closed")
      end
      return ret_val
          
  end -- nil
  
  return nil
end

--- Function to generate valid FM frequencies in mHz for radio beacons (FM).
-- @return #table Table of frequencies.
function UTILS.GenerateFMFrequencies()
    local FreeFMFrequencies = {}
    for _first = 3, 7 do
        for _second = 0, 5 do
            for _third = 0, 9 do
                local _frequency = ((100 * _first) + (10 * _second) + _third) * 100000 --extra 0 because we didnt bother with 4th digit
                table.insert(FreeFMFrequencies, _frequency)
            end
        end
    end
    return FreeFMFrequencies
end

--- Function to generate valid VHF frequencies in kHz for radio beacons (FM).
-- @return #table VHFrequencies
function UTILS.GenerateVHFrequencies()

  -- known and sorted map-wise NDBs in kHz
  local _skipFrequencies = {
  214,274,291.5,295,297.5,
  300.5,304,307,309.5,311,312,312.5,316,
<<<<<<< HEAD
  320,324,328,329,330,332,336,337,
  342,343,348,351,352,353,358,
  363,365,368,372.5,374,
  380,381,384,385,389,395,396,
=======
  320,324,328,329,330,336,337,
  342,343,348,351,352,353,358,
  363,365,368,372.5,374,
  380,381,384,389,395,396,
>>>>>>> 147eeb05
  414,420,430,432,435,440,450,455,462,470,485,
  507,515,520,525,528,540,550,560,570,577,580,
  602,625,641,662,670,680,682,690,
  705,720,722,730,735,740,745,750,770,795,
  822,830,862,866,
  905,907,920,935,942,950,995,
  1000,1025,1030,1050,1065,1116,1175,1182,1210
  }
      
  local FreeVHFFrequencies = {}
    
    -- first range
  local _start = 200000
  while _start < 400000 do
  
      -- skip existing NDB frequencies#
      local _found = false
      for _, value in pairs(_skipFrequencies) do
          if value * 1000 == _start then
              _found = true
              break
          end
      end
      if _found == false then
          table.insert(FreeVHFFrequencies, _start)
      end
       _start = _start + 10000
  end
 
   -- second range
  _start = 400000
  while _start < 850000 do
       -- skip existing NDB frequencies
      local _found = false
      for _, value in pairs(_skipFrequencies) do
          if value * 1000 == _start then
              _found = true
              break
          end
      end
      if _found == false then
          table.insert(FreeVHFFrequencies, _start)
      end
      _start = _start + 10000
  end
  
  -- third range
  _start = 850000
  while _start <= 999000 do -- adjusted for Gazelle
      -- skip existing NDB frequencies
      local _found = false
      for _, value in pairs(_skipFrequencies) do
          if value * 1000 == _start then
              _found = true
              break
          end
      end
      if _found == false then
          table.insert(FreeVHFFrequencies, _start)
      end
       _start = _start + 50000
  end

  return FreeVHFFrequencies
end

--- Function to generate valid UHF Frequencies in mHz (AM).
-- @return #table UHF Frequencies
function UTILS.GenerateUHFrequencies()

    local FreeUHFFrequencies = {}
    local _start = 220000000

    while _start < 399000000 do
        table.insert(FreeUHFFrequencies, _start)
        _start = _start + 500000
    end

    return FreeUHFFrequencies
end

--- Function to generate valid laser codes for JTAC.
-- @return #table Laser Codes.
function UTILS.GenerateLaserCodes()
    local jtacGeneratedLaserCodes = {}
    
    -- helper function
    local function ContainsDigit(_number, _numberToFind)
      local _thisNumber = _number
      local _thisDigit = 0
      while _thisNumber ~= 0 do
          _thisDigit = _thisNumber % 10
          _thisNumber = math.floor(_thisNumber / 10)
          if _thisDigit == _numberToFind then
              return true
          end
      end
      return false
    end
    
    -- generate list of laser codes
    local _code = 1111
    local _count = 1
    while _code < 1777 and _count < 30 do
        while true do
           _code = _code + 1
            if not ContainsDigit(_code, 8)
                    and not ContainsDigit(_code, 9)
                    and not ContainsDigit(_code, 0) then
                table.insert(jtacGeneratedLaserCodes, _code)
                break
            end
        end
        _count = _count + 1
    end
    return jtacGeneratedLaserCodes
end<|MERGE_RESOLUTION|>--- conflicted
+++ resolved
@@ -767,12 +767,12 @@
 function UTILS.GetCharacters(str)
 
   local chars={}
-  
+
   for i=1,#str do
     local c=str:sub(i,i)
     table.insert(chars, c)
   end
-  
+
   return chars
 end
 
@@ -1379,7 +1379,7 @@
   elseif theatre==DCSMAP.Syria then
     return 3   -- Damascus is UTC+3 hours
   elseif theatre==DCSMAP.MarianaIslands then
-    return 10  -- Guam is UTC+10 hours.    
+    return 10  -- Guam is UTC+10 hours.
   else
     BASE:E(string.format("ERROR: Unknown Map %s in UTILS.GMTToLocal function. Returning 0", tostring(theatre)))
     return 0
@@ -1577,22 +1577,17 @@
   local unit = Unit.getByName(unit_name)
   if unit ~= nil then
       local type_name = unit:getTypeName()
-      
-<<<<<<< HEAD
+
       if type_name == "Mi-8MT" and unit:getDrawArgumentValue(38) == 1 or unit:getDrawArgumentValue(86) == 1 or unit:getDrawArgumentValue(250) == 1 then
           BASE:T(unit_name .. " Cargo doors are open or cargo door not present")
-=======
-     if type_name == "Mi-8MT" and unit:getDrawArgumentValue(38) == 1 or unit:getDrawArgumentValue(86) == 1 or unit:getDrawArgumentValue(250) == 1 then
-        BASE:T(unit_name .. " Cargo doors are open or cargo door not present")
->>>>>>> 147eeb05
           ret_val =  true
       end
-      
+
       if type_name == "Mi-24P" and unit:getDrawArgumentValue(38) == 1 or unit:getDrawArgumentValue(86) == 1 then
           BASE:T(unit_name .. " a side door is open")
           ret_val =  true
       end
-      
+
       if type_name == "UH-1H" and unit:getDrawArgumentValue(43) == 1 or unit:getDrawArgumentValue(44) == 1 then
           BASE:T(unit_name .. " a side door is open ")
           ret_val =  true
@@ -1607,9 +1602,9 @@
           BASE:T(unit_name .. " all doors are closed")
       end
       return ret_val
-          
+
   end -- nil
-  
+
   return nil
 end
 
@@ -1636,17 +1631,10 @@
   local _skipFrequencies = {
   214,274,291.5,295,297.5,
   300.5,304,307,309.5,311,312,312.5,316,
-<<<<<<< HEAD
   320,324,328,329,330,332,336,337,
   342,343,348,351,352,353,358,
   363,365,368,372.5,374,
   380,381,384,385,389,395,396,
-=======
-  320,324,328,329,330,336,337,
-  342,343,348,351,352,353,358,
-  363,365,368,372.5,374,
-  380,381,384,389,395,396,
->>>>>>> 147eeb05
   414,420,430,432,435,440,450,455,462,470,485,
   507,515,520,525,528,540,550,560,570,577,580,
   602,625,641,662,670,680,682,690,
@@ -1655,13 +1643,13 @@
   905,907,920,935,942,950,995,
   1000,1025,1030,1050,1065,1116,1175,1182,1210
   }
-      
+
   local FreeVHFFrequencies = {}
-    
+
     -- first range
   local _start = 200000
   while _start < 400000 do
-  
+
       -- skip existing NDB frequencies#
       local _found = false
       for _, value in pairs(_skipFrequencies) do
@@ -1675,7 +1663,7 @@
       end
        _start = _start + 10000
   end
- 
+
    -- second range
   _start = 400000
   while _start < 850000 do
@@ -1692,7 +1680,7 @@
       end
       _start = _start + 10000
   end
-  
+
   -- third range
   _start = 850000
   while _start <= 999000 do -- adjusted for Gazelle
@@ -1732,7 +1720,7 @@
 -- @return #table Laser Codes.
 function UTILS.GenerateLaserCodes()
     local jtacGeneratedLaserCodes = {}
-    
+
     -- helper function
     local function ContainsDigit(_number, _numberToFind)
       local _thisNumber = _number
@@ -1746,7 +1734,7 @@
       end
       return false
     end
-    
+
     -- generate list of laser codes
     local _code = 1111
     local _count = 1
