--- conflicted
+++ resolved
@@ -1604,11 +1604,7 @@
       end
 
       if string.find(type_name, "Hercules") and (unit:getDrawArgumentValue(1220) == 1 or unit:getDrawArgumentValue(1221) == 1) then
-<<<<<<< HEAD
-          BASE:T(unit_name .. " para door(s) are open")
-=======
           BASE:T(unit_name .. " para doors are open")
->>>>>>> 67f847dd
           ret_val =  true
       end
 
