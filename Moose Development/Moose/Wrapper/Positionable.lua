--- **Wrapper** -- POSITIONABLE wraps DCS classes that are "positionable".
--
-- ===
--
-- ### Author: **FlightControl**
--
-- ### Contributions: **Hardcard**, **funkyfranky**
--
-- ===
--
-- @module Wrapper.Positionable
-- @image Wrapper_Positionable.JPG

--- @type POSITIONABLE.__ Methods which are not intended for mission designers, but which are used interally by the moose designer :-)
-- @extends Wrapper.Identifiable#IDENTIFIABLE

--- @type POSITIONABLE
-- @field Core.Point#COORDINATE coordinate Coordinate object.
-- @field Core.Point#POINT_VEC3 pointvec3 Point Vec3 object.
-- @extends Wrapper.Identifiable#IDENTIFIABLE


--- Wrapper class to handle the POSITIONABLE objects.
--
--  * Support all DCS APIs.
--  * Enhance with POSITIONABLE specific APIs not in the DCS API set.
--  * Manage the "state" of the POSITIONABLE.
--
-- ## POSITIONABLE constructor
--
-- The POSITIONABLE class provides the following functions to construct a POSITIONABLE instance:
--
--  * @{#POSITIONABLE.New}(): Create a POSITIONABLE instance.
--
-- ## Get the current speed
--
-- There are 3 methods that can be used to determine the speed.
-- Use @{#POSITIONABLE.GetVelocityKMH}() to retrieve the current speed in km/h. Use @{#POSITIONABLE.GetVelocityMPS}() to retrieve the speed in meters per second.
-- The method @{#POSITIONABLE.GetVelocity}() returns the speed vector (a Vec3).
--
-- ## Get the current altitude
--
-- Altitude can be retrieved using the method @{#POSITIONABLE.GetHeight}() and returns the current altitude in meters from the orthonormal plane.
--
--
-- @field #POSITIONABLE
POSITIONABLE = {
  ClassName = "POSITIONABLE",
  PositionableName = "",
  coordinate = nil,
  pointvec3  = nil,
}

--- @field #POSITIONABLE.__
POSITIONABLE.__ = {}

--- @field #POSITIONABLE.__.Cargo
POSITIONABLE.__.Cargo = {}


--- A DCSPositionable
-- @type DCSPositionable
-- @field id_ The ID of the controllable in DCS

--- Create a new POSITIONABLE from a DCSPositionable
-- @param #POSITIONABLE self
-- @param #string PositionableName The POSITIONABLE name
-- @return #POSITIONABLE self
function POSITIONABLE:New( PositionableName )
  local self = BASE:Inherit( self, IDENTIFIABLE:New( PositionableName ) ) -- #POSITIONABLE

  self.PositionableName = PositionableName
  return self
end

--- Destroys the POSITIONABLE.
-- @param #POSITIONABLE self
-- @param #boolean GenerateEvent (Optional) true if you want to generate a crash or dead event for the unit.
-- @return #nil The DCS Unit is not existing or alive.
-- @usage
-- -- Air unit example: destroy the Helicopter and generate a S_EVENT_CRASH for each unit in the Helicopter group.
-- Helicopter = UNIT:FindByName( "Helicopter" )
-- Helicopter:Destroy( true )
-- @usage
-- -- Ground unit example: destroy the Tanks and generate a S_EVENT_DEAD for each unit in the Tanks group.
-- Tanks = UNIT:FindByName( "Tanks" )
-- Tanks:Destroy( true )
-- @usage
-- -- Ship unit example: destroy the Ship silently.
-- Ship = STATIC:FindByName( "Ship" )
-- Ship:Destroy()
--
-- @usage
-- -- Destroy without event generation example.
-- Ship = STATIC:FindByName( "Boat" )
-- Ship:Destroy( false ) -- Don't generate an event upon destruction.
--
function POSITIONABLE:Destroy( GenerateEvent )
  self:F2( self.ObjectName )

  local DCSObject = self:GetDCSObject()

  if DCSObject then

    local UnitGroup = self:GetGroup()
    local UnitGroupName = UnitGroup:GetName()
    self:F( { UnitGroupName = UnitGroupName } )

    if GenerateEvent and GenerateEvent == true then
      if self:IsAir() then
        self:CreateEventCrash( timer.getTime(), DCSObject )
      else
        self:CreateEventDead( timer.getTime(), DCSObject )
      end
    elseif GenerateEvent == false then
      -- Do nothing!
    else
      self:CreateEventRemoveUnit( timer.getTime(), DCSObject )
    end

    USERFLAG:New( UnitGroupName ):Set( 100 )
    DCSObject:destroy()
  end

  return nil
end

--- Returns the DCS object. Polymorphic for other classes like UNIT, STATIC, GROUP, AIRBASE.
-- @param #POSITIONABLE self
-- @return DCS#Object The DCS object.
function POSITIONABLE:GetDCSObject()
  return nil
end

--- Returns a pos3 table of the objects current position and orientation in 3D space. X, Y, Z values are unit vectors defining the objects orientation.
-- Coordinates are dependent on the position of the maps origin.
-- @param Wrapper.Positionable#POSITIONABLE self
-- @return DCS#Position3 Table consisting of the point and orientation tables.
function POSITIONABLE:GetPosition()
  self:F2( self.PositionableName )

  local DCSPositionable = self:GetDCSObject()

  if DCSPositionable then
    local PositionablePosition = DCSPositionable:getPosition()
    self:T3( PositionablePosition )
    return PositionablePosition
  end

  BASE:E( { "Cannot GetPositionVec3", Positionable = self, Alive = self:IsAlive() } )
  return nil
end

--- Returns a {@DCS#Vec3} table of the objects current orientation in 3D space. X, Y, Z values are unit vectors defining the objects orientation.
-- X is the orientation parallel to the movement of the object, Z perpendicular and Y vertical orientation.
-- @param Wrapper.Positionable#POSITIONABLE self
-- @return DCS#Vec3 X orientation, i.e. parallel to the direction of movement.
-- @return DCS#Vec3 Y orientation, i.e. vertical.
-- @return DCS#Vec3 Z orientation, i.e. perpendicular to the direction of movement.
function POSITIONABLE:GetOrientation()
  local position=self:GetPosition()
  if position then
    return position.x, position.y, position.z
  else
    BASE:E( { "Cannot GetOrientation", Positionable = self, Alive = self:IsAlive() } )
    return nil, nil, nil
  end
end

--- Returns a {@DCS#Vec3} table of the objects current X orientation in 3D space, i.e. along the direction of movement.
-- @param Wrapper.Positionable#POSITIONABLE self
-- @return DCS#Vec3 X orientation, i.e. parallel to the direction of movement.
function POSITIONABLE:GetOrientationX()
  local position=self:GetPosition()
  if position then
    return position.x
  else
    BASE:E( { "Cannot GetOrientationX", Positionable = self, Alive = self:IsAlive() } )
    return nil
  end
end

--- Returns a {@DCS#Vec3} table of the objects current Y orientation in 3D space, i.e. vertical orientation.
-- @param Wrapper.Positionable#POSITIONABLE self
-- @return DCS#Vec3 Y orientation, i.e. vertical.
function POSITIONABLE:GetOrientationY()
  local position=self:GetPosition()
  if position then
    return position.y
  else
    BASE:E( { "Cannot GetOrientationY", Positionable = self, Alive = self:IsAlive() } )
    return nil
  end
end

--- Returns a {@DCS#Vec3} table of the objects current Z orientation in 3D space, i.e. perpendicular to direction of movement.
-- @param Wrapper.Positionable#POSITIONABLE self
-- @return DCS#Vec3 Z orientation, i.e. perpendicular to movement.
function POSITIONABLE:GetOrientationZ()
  local position=self:GetPosition()
  if position then
    return position.z
  else
    BASE:E( { "Cannot GetOrientationZ", Positionable = self, Alive = self:IsAlive() } )
    return nil
  end
end

--- Returns the @{DCS#Position3} position vectors indicating the point and direction vectors in 3D of the POSITIONABLE within the mission.
-- @param Wrapper.Positionable#POSITIONABLE self
-- @return DCS#Position The 3D position vectors of the POSITIONABLE.
-- @return #nil The POSITIONABLE is not existing or alive.
function POSITIONABLE:GetPositionVec3()
  self:F2( self.PositionableName )

  local DCSPositionable = self:GetDCSObject()

  if DCSPositionable then
    local PositionablePosition = DCSPositionable:getPosition().p
    self:T3( PositionablePosition )
    return PositionablePosition
  end

  BASE:E( { "Cannot GetPositionVec3", Positionable = self, Alive = self:IsAlive() } )

  return nil
end

--- Returns the @{DCS#Vec3} vector indicating the 3D vector of the POSITIONABLE within the mission.
-- @param Wrapper.Positionable#POSITIONABLE self
-- @return DCS#Vec3 The 3D point vector of the POSITIONABLE or `nil` if it is not existing or alive.
function POSITIONABLE:GetVec3()

  local DCSPositionable = self:GetDCSObject()

  if DCSPositionable then

    local vec3=DCSPositionable:getPoint()

    if vec3 then
      return vec3
    else
      self:E("ERROR: Cannot get vec3!")
    end
  end

  -- ERROR!
  self:E( { "Cannot GetVec3", Positionable = self, Alive = self:IsAlive() } )
  return nil
end

--- Returns the @{DCS#Vec2} vector indicating the point in 2D of the POSITIONABLE within the mission.
-- @param Wrapper.Positionable#POSITIONABLE self
-- @return DCS#Vec2 The 2D point vector of the POSITIONABLE or #nil if it is not existing or alive.
function POSITIONABLE:GetVec2()

  local DCSPositionable = self:GetDCSObject()

  if DCSPositionable then

    local Vec3=DCSPositionable:getPoint() --DCS#Vec3

    return {x=Vec3.x, y=Vec3.z}
  end

  self:E( { "Cannot GetVec2", Positionable = self, Alive = self:IsAlive() } )

  return nil
end

--- Returns a POINT_VEC2 object indicating the point in 2D of the POSITIONABLE within the mission.
-- @param Wrapper.Positionable#POSITIONABLE self
-- @return Core.Point#POINT_VEC2 The 2D point vector of the POSITIONABLE.
-- @return #nil The POSITIONABLE is not existing or alive.
function POSITIONABLE:GetPointVec2()
  self:F2( self.PositionableName )

  local DCSPositionable = self:GetDCSObject()

  if DCSPositionable then
    local PositionableVec3 = DCSPositionable:getPosition().p

    local PositionablePointVec2 = POINT_VEC2:NewFromVec3( PositionableVec3 )

    --self:F( PositionablePointVec2 )
    return PositionablePointVec2
  end

  self:E( { "Cannot GetPointVec2", Positionable = self, Alive = self:IsAlive() } )

  return nil
end

--- Returns a POINT_VEC3 object indicating the point in 3D of the POSITIONABLE within the mission.
-- @param Wrapper.Positionable#POSITIONABLE self
-- @return Core.Point#POINT_VEC3 The 3D point vector of the POSITIONABLE.
-- @return #nil The POSITIONABLE is not existing or alive.
function POSITIONABLE:GetPointVec3()

  local DCSPositionable = self:GetDCSObject()

  if DCSPositionable then

    -- Get 3D vector.
    local PositionableVec3 = self:GetPositionVec3()

    if false and self.pointvec3 then

      -- Update vector.
      self.pointvec3.x=PositionableVec3.x
      self.pointvec3.y=PositionableVec3.y
      self.pointvec3.z=PositionableVec3.z

    else

      -- Create a new POINT_VEC3 object.
      self.pointvec3=POINT_VEC3:NewFromVec3(PositionableVec3)

    end

    return self.pointvec3
  end

  BASE:E( { "Cannot GetPointVec3", Positionable = self, Alive = self:IsAlive() } )

  return nil
end

--- Returns a COORDINATE object indicating the point in 3D of the POSITIONABLE within the mission.
-- @param Wrapper.Positionable#POSITIONABLE self
-- @return Core.Point#COORDINATE The COORDINATE of the POSITIONABLE.
function POSITIONABLE:GetCoord()

  -- Get DCS object.
  local DCSPositionable = self:GetDCSObject()

  if DCSPositionable then

    -- Get the current position.
    local Vec3 = self:GetVec3()

    if self.coordinate then

      -- Update vector.
      self.coordinate.x=Vec3.x
      self.coordinate.y=Vec3.y
      self.coordinate.z=Vec3.z

    else

      -- New COORDINATE.
      self.coordinate=COORDINATE:NewFromVec3(Vec3)

    end

    return self.coordinate
  end

  -- Error message.
  BASE:E( { "Cannot GetCoordinate", Positionable = self, Alive = self:IsAlive() } )

  return nil
end

--- Returns a COORDINATE object indicating the point in 3D of the POSITIONABLE within the mission.
-- @param Wrapper.Positionable#POSITIONABLE self
-- @return Core.Point#COORDINATE The COORDINATE of the POSITIONABLE.
function POSITIONABLE:GetCoordinate()

  -- Get DCS object.
  local DCSPositionable = self:GetDCSObject()

  if DCSPositionable then

    -- Get the current position.
    local PositionableVec3 = self:GetVec3()

    local coord=COORDINATE:NewFromVec3(PositionableVec3)

    -- Return a new coordiante object.
    return coord

  end

  -- Error message.
  self:E( { "Cannot GetCoordinate", Positionable = self, Alive = self:IsAlive() } )
  return nil
end

--- Returns a COORDINATE object, which is offset with respect to the orientation of the POSITIONABLE.
-- @param Wrapper.Positionable#POSITIONABLE self
-- @param #number x Offset in the direction "the nose" of the unit is pointing in meters. Default 0 m.
-- @param #number y Offset "above" the unit in meters. Default 0 m.
-- @param #number z Offset in the direction "the wing" of the unit is pointing in meters. z>0 starboard, z<0 port. Default 0 m.
-- @return Core.Point#COORDINATE The COORDINATE of the offset with respect to the orientation of the  POSITIONABLE.
function POSITIONABLE:GetOffsetCoordinate(x,y,z)

  -- Default if nil.
  x=x or 0
  y=y or 0
  z=z or 0

  -- Vectors making up the coordinate system.
  local X=self:GetOrientationX()
  local Y=self:GetOrientationY()
  local Z=self:GetOrientationZ()

  -- Offset vector: x meters ahead, z meters starboard, y meters above.
  local A={x=x, y=y, z=z}

  -- Scale components of orthonormal coordinate vectors.
  local x={x=X.x*A.x, y=X.y*A.x, z=X.z*A.x}
  local y={x=Y.x*A.y, y=Y.y*A.y, z=Y.z*A.y}
  local z={x=Z.x*A.z, y=Z.y*A.z, z=Z.z*A.z}

  -- Add up vectors in the unit coordinate system ==> this gives the offset vector relative the the origin of the map.
  local a={x=x.x+y.x+z.x, y=x.y+y.y+z.y, z=x.z+y.z+z.z}

  -- Vector from the origin of the map to the unit.
  local u=self:GetVec3()

  -- Translate offset vector from map origin to the unit: v=u+a.
  local v={x=a.x+u.x, y=a.y+u.y, z=a.z+u.z}

  local coord=COORDINATE:NewFromVec3(v)

  -- Return the offset coordinate.
  return coord
end

--- Returns a random @{DCS#Vec3} vector within a range, indicating the point in 3D of the POSITIONABLE within the mission.
-- @param Wrapper.Positionable#POSITIONABLE self
-- @param #number Radius
-- @return DCS#Vec3 The 3D point vector of the POSITIONABLE.
-- @return #nil The POSITIONABLE is not existing or alive.
-- @usage
-- -- If Radius is ignored, returns the DCS#Vec3 of first UNIT of the GROUP
function POSITIONABLE:GetRandomVec3( Radius )
  self:F2( self.PositionableName )

  local DCSPositionable = self:GetDCSObject()

  if DCSPositionable then
    local PositionablePointVec3 = DCSPositionable:getPosition().p

    if Radius then
      local PositionableRandomVec3 = {}
      local angle = math.random() * math.pi*2;
      PositionableRandomVec3.x = PositionablePointVec3.x + math.cos( angle ) * math.random() * Radius;
      PositionableRandomVec3.y = PositionablePointVec3.y
      PositionableRandomVec3.z = PositionablePointVec3.z + math.sin( angle ) * math.random() * Radius;

      self:T3( PositionableRandomVec3 )
      return PositionableRandomVec3
    else
      self:F("Radius is nil, returning the PointVec3 of the POSITIONABLE", PositionablePointVec3)
      return PositionablePointVec3
    end
  end

  BASE:E( { "Cannot GetRandomVec3", Positionable = self, Alive = self:IsAlive() } )

  return nil
end


--- Get the bounding box of the underlying POSITIONABLE DCS Object.
-- @param #POSITIONABLE self
-- @return DCS#Box3 The bounding box of the POSITIONABLE.
-- @return #nil The POSITIONABLE is not existing or alive.
function POSITIONABLE:GetBoundingBox() --R2.1
  self:F2()

  local DCSPositionable = self:GetDCSObject()

  if DCSPositionable then
    local PositionableDesc = DCSPositionable:getDesc() --DCS#Desc
    if PositionableDesc then
      local PositionableBox = PositionableDesc.box
      return PositionableBox
    end
  end

  BASE:E( { "Cannot GetBoundingBox", Positionable = self, Alive = self:IsAlive() } )

  return nil
end


--- Get the object size.
-- @param #POSITIONABLE self
-- @return DCS#Distance Max size of object in x, z or 0 if bounding box could not be obtained.
-- @return DCS#Distance Length x or 0 if bounding box could not be obtained.
-- @return DCS#Distance Height y or 0 if bounding box could not be obtained.
-- @return DCS#Distance Width z or 0 if bounding box could not be obtained.
function POSITIONABLE:GetObjectSize()

  -- Get bounding box.
  local box=self:GetBoundingBox()

  if box then
    local x=box.max.x+math.abs(box.min.x)  --length
    local y=box.max.y+math.abs(box.min.y)  --height
    local z=box.max.z+math.abs(box.min.z)  --width
    return math.max(x,z), x , y, z
  end

  return 0,0,0,0
end

--- Get the bounding radius of the underlying POSITIONABLE DCS Object.
-- @param #POSITIONABLE self
-- @param #number mindist (Optional) If bounding box is smaller than this value, mindist is returned.
-- @return DCS#Distance The bounding radius of the POSITIONABLE or #nil if the POSITIONABLE is not existing or alive.
function POSITIONABLE:GetBoundingRadius(mindist)
  self:F2()

  local Box = self:GetBoundingBox()

  local boxmin=mindist or 0
  if Box then
    local X = Box.max.x - Box.min.x
    local Z = Box.max.z - Box.min.z
    local CX = X / 2
    local CZ = Z / 2
    return math.max( math.max( CX, CZ ), boxmin )
  end

  BASE:E( { "Cannot GetBoundingRadius", Positionable = self, Alive = self:IsAlive() } )

  return nil
end

--- Returns the altitude of the POSITIONABLE.
-- @param Wrapper.Positionable#POSITIONABLE self
-- @return DCS#Distance The altitude of the POSITIONABLE.
-- @return #nil The POSITIONABLE is not existing or alive.
function POSITIONABLE:GetAltitude()
  self:F2()

  local DCSPositionable = self:GetDCSObject()

  if DCSPositionable then
    local PositionablePointVec3 = DCSPositionable:getPoint() --DCS#Vec3
    return PositionablePointVec3.y
  end

  BASE:E( { "Cannot GetAltitude", Positionable = self, Alive = self:IsAlive() } )

  return nil
end

--- Returns if the Positionable is located above a runway.
-- @param Wrapper.Positionable#POSITIONABLE self
-- @return #boolean true if Positionable is above a runway.
-- @return #nil The POSITIONABLE is not existing or alive.
function POSITIONABLE:IsAboveRunway()
  self:F2( self.PositionableName )

  local DCSPositionable = self:GetDCSObject()

  if DCSPositionable then

    local Vec2 = self:GetVec2()
    local SurfaceType = land.getSurfaceType( Vec2 )
    local IsAboveRunway = SurfaceType == land.SurfaceType.RUNWAY

    self:T2( IsAboveRunway )
    return IsAboveRunway
  end

  BASE:E( { "Cannot IsAboveRunway", Positionable = self, Alive = self:IsAlive() } )

  return nil
end


function POSITIONABLE:GetSize()

  local DCSObject = self:GetDCSObject()

  if DCSObject then
    return 1
  else
    return 0
  end
end



--- Returns the POSITIONABLE heading in degrees.
-- @param Wrapper.Positionable#POSITIONABLE self
-- @return #number The POSITIONABLE heading in degrees or `nil` if not existing or alive.
function POSITIONABLE:GetHeading()

  local DCSPositionable = self:GetDCSObject()

  if DCSPositionable then

    local PositionablePosition = DCSPositionable:getPosition()
    
    if PositionablePosition then
      local PositionableHeading = math.atan2( PositionablePosition.x.z, PositionablePosition.x.x )
      
      if PositionableHeading < 0 then
        PositionableHeading = PositionableHeading + 2 * math.pi
      end
      
      PositionableHeading = PositionableHeading * 180 / math.pi
      
      return PositionableHeading
    end
  end

  self:E({"Cannot GetHeading", Positionable = self, Alive = self:IsAlive()})

  return nil
end

-- Is Methods

--- Returns if the unit is of an air category.
-- If the unit is a helicopter or a plane, then this method will return true, otherwise false.
-- @param #POSITIONABLE self
-- @return #boolean Air category evaluation result.
function POSITIONABLE:IsAir()
  self:F2()

  local DCSUnit = self:GetDCSObject()

  if DCSUnit then
    local UnitDescriptor = DCSUnit:getDesc()
    self:T3( { UnitDescriptor.category, Unit.Category.AIRPLANE, Unit.Category.HELICOPTER } )

    local IsAirResult = ( UnitDescriptor.category == Unit.Category.AIRPLANE ) or ( UnitDescriptor.category == Unit.Category.HELICOPTER )

    self:T3( IsAirResult )
    return IsAirResult
  end

  return nil
end

--- Returns if the unit is of an ground category.
-- If the unit is a ground vehicle or infantry, this method will return true, otherwise false.
-- @param #POSITIONABLE self
-- @return #boolean Ground category evaluation result.
function POSITIONABLE:IsGround()
  self:F2()

  local DCSUnit = self:GetDCSObject()

  if DCSUnit then
    local UnitDescriptor = DCSUnit:getDesc()
    self:T3( { UnitDescriptor.category, Unit.Category.GROUND_UNIT } )

    local IsGroundResult = ( UnitDescriptor.category == Unit.Category.GROUND_UNIT )

    self:T3( IsGroundResult )
    return IsGroundResult
  end

  return nil
end


--- Returns if the unit is of ship category.
-- @param #POSITIONABLE self
-- @return #boolean Ship category evaluation result.
function POSITIONABLE:IsShip()
  self:F2()

  local DCSUnit = self:GetDCSObject()

  if DCSUnit then
    local UnitDescriptor = DCSUnit:getDesc()

    local IsShip = ( UnitDescriptor.category == Unit.Category.SHIP )

    return IsShip
  end

  return nil
end


--- Returns if the unit is a submarine.
-- @param #POSITIONABLE self
-- @return #boolean Submarines attributes result.
function POSITIONABLE:IsSubmarine()
  self:F2()

  local DCSUnit = self:GetDCSObject()

  if DCSUnit then
    local UnitDescriptor = DCSUnit:getDesc()
<<<<<<< HEAD
		if UnitDescriptor.attributes["Submarines"] == true then
			return true
		else
			return false
		end
=======
    if UnitDescriptor.attributes["Submarines"] == true then
      return true
    else
      return false
    end
>>>>>>> 147eeb05
  end

  return nil
end


--- Returns true if the POSITIONABLE is in the air.
-- Polymorphic, is overridden in GROUP and UNIT.
-- @param Wrapper.Positionable#POSITIONABLE self
-- @return #boolean true if in the air.
-- @return #nil The POSITIONABLE is not existing or alive.
function POSITIONABLE:InAir()
  self:F2( self.PositionableName )

  return nil
end


--- Returns the a @{Velocity} object from the positionable.
-- @param Wrapper.Positionable#POSITIONABLE self
-- @return Core.Velocity#VELOCITY Velocity The Velocity object.
-- @return #nil The POSITIONABLE is not existing or alive.
function POSITIONABLE:GetVelocity()
  self:F2( self.PositionableName )

  local DCSPositionable = self:GetDCSObject()

  if DCSPositionable then
    local Velocity = VELOCITY:New( self )
    return Velocity
  end

  BASE:E( { "Cannot GetVelocity", Positionable = self, Alive = self:IsAlive() } )

  return nil
end



--- Returns the POSITIONABLE velocity Vec3 vector.
-- @param Wrapper.Positionable#POSITIONABLE self
-- @return DCS#Vec3 The velocity Vec3 vector
-- @return #nil The POSITIONABLE is not existing or alive.
function POSITIONABLE:GetVelocityVec3()
  self:F2( self.PositionableName )

  local DCSPositionable = self:GetDCSObject()

  if DCSPositionable and DCSPositionable:isExist() then
    local PositionableVelocityVec3 = DCSPositionable:getVelocity()
    self:T3( PositionableVelocityVec3 )
    return PositionableVelocityVec3
  end

  BASE:E( { "Cannot GetVelocityVec3", Positionable = self, Alive = self:IsAlive() } )

  return nil
end

--- Get relative velocity with respect to another POSITIONABLE.
-- @param #POSITIONABLE self
-- @param #POSITIONABLE positionable Other positionable.
-- @return #number Relative velocity in m/s.
function POSITIONABLE:GetRelativeVelocity(positionable)
  self:F2( self.PositionableName )

  local v1=self:GetVelocityVec3()
  local v2=positionable:GetVelocityVec3()

  local vtot=UTILS.VecAdd(v1,v2)

  return UTILS.VecNorm(vtot)
end


--- Returns the POSITIONABLE height in meters.
-- @param Wrapper.Positionable#POSITIONABLE self
-- @return DCS#Vec3 The height of the positionable.
-- @return #nil The POSITIONABLE is not existing or alive.
function POSITIONABLE:GetHeight() --R2.1
  self:F2( self.PositionableName )

  local DCSPositionable = self:GetDCSObject()

  if DCSPositionable then
    local PositionablePosition = DCSPositionable:getPosition()
    if PositionablePosition then
      local PositionableHeight = PositionablePosition.p.y
      self:T2( PositionableHeight )
      return PositionableHeight
    end
  end

  return nil
end


--- Returns the POSITIONABLE velocity in km/h.
-- @param Wrapper.Positionable#POSITIONABLE self
-- @return #number The velocity in km/h
function POSITIONABLE:GetVelocityKMH()
  self:F2( self.PositionableName )

  local DCSPositionable = self:GetDCSObject()

  if DCSPositionable and DCSPositionable:isExist() then
    local VelocityVec3 = self:GetVelocityVec3()
    local Velocity = ( VelocityVec3.x ^ 2 + VelocityVec3.y ^ 2 + VelocityVec3.z ^ 2 ) ^ 0.5 -- in meters / sec
    local Velocity = Velocity * 3.6 -- now it is in km/h.
    self:T3( Velocity )
    return Velocity
  end

  return 0
end

--- Returns the POSITIONABLE velocity in meters per second.
-- @param Wrapper.Positionable#POSITIONABLE self
-- @return #number The velocity in meters per second.
function POSITIONABLE:GetVelocityMPS()
  self:F2( self.PositionableName )

  local DCSPositionable = self:GetDCSObject()

  if DCSPositionable and DCSPositionable:isExist() then
    local VelocityVec3 = self:GetVelocityVec3()
    local Velocity = ( VelocityVec3.x ^ 2 + VelocityVec3.y ^ 2 + VelocityVec3.z ^ 2 ) ^ 0.5 -- in meters / sec
    self:T3( Velocity )
    return Velocity
  end

  return 0
end

--- Returns the POSITIONABLE velocity in knots.
-- @param Wrapper.Positionable#POSITIONABLE self
-- @return #number The velocity in knots.
function POSITIONABLE:GetVelocityKNOTS()
  self:F2( self.PositionableName )
  return UTILS.MpsToKnots(self:GetVelocityMPS())
end

--- Returns the Angle of Attack of a positionable.
-- @param Wrapper.Positionable#POSITIONABLE self
-- @return #number Angle of attack in degrees.
function POSITIONABLE:GetAoA()

  -- Get position of the unit.
  local unitpos = self:GetPosition()

  if unitpos then

    -- Get velocity vector of the unit.
    local unitvel = self:GetVelocityVec3()

    if unitvel and UTILS.VecNorm(unitvel)~=0 then

      -- Get wind vector including turbulences.
      local wind=self:GetCoordinate():GetWindWithTurbulenceVec3()

      -- Include wind vector.
      unitvel.x=unitvel.x-wind.x
      unitvel.y=unitvel.y-wind.y
      unitvel.z=unitvel.z-wind.z

      -- Unit velocity transformed into aircraft axes directions.
      local AxialVel = {}

      -- Transform velocity components in direction of aircraft axes.
      AxialVel.x = UTILS.VecDot(unitpos.x, unitvel)
      AxialVel.y = UTILS.VecDot(unitpos.y, unitvel)
      AxialVel.z = UTILS.VecDot(unitpos.z, unitvel)

      -- AoA is angle between unitpos.x and the x and y velocities.
      local AoA = math.acos(UTILS.VecDot({x = 1, y = 0, z = 0}, {x = AxialVel.x, y = AxialVel.y, z = 0})/UTILS.VecNorm({x = AxialVel.x, y = AxialVel.y, z = 0}))

      --Set correct direction:
      if AxialVel.y > 0 then
        AoA = -AoA
      end

      -- Return AoA value in degrees.
      return math.deg(AoA)
    end

  end

  return nil
end

--- Returns the unit's climb or descent angle.
-- @param Wrapper.Positionable#POSITIONABLE self
-- @return #number Climb or descent angle in degrees. Or 0 if velocity vector norm is zero (or nil). Or nil, if the position of the POSITIONABLE returns nil.
function POSITIONABLE:GetClimbAngle()

  -- Get position of the unit.
  local unitpos = self:GetPosition()

  if unitpos then

    -- Get velocity vector of the unit.
    local unitvel = self:GetVelocityVec3()

    if unitvel and UTILS.VecNorm(unitvel)~=0 then

      -- Calculate climb angle.
      local angle=math.asin(unitvel.y/UTILS.VecNorm(unitvel))

      -- Return angle in degrees.
      return math.deg(angle)
    else
      return 0
    end
  end

  return nil
end

--- Returns the pitch angle of a unit.
-- @param Wrapper.Positionable#POSITIONABLE self
-- @return #number Pitch ange in degrees.
function POSITIONABLE:GetPitch()

  -- Get position of the unit.
  local unitpos = self:GetPosition()

  if unitpos then
    return math.deg(math.asin(unitpos.x.y))
  end

  return nil
end

--- Returns the roll angle of a unit.
-- @param Wrapper.Positionable#POSITIONABLE self
-- @return #number Pitch ange in degrees.
function POSITIONABLE:GetRoll()

  -- Get position of the unit.
  local unitpos = self:GetPosition()

  if unitpos then

    --first, make a vector that is perpendicular to y and unitpos.x with cross product
    local cp = UTILS.VecCross(unitpos.x, {x = 0, y = 1, z = 0})

    --now, get dot product of of this cross product with unitpos.z
    local dp = UTILS.VecDot(cp, unitpos.z)

    --now get the magnitude of the roll (magnitude of the angle between two vectors is acos(vec1.vec2/|vec1||vec2|)
    local Roll = math.acos(dp/(UTILS.VecNorm(cp)*UTILS.VecNorm(unitpos.z)))

    --now, have to get sign of roll.
    -- by convention, making right roll positive
    -- to get sign of roll, use the y component of unitpos.z. For right roll, y component is negative.

    if unitpos.z.y > 0 then -- left roll, flip the sign of the roll
      Roll = -Roll
    end

    return math.deg(Roll)
  end
end

--- Returns the yaw angle of a unit.
-- @param Wrapper.Positionable#POSITIONABLE self
-- @return #number Yaw ange in degrees.
function POSITIONABLE:GetYaw()

  local unitpos = self:GetPosition()
  if unitpos then
    -- get unit velocity
    local unitvel = self:GetVelocityVec3()

    if unitvel and UTILS.VecNorm(unitvel) ~= 0 then --must have non-zero velocity!
      local AxialVel = {} --unit velocity transformed into aircraft axes directions

      --transform velocity components in direction of aircraft axes.
      AxialVel.x = UTILS.VecDot(unitpos.x, unitvel)
      AxialVel.y = UTILS.VecDot(unitpos.y, unitvel)
      AxialVel.z = UTILS.VecDot(unitpos.z, unitvel)

      --Yaw is the angle between unitpos.x and the x and z velocities
      --define right yaw as positive
      local Yaw = math.acos(UTILS.VecDot({x = 1, y = 0, z = 0}, {x = AxialVel.x, y = 0, z = AxialVel.z})/UTILS.VecNorm({x = AxialVel.x, y = 0, z = AxialVel.z}))

      --now set correct direction:
      if AxialVel.z > 0 then
        Yaw = -Yaw
      end
      return Yaw
    end
  end

end


--- Returns the message text with the callsign embedded (if there is one).
-- @param #POSITIONABLE self
-- @param #string Message The message text
-- @param #string Name (optional) The Name of the sender. If not provided, the Name is the type of the Positionable.
-- @return #string The message text
function POSITIONABLE:GetMessageText( Message, Name )

  local DCSObject = self:GetDCSObject()
  if DCSObject then
    local Callsign = string.format( "%s", ( ( Name ~= "" and Name ) or self:GetCallsign() ~= "" and self:GetCallsign() ) or self:GetName() )
    local MessageText = string.format("%s - %s", Callsign, Message )
    return MessageText
  end

  return nil
end


--- Returns a message with the callsign embedded (if there is one).
-- @param #POSITIONABLE self
-- @param #string Message The message text
-- @param DCS#Duration Duration The duration of the message.
-- @param #string Name (optional) The Name of the sender. If not provided, the Name is the type of the Positionable.
-- @return Core.Message#MESSAGE
function POSITIONABLE:GetMessage( Message, Duration, Name ) --R2.1 changed callsign and name and using GetMessageText

  local DCSObject = self:GetDCSObject()
  if DCSObject then
    local MessageText = self:GetMessageText( Message, Name )
    return MESSAGE:New( MessageText, Duration )
  end

  return nil
end

--- Returns a message of a specified type with the callsign embedded (if there is one).
-- @param #POSITIONABLE self
-- @param #string Message The message text
-- @param Core.Message#MESSAGE MessageType MessageType The message type.
-- @param #string Name (optional) The Name of the sender. If not provided, the Name is the type of the Positionable.
-- @return Core.Message#MESSAGE
function POSITIONABLE:GetMessageType( Message, MessageType, Name ) -- R2.2 changed callsign and name and using GetMessageText

  local DCSObject = self:GetDCSObject()
  if DCSObject then
    local MessageText = self:GetMessageText( Message, Name )
    return MESSAGE:NewType( MessageText, MessageType )
  end

  return nil
end

--- Send a message to all coalitions.
-- The message will appear in the message area. The message will begin with the callsign of the group and the type of the first unit sending the message.
-- @param #POSITIONABLE self
-- @param #string Message The message text
-- @param DCS#Duration Duration The duration of the message.
-- @param #string Name (optional) The Name of the sender. If not provided, the Name is the type of the Positionable.
function POSITIONABLE:MessageToAll( Message, Duration, Name )
  self:F2( { Message, Duration } )

  local DCSObject = self:GetDCSObject()
  if DCSObject then
    self:GetMessage( Message, Duration, Name ):ToAll()
  end

  return nil
end

--- Send a message to a coalition.
-- The message will appear in the message area. The message will begin with the callsign of the group and the type of the first unit sending the message.
-- @param #POSITIONABLE self
-- @param #string Message The message text
-- @param DCS#Duration Duration The duration of the message.
-- @param DCS#coalition MessageCoalition The Coalition receiving the message.
-- @param #string Name (optional) The Name of the sender. If not provided, the Name is the type of the Positionable.
function POSITIONABLE:MessageToCoalition( Message, Duration, MessageCoalition, Name )
  self:F2( { Message, Duration } )

  local Name = Name or ""

  local DCSObject = self:GetDCSObject()
  if DCSObject then
    self:GetMessage( Message, Duration, Name ):ToCoalition( MessageCoalition )
  end

  return nil
end


--- Send a message to a coalition.
-- The message will appear in the message area. The message will begin with the callsign of the group and the type of the first unit sending the message.
-- @param #POSITIONABLE self
-- @param #string Message The message text
-- @param Core.Message#MESSAGE.Type MessageType The message type that determines the duration.
-- @param DCS#coalition MessageCoalition The Coalition receiving the message.
-- @param #string Name (optional) The Name of the sender. If not provided, the Name is the type of the Positionable.
function POSITIONABLE:MessageTypeToCoalition( Message, MessageType, MessageCoalition, Name )
  self:F2( { Message, MessageType } )

  local Name = Name or ""

  local DCSObject = self:GetDCSObject()
  if DCSObject then
    self:GetMessageType( Message, MessageType, Name ):ToCoalition( MessageCoalition )
  end

  return nil
end


--- Send a message to the red coalition.
-- The message will appear in the message area. The message will begin with the callsign of the group and the type of the first unit sending the message.
-- @param #POSITIONABLE self
-- @param #string Message The message text
-- @param DCS#Duration Duration The duration of the message.
-- @param #string Name (optional) The Name of the sender. If not provided, the Name is the type of the Positionable.
function POSITIONABLE:MessageToRed( Message, Duration, Name )
  self:F2( { Message, Duration } )

  local DCSObject = self:GetDCSObject()
  if DCSObject then
    self:GetMessage( Message, Duration, Name ):ToRed()
  end

  return nil
end

--- Send a message to the blue coalition.
-- The message will appear in the message area. The message will begin with the callsign of the group and the type of the first unit sending the message.
-- @param #POSITIONABLE self
-- @param #string Message The message text
-- @param DCS#Duration Duration The duration of the message.
-- @param #string Name (optional) The Name of the sender. If not provided, the Name is the type of the Positionable.
function POSITIONABLE:MessageToBlue( Message, Duration, Name )
  self:F2( { Message, Duration } )

  local DCSObject = self:GetDCSObject()
  if DCSObject then
    self:GetMessage( Message, Duration, Name ):ToBlue()
  end

  return nil
end

--- Send a message to a client.
-- The message will appear in the message area. The message will begin with the callsign of the group and the type of the first unit sending the message.
-- @param #POSITIONABLE self
-- @param #string Message The message text
-- @param DCS#Duration Duration The duration of the message.
-- @param Wrapper.Client#CLIENT Client The client object receiving the message.
-- @param #string Name (optional) The Name of the sender. If not provided, the Name is the type of the Positionable.
function POSITIONABLE:MessageToClient( Message, Duration, Client, Name )
  self:F2( { Message, Duration } )

  local DCSObject = self:GetDCSObject()
  if DCSObject then
    self:GetMessage( Message, Duration, Name ):ToClient( Client )
  end

  return nil
end

--- Send a message to a @{Wrapper.Group}.
-- The message will appear in the message area. The message will begin with the callsign of the group and the type of the first unit sending the message.
-- @param #POSITIONABLE self
-- @param #string Message The message text
-- @param DCS#Duration Duration The duration of the message.
-- @param Wrapper.Group#GROUP MessageGroup The GROUP object receiving the message.
-- @param #string Name (optional) The Name of the sender. If not provided, the Name is the type of the Positionable.
function POSITIONABLE:MessageToGroup( Message, Duration, MessageGroup, Name )
  self:F2( { Message, Duration } )

  local DCSObject = self:GetDCSObject()
  if DCSObject then
    if DCSObject:isExist() then
      if MessageGroup:IsAlive() then
        self:GetMessage( Message, Duration, Name ):ToGroup( MessageGroup )
      else
        BASE:E( { "Message not sent to Group; Group is not alive...", Message = Message, MessageGroup = MessageGroup } )
      end
    else
      BASE:E( { "Message not sent to Group; Positionable is not alive ...", Message = Message, Positionable = self, MessageGroup = MessageGroup } )
    end
  end


  return nil
end

--- Send a message of a message type to a @{Wrapper.Group}.
-- The message will appear in the message area. The message will begin with the callsign of the group and the type of the first unit sending the message.
-- @param #POSITIONABLE self
-- @param #string Message The message text
-- @param Core.Message#MESSAGE.Type MessageType The message type that determines the duration.
-- @param Wrapper.Group#GROUP MessageGroup The GROUP object receiving the message.
-- @param #string Name (optional) The Name of the sender. If not provided, the Name is the type of the Positionable.
function POSITIONABLE:MessageTypeToGroup( Message, MessageType, MessageGroup, Name )
  self:F2( { Message, MessageType } )

  local DCSObject = self:GetDCSObject()
  if DCSObject then
    if DCSObject:isExist() then
      self:GetMessageType( Message, MessageType, Name ):ToGroup( MessageGroup )
    end
  end

  return nil
end

--- Send a message to a @{Core.Set#SET_GROUP}.
-- The message will appear in the message area. The message will begin with the callsign of the group and the type of the first unit sending the message.
-- @param #POSITIONABLE self
-- @param #string Message The message text
-- @param DCS#Duration Duration The duration of the message.
-- @param Core.Set#SET_GROUP MessageSetGroup The SET_GROUP collection receiving the message.
-- @param #string Name (optional) The Name of the sender. If not provided, the Name is the type of the Positionable.
function POSITIONABLE:MessageToSetGroup( Message, Duration, MessageSetGroup, Name )  --R2.1
  self:F2( { Message, Duration } )

  local DCSObject = self:GetDCSObject()
  if DCSObject then
    if DCSObject:isExist() then
      MessageSetGroup:ForEachGroupAlive(
        function( MessageGroup )
          self:GetMessage( Message, Duration, Name ):ToGroup( MessageGroup )
        end
      )
    end
  end

  return nil
end

--- Send a message to the players in the @{Wrapper.Group}.
-- The message will appear in the message area. The message will begin with the callsign of the group and the type of the first unit sending the message.
-- @param #POSITIONABLE self
-- @param #string Message The message text
-- @param DCS#Duration Duration The duration of the message.
-- @param #string Name (optional) The Name of the sender. If not provided, the Name is the type of the Positionable.
function POSITIONABLE:Message( Message, Duration, Name )
  self:F2( { Message, Duration } )

  local DCSObject = self:GetDCSObject()
  if DCSObject then
    self:GetMessage( Message, Duration, Name ):ToGroup( self )
  end

  return nil
end

--- Create a @{Core.Radio#RADIO}, to allow radio transmission for this POSITIONABLE.
-- Set parameters with the methods provided, then use RADIO:Broadcast() to actually broadcast the message
-- @param #POSITIONABLE self
-- @return Core.Radio#RADIO Radio
function POSITIONABLE:GetRadio() --R2.1
  self:F2(self)
  return RADIO:New(self)
end

--- Create a @{Core.Radio#BEACON}, to allow this POSITIONABLE to broadcast beacon signals
-- @param #POSITIONABLE self
-- @return Core.Radio#RADIO Radio
function POSITIONABLE:GetBeacon() --R2.1
  self:F2(self)
  return BEACON:New(self)
end

--- Start Lasing a POSITIONABLE
-- @param #POSITIONABLE self
-- @param #POSITIONABLE Target The target to lase.
-- @param #number LaserCode Laser code or random number in [1000, 9999].
-- @param #number Duration Duration of lasing in seconds.
-- @return Core.Spot#SPOT
function POSITIONABLE:LaseUnit( Target, LaserCode, Duration ) --R2.1
  self:F2()

  LaserCode = LaserCode or math.random( 1000, 9999 )

  local RecceDcsUnit = self:GetDCSObject()
  local TargetVec3 = Target:GetVec3()

  self:F("bulding spot")
  self.Spot = SPOT:New( self ) -- Core.Spot#SPOT
  self.Spot:LaseOn( Target, LaserCode, Duration)
  self.LaserCode = LaserCode

  return self.Spot

end

--- Start Lasing a COORDINATE.
-- @param #POSITIONABLE self
-- @param Core.Point#COORDIUNATE Coordinate The coordinate where the lase is pointing at.
-- @param #number LaserCode Laser code or random number in [1000, 9999].
-- @param #number Duration Duration of lasing in seconds.
-- @return Core.Spot#SPOT
function POSITIONABLE:LaseCoordinate(Coordinate, LaserCode, Duration)
  self:F2()

  LaserCode = LaserCode or math.random(1000, 9999)

  self.Spot = SPOT:New(self) -- Core.Spot#SPOT
  self.Spot:LaseOnCoordinate(Coordinate, LaserCode, Duration)
  self.LaserCode = LaserCode

  return self.Spot
end

--- Stop Lasing a POSITIONABLE
-- @param #POSITIONABLE self
-- @return #POSITIONABLE
function POSITIONABLE:LaseOff() --R2.1
  self:F2()

  if self.Spot then
    self.Spot:LaseOff()
    self.Spot = nil
  end

  return self
end

--- Check if the POSITIONABLE is lasing a target
-- @param #POSITIONABLE self
-- @return #boolean true if it is lasing a target
function POSITIONABLE:IsLasing() --R2.1
  self:F2()

  local Lasing = false

  if self.Spot then
    Lasing = self.Spot:IsLasing()
  end

  return Lasing
end

--- Get the Spot
-- @param #POSITIONABLE self
-- @return Core.Spot#SPOT The Spot
function POSITIONABLE:GetSpot() --R2.1

  return self.Spot
end

--- Get the last assigned laser code
-- @param #POSITIONABLE self
-- @return #number The laser code
function POSITIONABLE:GetLaserCode() --R2.1

  return self.LaserCode
end

do -- Cargo

  --- Add cargo.
  -- @param #POSITIONABLE self
  -- @param Core.Cargo#CARGO Cargo
  -- @return #POSITIONABLE
  function POSITIONABLE:AddCargo( Cargo )
    self.__.Cargo[Cargo] = Cargo
    return self
  end

  --- Get all contained cargo.
  -- @param #POSITIONABLE self
  -- @return #POSITIONABLE
  function POSITIONABLE:GetCargo()
    return self.__.Cargo
  end



  --- Remove cargo.
  -- @param #POSITIONABLE self
  -- @param Core.Cargo#CARGO Cargo
  -- @return #POSITIONABLE
  function POSITIONABLE:RemoveCargo( Cargo )
    self.__.Cargo[Cargo] = nil
    return self
  end

  --- Returns if carrier has given cargo.
  -- @param #POSITIONABLE self
  -- @return Core.Cargo#CARGO Cargo
  function POSITIONABLE:HasCargo( Cargo )
    return self.__.Cargo[Cargo]
  end

  --- Clear all cargo.
  -- @param #POSITIONABLE self
  function POSITIONABLE:ClearCargo()
    self.__.Cargo = {}
  end

  --- Is cargo bay empty.
  -- @param #POSITIONABLE self
  function POSITIONABLE:IsCargoEmpty()
    local IsEmpty = true
    for _, Cargo in pairs( self.__.Cargo ) do
      IsEmpty = false
      break
    end
    return IsEmpty
  end

  --- Get cargo item count.
  -- @param #POSITIONABLE self
  -- @return Core.Cargo#CARGO Cargo
  function POSITIONABLE:CargoItemCount()
    local ItemCount = 0
    for CargoName, Cargo in pairs( self.__.Cargo ) do
      ItemCount = ItemCount + Cargo:GetCount()
    end
    return ItemCount
  end

--  --- Get Cargo Bay Free Volume in m3.
--  -- @param #POSITIONABLE self
--  -- @return #number CargoBayFreeVolume
--  function POSITIONABLE:GetCargoBayFreeVolume()
--    local CargoVolume = 0
--    for CargoName, Cargo in pairs( self.__.Cargo ) do
--      CargoVolume = CargoVolume + Cargo:GetVolume()
--    end
--    return self.__.CargoBayVolumeLimit - CargoVolume
--  end
--

  --- Get Cargo Bay Free Weight in kg.
  -- @param #POSITIONABLE self
  -- @return #number CargoBayFreeWeight
  function POSITIONABLE:GetCargoBayFreeWeight()

    -- When there is no cargo bay weight limit set, then calculate this for this positionable!
    if not self.__.CargoBayWeightLimit then
      self:SetCargoBayWeightLimit()
    end

    local CargoWeight = 0
    for CargoName, Cargo in pairs( self.__.Cargo ) do
      CargoWeight = CargoWeight + Cargo:GetWeight()
    end
    return self.__.CargoBayWeightLimit - CargoWeight
  end

--  --- Get Cargo Bay Volume Limit in m3.
--  -- @param #POSITIONABLE self
--  -- @param #number VolumeLimit
--  function POSITIONABLE:SetCargoBayVolumeLimit( VolumeLimit )
--    self.__.CargoBayVolumeLimit = VolumeLimit
--  end

  --- Set Cargo Bay Weight Limit in kg.
  -- @param #POSITIONABLE self
  -- @param #number WeightLimit
  function POSITIONABLE:SetCargoBayWeightLimit( WeightLimit )

    if WeightLimit then
      self.__.CargoBayWeightLimit = WeightLimit
    elseif self.__.CargoBayWeightLimit~=nil then
      -- Value already set ==> Do nothing!
    else
      -- If weightlimit is not provided, we will calculate it depending on the type of unit.

      -- When an airplane or helicopter, we calculate the weightlimit based on the descriptor.
      if self:IsAir() then
        local Desc = self:GetDesc()
        self:F({Desc=Desc})

        local Weights = {
          ["C-17A"] = 35000,   --77519 cannot be used, because it loads way too much apcs and infantry.,
          ["C-130"] = 22000    --The real value cannot be used, because it loads way too much apcs and infantry.,
        }

        self.__.CargoBayWeightLimit = Weights[Desc.typeName] or ( Desc.massMax - ( Desc.massEmpty + Desc.fuelMassMax ) )
      elseif self:IsShip() then
        local Desc = self:GetDesc()
        self:F({Desc=Desc})

        local Weights = {
          ["Type_071"]         = 245000,
          ["LHA_Tarawa"]       = 500000,
          ["Ropucha-class"]    = 150000,
          ["Dry-cargo ship-1"] =  70000,
          ["Dry-cargo ship-2"] =  70000,
          ["Higgins_boat"]     =   3700, -- Higgins Boat can load 3700 kg of general cargo or 36 men (source wikipedia).
          ["USS_Samuel_Chase"] =  25000, -- Let's say 25 tons for now. Wiki says 33 Higgins boats, which would be 264 tons (can't be right!) and/or 578 troops.   
          ["LST_Mk2"]          =2100000, -- Can carry 2100 tons according to wiki source!
        }
        self.__.CargoBayWeightLimit = ( Weights[Desc.typeName] or 50000 )

      else
        local Desc = self:GetDesc()

        local Weights = {
          ["AAV7"] = 25,
          ["Bedford_MWD"] = 8, -- new by kappa
          ["Blitz_36-6700A"] = 10, -- new by kappa
          ["BMD-1"] = 9,  -- IRL should be 4 passengers
          ["BMP-1"] = 8,
          ["BMP-2"] = 7,
          ["BMP-3"] = 8,  -- IRL should be 7+2 passengers
          ["Boman"] = 25,
          ["BTR-80"] = 9, -- IRL should be 7 passengers
          ["BTR-82A"] = 9, -- new by kappa -- IRL should be 7 passengers
          ["BTR_D"] = 12,  -- IRL should be 10 passengers
          ["Cobra"] = 8,
          ["Land_Rover_101_FC"] = 11, -- new by kappa
          ["Land_Rover_109_S3"] = 7, -- new by kappa
          ["LAV-25"] = 6,
          ["M-2 Bradley"] = 6,
          ["M1043 HMMWV Armament"] = 4,
          ["M1045 HMMWV TOW"] = 4,
          ["M1126 Stryker ICV"] = 9,
          ["M1134 Stryker ATGM"] = 9,
          ["M2A1_halftrack"] = 9,
          ["M-113"] = 9,   -- IRL should be 11 passengers
          ["Marder"] = 6,
          ["MCV-80"] = 9, -- IRL should be 7 passengers
          ["MLRS FDDM"] = 4,
          ["MTLB"] = 25,    -- IRL should be 11 passengers
          ["GAZ-66"] = 8,
          ["GAZ-3307"] = 12,
          ["GAZ-3308"] = 14,
          ["Grad_FDDM"] = 6, -- new by kappa
          ["KAMAZ Truck"] = 12,
          ["KrAZ6322"] = 12,
          ["M 818"] = 12,
          ["Tigr_233036"] = 6,
          ["TPZ"] = 10,
          ["UAZ-469"] = 4, -- new by kappa
          ["Ural-375"] = 12,
          ["Ural-4320-31"] = 14,
          ["Ural-4320 APA-5D"] = 10,
          ["Ural-4320T"] = 14,
          ["ZBD04A"] = 7, -- new by kappa
          ["VAB_Mephisto"] = 8, -- new by Apple
        }

        local CargoBayWeightLimit = ( Weights[Desc.typeName] or 0 ) * 95
        self.__.CargoBayWeightLimit = CargoBayWeightLimit
      end
    end
    self:F({CargoBayWeightLimit = self.__.CargoBayWeightLimit})
  end
end --- Cargo

--- Signal a flare at the position of the POSITIONABLE.
-- @param #POSITIONABLE self
-- @param Utilities.Utils#FLARECOLOR FlareColor
function POSITIONABLE:Flare( FlareColor )
  self:F2()
  trigger.action.signalFlare( self:GetVec3(), FlareColor , 0 )
end

--- Signal a white flare at the position of the POSITIONABLE.
-- @param #POSITIONABLE self
function POSITIONABLE:FlareWhite()
  self:F2()
  trigger.action.signalFlare( self:GetVec3(), trigger.flareColor.White , 0 )
end

--- Signal a yellow flare at the position of the POSITIONABLE.
-- @param #POSITIONABLE self
function POSITIONABLE:FlareYellow()
  self:F2()
  trigger.action.signalFlare( self:GetVec3(), trigger.flareColor.Yellow , 0 )
end

--- Signal a green flare at the position of the POSITIONABLE.
-- @param #POSITIONABLE self
function POSITIONABLE:FlareGreen()
  self:F2()
  trigger.action.signalFlare( self:GetVec3(), trigger.flareColor.Green , 0 )
end

--- Signal a red flare at the position of the POSITIONABLE.
-- @param #POSITIONABLE self
function POSITIONABLE:FlareRed()
  self:F2()
  local Vec3 = self:GetVec3()
  if Vec3 then
    trigger.action.signalFlare( Vec3, trigger.flareColor.Red, 0 )
  end
end

--- Smoke the POSITIONABLE.
-- @param #POSITIONABLE self
-- @param Utilities.Utils#SMOKECOLOR SmokeColor The color to smoke to positionable.
-- @param #number Range The range in meters to randomize the smoking around the positionable.
-- @param #number AddHeight The height in meters to add to the altitude of the positionable.
function POSITIONABLE:Smoke( SmokeColor, Range, AddHeight )
  self:F2()
  if Range then
    local Vec3 = self:GetRandomVec3( Range )
    Vec3.y = Vec3.y + AddHeight or 0
    trigger.action.smoke( Vec3, SmokeColor )
  else
    local Vec3 = self:GetVec3()
    Vec3.y = Vec3.y + AddHeight or 0
    trigger.action.smoke( self:GetVec3(), SmokeColor )
  end

end

--- Smoke the POSITIONABLE Green.
-- @param #POSITIONABLE self
function POSITIONABLE:SmokeGreen()
  self:F2()
  trigger.action.smoke( self:GetVec3(), trigger.smokeColor.Green )
end

--- Smoke the POSITIONABLE Red.
-- @param #POSITIONABLE self
function POSITIONABLE:SmokeRed()
  self:F2()
  trigger.action.smoke( self:GetVec3(), trigger.smokeColor.Red )
end

--- Smoke the POSITIONABLE White.
-- @param #POSITIONABLE self
function POSITIONABLE:SmokeWhite()
  self:F2()
  trigger.action.smoke( self:GetVec3(), trigger.smokeColor.White )
end

--- Smoke the POSITIONABLE Orange.
-- @param #POSITIONABLE self
function POSITIONABLE:SmokeOrange()
  self:F2()
  trigger.action.smoke( self:GetVec3(), trigger.smokeColor.Orange )
end

--- Smoke the POSITIONABLE Blue.
-- @param #POSITIONABLE self
function POSITIONABLE:SmokeBlue()
  self:F2()
  trigger.action.smoke( self:GetVec3(), trigger.smokeColor.Blue )
end


--- Returns true if the unit is within a @{Zone}.
-- @param #POSITIONABLE self
-- @param Core.Zone#ZONE_BASE Zone The zone to test.
-- @return #boolean Returns true if the unit is within the @{Core.Zone#ZONE_BASE}
function POSITIONABLE:IsInZone( Zone )
  self:F2( { self.PositionableName, Zone } )

  if self:IsAlive() then
    local IsInZone = Zone:IsVec3InZone( self:GetVec3() )

    return IsInZone
  end
  return false
end

--- Returns true if the unit is not within a @{Zone}.
-- @param #POSITIONABLE self
-- @param Core.Zone#ZONE_BASE Zone The zone to test.
-- @return #boolean Returns true if the unit is not within the @{Core.Zone#ZONE_BASE}
function POSITIONABLE:IsNotInZone( Zone )
  self:F2( { self.PositionableName, Zone } )

  if self:IsAlive() then
    local IsNotInZone = not Zone:IsVec3InZone( self:GetVec3() )

    return IsNotInZone
  else
    return false
  end
end<|MERGE_RESOLUTION|>--- conflicted
+++ resolved
@@ -598,16 +598,16 @@
   if DCSPositionable then
 
     local PositionablePosition = DCSPositionable:getPosition()
-    
+
     if PositionablePosition then
       local PositionableHeading = math.atan2( PositionablePosition.x.z, PositionablePosition.x.x )
-      
+
       if PositionableHeading < 0 then
         PositionableHeading = PositionableHeading + 2 * math.pi
       end
-      
+
       PositionableHeading = PositionableHeading * 180 / math.pi
-      
+
       return PositionableHeading
     end
   end
@@ -694,19 +694,11 @@
 
   if DCSUnit then
     local UnitDescriptor = DCSUnit:getDesc()
-<<<<<<< HEAD
 		if UnitDescriptor.attributes["Submarines"] == true then
 			return true
 		else
 			return false
 		end
-=======
-    if UnitDescriptor.attributes["Submarines"] == true then
-      return true
-    else
-      return false
-    end
->>>>>>> 147eeb05
   end
 
   return nil
@@ -1492,7 +1484,7 @@
           ["Dry-cargo ship-1"] =  70000,
           ["Dry-cargo ship-2"] =  70000,
           ["Higgins_boat"]     =   3700, -- Higgins Boat can load 3700 kg of general cargo or 36 men (source wikipedia).
-          ["USS_Samuel_Chase"] =  25000, -- Let's say 25 tons for now. Wiki says 33 Higgins boats, which would be 264 tons (can't be right!) and/or 578 troops.   
+          ["USS_Samuel_Chase"] =  25000, -- Let's say 25 tons for now. Wiki says 33 Higgins boats, which would be 264 tons (can't be right!) and/or 578 troops.
           ["LST_Mk2"]          =2100000, -- Can carry 2100 tons according to wiki source!
         }
         self.__.CargoBayWeightLimit = ( Weights[Desc.typeName] or 50000 )
