--- **Wrapper** -- GROUP wraps the DCS Class Group objects.
-- 
-- ===
-- 
-- The @{#GROUP} class is a wrapper class to handle the DCS Group objects:
--
--  * Support all DCS Group APIs.
--  * Enhance with Group specific APIs not in the DCS Group API set.
--  * Handle local Group Controller.
--  * Manage the "state" of the DCS Group.
--
-- **IMPORTANT: ONE SHOULD NEVER SANATIZE these GROUP OBJECT REFERENCES! (make the GROUP object references nil).**
--
-- See the detailed documentation on the GROUP class.
-- 
-- ===
-- 
-- ### Author: **FlightControl**
-- 
-- ### Contributions: 
-- 
--   * [**Entropy**](https://forums.eagle.ru/member.php?u=111471), **Afinegan**: Came up with the requirement for AIOnOff().
-- 
-- ===
-- 
-- @module Wrapper.Group
-- @image Wrapper_Group.JPG


--- @type GROUP
-- @extends Wrapper.Controllable#CONTROLLABLE
-- @field #string GroupName The name of the group.


--- Wrapper class of the DCS world Group object.
-- 
-- For each DCS Group object alive within a running mission, a GROUP wrapper object (instance) will be created within the _@{DATABASE} object.
-- This is done at the beginning of the mission (when the mission starts), and dynamically when new DCS Group objects are spawned (using the @{SPAWN} class).
--
-- The GROUP class does not contain a :New() method, rather it provides :Find() methods to retrieve the object reference
-- using the DCS Group or the DCS GroupName.
--
-- Another thing to know is that GROUP objects do not "contain" the DCS Group object.
-- The GROUP methods will reference the DCS Group object by name when it is needed during API execution.
-- If the DCS Group object does not exist or is nil, the GROUP methods will return nil and log an exception in the DCS.log file.
--
-- The GROUP class provides the following functions to retrieve quickly the relevant GROUP instance:
--
--  * @{#GROUP.Find}(): Find a GROUP instance from the _DATABASE object using a DCS Group object.
--  * @{#GROUP.FindByName}(): Find a GROUP instance from the _DATABASE object using a DCS Group name.
--
-- ## GROUP task methods
--
-- A GROUP is a @{Wrapper.Controllable}. See the @{Wrapper.Controllable} task methods section for a description of the task methods.
--
-- ### Obtain the mission from group templates
-- 
-- Group templates contain complete mission descriptions. Sometimes you want to copy a complete mission from a group and assign it to another:
-- 
--   * @{Wrapper.Controllable#CONTROLLABLE.TaskMission}: (AIR + GROUND) Return a mission task from a mission template.
--
-- ## GROUP Command methods
--
-- A GROUP is a @{Wrapper.Controllable}. See the @{Wrapper.Controllable} command methods section for a description of the command methods.
-- 
-- ## GROUP option methods
--
-- A GROUP is a @{Wrapper.Controllable}. See the @{Wrapper.Controllable} option methods section for a description of the option methods.
-- 
-- ## GROUP Zone validation methods
-- 
-- The group can be validated whether it is completely, partly or not within a @{Zone}.
-- Use the following Zone validation methods on the group:
-- 
--   * @{#GROUP.IsCompletelyInZone}: Returns true if all units of the group are within a @{Zone}.
--   * @{#GROUP.IsPartlyInZone}: Returns true if some units of the group are within a @{Zone}.
--   * @{#GROUP.IsNotInZone}: Returns true if none of the group units of the group are within a @{Zone}.
--   
-- The zone can be of any @{Zone} class derived from @{Core.Zone#ZONE_BASE}. So, these methods are polymorphic to the zones tested on.
-- 
-- ## GROUP AI methods
-- 
-- A GROUP has AI methods to control the AI activation.
-- 
--   * @{#GROUP.SetAIOnOff}(): Turns the GROUP AI On or Off.
--   * @{#GROUP.SetAIOn}(): Turns the GROUP AI On.
--   * @{#GROUP.SetAIOff}(): Turns the GROUP AI Off.
-- 
-- @field #GROUP GROUP
GROUP = {
  ClassName = "GROUP",
}


--- Enumerator for location at airbases
-- @type GROUP.Takeoff
GROUP.Takeoff = {
  Air = 1,
  Runway = 2,
  Hot = 3,
  Cold = 4,
}

GROUPTEMPLATE = {}

GROUPTEMPLATE.Takeoff = {
  [GROUP.Takeoff.Air] =     { "Turning Point", "Turning Point" },
  [GROUP.Takeoff.Runway] =  { "TakeOff", "From Runway" },
  [GROUP.Takeoff.Hot] =     { "TakeOffParkingHot", "From Parking Area Hot" },
  [GROUP.Takeoff.Cold] =    { "TakeOffParking", "From Parking Area" }
}

--- Create a new GROUP from a given GroupTemplate as a parameter.
-- Note that the GroupTemplate is NOT spawned into the mission.
-- It is merely added to the @{Core.Database}.
-- @param #GROUP self
-- @param #table GroupTemplate The GroupTemplate Structure exactly as defined within the mission editor.
-- @param DCS#coalition.side CoalitionSide The coalition.side of the group.
-- @param DCS#Group.Category CategoryID The Group.Category of the group.
-- @param DCS#country.id CountryID the country.id of the group.
-- @return #GROUP self
function GROUP:NewTemplate( GroupTemplate, CoalitionSide, CategoryID, CountryID )
  local GroupName = GroupTemplate.name

  _DATABASE:_RegisterGroupTemplate( GroupTemplate, CoalitionSide, CategoryID, CountryID, GroupName )

  local self = BASE:Inherit( self, CONTROLLABLE:New( GroupName ) )
  self.GroupName = GroupName

  if not _DATABASE.GROUPS[GroupName] then
    _DATABASE.GROUPS[GroupName] = self
  end  

  self:SetEventPriority( 4 )
  return self
end



--- Create a new GROUP from an existing Group in the Mission.
-- @param #GROUP self
-- @param #string GroupName The Group name
-- @return #GROUP self
function GROUP:Register( GroupName )
  local self = BASE:Inherit( self, CONTROLLABLE:New( GroupName ) ) -- #GROUP
  self.GroupName = GroupName
  
  self:SetEventPriority( 4 )
  return self
end

-- Reference methods.

--- Find the GROUP wrapper class instance using the DCS Group.
-- @param #GROUP self
-- @param DCS#Group DCSGroup The DCS Group.
-- @return #GROUP The GROUP.
function GROUP:Find( DCSGroup )

  local GroupName = DCSGroup:getName() -- Wrapper.Group#GROUP
  local GroupFound = _DATABASE:FindGroup( GroupName )
  return GroupFound
end

--- Find the created GROUP using the DCS Group Name.
-- @param #GROUP self
-- @param #string GroupName The DCS Group Name.
-- @return #GROUP The GROUP.
function GROUP:FindByName( GroupName )

  local GroupFound = _DATABASE:FindGroup( GroupName )
  return GroupFound
end

-- DCS Group methods support.

--- Returns the DCS Group.
-- @param #GROUP self
-- @return DCS#Group The DCS Group.
function GROUP:GetDCSObject()
  local DCSGroup = Group.getByName( self.GroupName )

  if DCSGroup then
    return DCSGroup
  end

  return nil
end

--- Returns the @{DCS#Position3} position vectors indicating the point and direction vectors in 3D of the POSITIONABLE within the mission.
-- @param Wrapper.Positionable#POSITIONABLE self
-- @return DCS#Position The 3D position vectors of the POSITIONABLE.
-- @return #nil The POSITIONABLE is not existing or alive.  
function GROUP:GetPositionVec3() -- Overridden from POSITIONABLE:GetPositionVec3()
  self:F2( self.PositionableName )

  local DCSPositionable = self:GetDCSObject()
  
  if DCSPositionable then
    local PositionablePosition = DCSPositionable:getUnits()[1]:getPosition().p
    self:T3( PositionablePosition )
    return PositionablePosition
  end
  
  return nil
end

--- Returns if the group is alive.
-- The Group must:
-- 
--   * Exist at run-time.
--   * Has at least one unit.
-- 
-- When the first @{Wrapper.Unit} of the group is active, it will return true.
-- If the first @{Wrapper.Unit} of the group is inactive, it will return false.
-- 
-- @param #GROUP self
-- @return #boolean true if the group is alive and active.
-- @return #boolean false if the group is alive but inactive.
-- @return #nil if the group does not exist anymore.
function GROUP:IsAlive()
  self:F2( self.GroupName )

  local DCSGroup = self:GetDCSObject() -- DCS#Group

  if DCSGroup then
    if DCSGroup:isExist() then
      local DCSUnit = DCSGroup:getUnit(1) -- DCS#Unit
      if DCSUnit then
        local GroupIsAlive = DCSUnit:isActive()
        self:T3( GroupIsAlive )
        return GroupIsAlive
      end
    end
  end

  return nil
end

--- Returns if the group is activated.
-- @param #GROUP self
-- @return #boolean true if group is activated.
-- @return #nil The group is not existing or alive.  
function GROUP:IsActive()
  self:F2( self.GroupName )

  local DCSGroup = self:GetDCSObject() -- DCS#Group
  
  if DCSGroup then
  
    local GroupIsActive = DCSGroup:getUnit(1):isActive()
    return GroupIsActive 
  end

  return nil
end



--- Destroys the DCS Group and all of its DCS Units.
-- Note that this destroy method also can raise a destroy event at run-time.
-- So all event listeners will catch the destroy event of this group for each unit in the group.
-- To raise these events, provide the `GenerateEvent` parameter.
-- @param #GROUP self
-- @param #boolean GenerateEvent true if you want to generate a crash or dead event for each unit.
-- @usage
-- -- Air unit example: destroy the Helicopter and generate a S_EVENT_CRASH for each unit in the Helicopter group.
-- Helicopter = GROUP:FindByName( "Helicopter" )
-- Helicopter:Destroy( true )
-- @usage
-- -- Ground unit example: destroy the Tanks and generate a S_EVENT_DEAD for each unit in the Tanks group.
-- Tanks = GROUP:FindByName( "Tanks" )
-- Tanks:Destroy( true )
-- @usage
-- -- Ship unit example: destroy the Ship silently.
-- Ship = GROUP:FindByName( "Ship" )
-- Ship:Destroy()
-- 
-- @usage
-- -- Destroy without event generation example.
-- Ship = GROUP:FindByName( "Boat" )
-- Ship:Destroy( false ) -- Don't generate an event upon destruction.
-- 
function GROUP:Destroy( GenerateEvent )
  self:F2( self.GroupName )

  local DCSGroup = self:GetDCSObject()

  if DCSGroup then
    for Index, UnitData in pairs( DCSGroup:getUnits() ) do
      if GenerateEvent and GenerateEvent == true then
        if self:IsAir() then
          self:CreateEventCrash( timer.getTime(), UnitData )
        else
          self:CreateEventDead( timer.getTime(), UnitData )
        end
<<<<<<< HEAD
      elseif GenerateEvent==false then
=======
      elseif GenerateEvent == false then
>>>>>>> 3b630be4
        -- Do nothing!
      else
        self:CreateEventRemoveUnit( timer.getTime(), UnitData )
      end
    end
    USERFLAG:New( self:GetName() ):Set( 100 )
    DCSGroup:destroy()
    DCSGroup = nil
  end

  return nil
end


--- Returns category of the DCS Group.
-- @param #GROUP self
-- @return DCS#Group.Category The category ID
function GROUP:GetCategory()
  self:F2( self.GroupName )

  local DCSGroup = self:GetDCSObject()
  if DCSGroup then
    local GroupCategory = DCSGroup:getCategory()
    self:T3( GroupCategory )
    return GroupCategory
  end

  return nil
end

--- Returns the category name of the #GROUP.
-- @param #GROUP self
-- @return #string Category name = Helicopter, Airplane, Ground Unit, Ship
function GROUP:GetCategoryName()
  self:F2( self.GroupName )

  local DCSGroup = self:GetDCSObject()
  if DCSGroup then
    local CategoryNames = {
      [Group.Category.AIRPLANE] = "Airplane",
      [Group.Category.HELICOPTER] = "Helicopter",
      [Group.Category.GROUND] = "Ground Unit",
      [Group.Category.SHIP] = "Ship",
    }
    local GroupCategory = DCSGroup:getCategory()
    self:T3( GroupCategory )

    return CategoryNames[GroupCategory]
  end

  return nil
end


--- Returns the coalition of the DCS Group.
-- @param #GROUP self
-- @return DCS#coalition.side The coalition side of the DCS Group.
function GROUP:GetCoalition()
  self:F2( self.GroupName )

  local DCSGroup = self:GetDCSObject()
  if DCSGroup then
    local GroupCoalition = DCSGroup:getCoalition()
    self:T3( GroupCoalition )
    return GroupCoalition
  end

  return nil
end

--- Returns the country of the DCS Group.
-- @param #GROUP self
-- @return DCS#country.id The country identifier or nil if the DCS Group is not existing or alive.
function GROUP:GetCountry()
  self:F2( self.GroupName )

  local DCSGroup = self:GetDCSObject()
  if DCSGroup then
    local GroupCountry = DCSGroup:getUnit(1):getCountry()
    self:T3( GroupCountry )
    return GroupCountry
  end

  return nil
end


--- Check if at least one (or all) unit(s) has (have) a certain attribute.
-- See [hoggit documentation](https://wiki.hoggitworld.com/view/DCS_func_hasAttribute).
-- @param #GROUP self
-- @param #string attribute The name of the attribute the group is supposed to have. Valid attributes can be found in the "db_attributes.lua" file which is located at in "C:\Program Files\Eagle Dynamics\DCS World\Scripts\Database".
-- @param #boolean all If true, all units of the group must have the attribute in order to return true. Default is only one unit of a heterogenious group needs to have the attribute.
-- @return #boolean Group has this attribute.
function GROUP:HasAttribute(attribute, all)

  -- Get all units of the group.
  local _units=self:GetUnits()
  
  local _allhave=true
  local _onehas=false
  
  for _,_unit in pairs(_units) do
    local _unit=_unit --Wrapper.Unit#UNIT
    if _unit then
      local _hastit=_unit:HasAttribute(attribute)
      if _hastit==true then
        _onehas=true
      else
        _allhave=false
      end
    end 
  end
  
  if all==true then
    return _allhave
  else
    return _onehas
  end
end

--- Returns the maximum speed of the group.
-- If the group is heterogenious and consists of different units, the max speed of the slowest unit is returned.
-- @param #GROUP self
-- @return #number Speed in km/h.
function GROUP:GetSpeedMax()
  self:F2( self.GroupName )

  local DCSGroup = self:GetDCSObject()
  if DCSGroup then
  
    local Units=self:GetUnits()
    
    local speedmax=nil
    
    for _,unit in pairs(Units) do
      local unit=unit --Wrapper.Unit#UNIT
      local speed=unit:GetSpeedMax()
      if speedmax==nil then
        speedmax=speed
      elseif speed<speedmax then
        speedmax=speed
      end
    end
    
    return speedmax
  end
  
  return nil
end

--- Returns the maximum range of the group.
-- If the group is heterogenious and consists of different units, the smallest range of all units is returned.
-- @param #GROUP self
-- @return #number Range in meters.
function GROUP:GetRange()
  self:F2( self.GroupName )

  local DCSGroup = self:GetDCSObject()
  if DCSGroup then
  
    local Units=self:GetUnits()
    
    local Rangemin=nil
    
    for _,unit in pairs(Units) do
      local unit=unit --Wrapper.Unit#UNIT
      local range=unit:GetRange()
      if range then
        if Rangemin==nil then
          Rangemin=range
        elseif range<Rangemin then
          Rangemin=range
        end
      end
    end
    
    return Rangemin
  end
  
  return nil
end


--- Returns a list of @{Wrapper.Unit} objects of the @{Wrapper.Group}.
-- @param #GROUP self
-- @return #list<Wrapper.Unit#UNIT> The list of @{Wrapper.Unit} objects of the @{Wrapper.Group}.
function GROUP:GetUnits()
  self:F2( { self.GroupName } )
  local DCSGroup = self:GetDCSObject()

  if DCSGroup then
    local DCSUnits = DCSGroup:getUnits()
    local Units = {}
    for Index, UnitData in pairs( DCSUnits ) do
      Units[#Units+1] = UNIT:Find( UnitData )
    end
    self:T3( Units )
    return Units
  end

  return nil
end


--- Returns a list of @{Wrapper.Unit} objects of the @{Wrapper.Group} that are occupied by a player.
-- @param #GROUP self
-- @return #list<Wrapper.Unit#UNIT> The list of player occupied @{Wrapper.Unit} objects of the @{Wrapper.Group}.
function GROUP:GetPlayerUnits()
  self:F2( { self.GroupName } )
  local DCSGroup = self:GetDCSObject()

  if DCSGroup then
    local DCSUnits = DCSGroup:getUnits()
    local Units = {}
    for Index, UnitData in pairs( DCSUnits ) do
      local PlayerUnit = UNIT:Find( UnitData )
      if PlayerUnit:GetPlayerName() then
        Units[#Units+1] = PlayerUnit
      end
    end
    self:T3( Units )
    return Units
  end

  return nil
end


--- Returns the UNIT wrapper class with number UnitNumber.
-- If the underlying DCS Unit does not exist, the method will return nil. .
-- @param #GROUP self
-- @param #number UnitNumber The number of the UNIT wrapper class to be returned.
-- @return Wrapper.Unit#UNIT The UNIT wrapper class.
function GROUP:GetUnit( UnitNumber )
  self:F3( { self.GroupName, UnitNumber } )

  local DCSGroup = self:GetDCSObject()

  if DCSGroup then
    local DCSUnit = DCSGroup:getUnit( UnitNumber )
    local UnitFound = UNIT:Find( DCSGroup:getUnit( UnitNumber ) )
    self:T2( UnitFound )
    return UnitFound
  end

  return nil
end

--- Returns the DCS Unit with number UnitNumber.
-- If the underlying DCS Unit does not exist, the method will return nil. .
-- @param #GROUP self
-- @param #number UnitNumber The number of the DCS Unit to be returned.
-- @return DCS#Unit The DCS Unit.
function GROUP:GetDCSUnit( UnitNumber )
  self:F3( { self.GroupName, UnitNumber } )

  local DCSGroup = self:GetDCSObject()

  if DCSGroup then
    local DCSUnitFound = DCSGroup:getUnit( UnitNumber )
    self:T3( DCSUnitFound )
    return DCSUnitFound
  end

  return nil
end

--- Returns current size of the DCS Group.
-- If some of the DCS Units of the DCS Group are destroyed the size of the DCS Group is changed.
-- @param #GROUP self
-- @return #number The DCS Group size.
function GROUP:GetSize()
  self:F3( { self.GroupName } )
  local DCSGroup = self:GetDCSObject()

  if DCSGroup then
    local GroupSize = DCSGroup:getSize()
    
    if GroupSize then
      self:T3( GroupSize )
      return GroupSize
    else
      return 0
    end
  end

  return nil
end


--- Returns the average velocity Vec3 vector.
-- @param Wrapper.Group#GROUP self
-- @return DCS#Vec3 The velocity Vec3 vector
-- @return #nil The GROUP is not existing or alive.  
function GROUP:GetVelocityVec3()
  self:F2( self.GroupName )

  local DCSGroup = self:GetDCSObject()
  
  if DCSGroup and DCSGroup:isExist() then
    local GroupUnits = DCSGroup:getUnits()
    local GroupCount = #GroupUnits
    
    local VelocityVec3 = { x = 0, y = 0, z = 0 }
    
    for _, DCSUnit in pairs( GroupUnits ) do
      local UnitVelocityVec3 = DCSUnit:getVelocity()
      VelocityVec3.x = VelocityVec3.x + UnitVelocityVec3.x
      VelocityVec3.y = VelocityVec3.y + UnitVelocityVec3.y
      VelocityVec3.z = VelocityVec3.z + UnitVelocityVec3.z
    end
    
    VelocityVec3.x = VelocityVec3.x / GroupCount
    VelocityVec3.y = VelocityVec3.y / GroupCount
    VelocityVec3.z = VelocityVec3.z / GroupCount
    
    return VelocityVec3
  end
  
  BASE:E( { "Cannot GetVelocityVec3", Group = self, Alive = self:IsAlive() } )

  return nil
end


--- Returns the average group height in meters.
-- @param Wrapper.Group#GROUP self
-- @param #boolean FromGround Measure from the ground or from sea level. Provide **true** for measuring from the ground. **false** or **nil** if you measure from sea level. 
-- @return DCS#Vec3 The height of the group or nil if is not existing or alive.  
function GROUP:GetHeight( FromGround )
  self:F2( self.GroupName )

  local DCSGroup = self:GetDCSObject()
  
  if DCSGroup then
    local GroupUnits = DCSGroup:getUnits()
    local GroupCount = #GroupUnits
    
    local GroupHeight = 0

    for _, DCSUnit in pairs( GroupUnits ) do
      local GroupPosition = DCSUnit:getPosition()
      
      if FromGround == true then
        local LandHeight =  land.getHeight( { x = GroupPosition.p.x, y = GroupPosition.p.z } )
        GroupHeight = GroupHeight + ( GroupPosition.p.y - LandHeight )
      else
        GroupHeight = GroupHeight + GroupPosition.p.y
      end
    end
    
    return GroupHeight / GroupCount
  end
  
  return nil
end




---
--- Returns the initial size of the DCS Group.
-- If some of the DCS Units of the DCS Group are destroyed, the initial size of the DCS Group is unchanged.
-- @param #GROUP self
-- @return #number The DCS Group initial size.
function GROUP:GetInitialSize()
  self:F3( { self.GroupName } )
  local DCSGroup = self:GetDCSObject()

  if DCSGroup then
    local GroupInitialSize = DCSGroup:getInitialSize()
    self:T3( GroupInitialSize )
    return GroupInitialSize
  end

  return nil
end


--- Returns the DCS Units of the DCS Group.
-- @param #GROUP self
-- @return #table The DCS Units.
function GROUP:GetDCSUnits()
  self:F2( { self.GroupName } )
  local DCSGroup = self:GetDCSObject()

  if DCSGroup then
    local DCSUnits = DCSGroup:getUnits()
    self:T3( DCSUnits )
    return DCSUnits
  end

  return nil
end


--- Activates a late activated GROUP.
-- @param #GROUP self
-- @return #GROUP self
function GROUP:Activate()
  self:F2( { self.GroupName } )
  trigger.action.activateGroup( self:GetDCSObject() )
  return self:GetDCSObject()
end


--- Gets the type name of the group.
-- @param #GROUP self
-- @return #string The type name of the group.
function GROUP:GetTypeName()
  self:F2( self.GroupName )

  local DCSGroup = self:GetDCSObject()

  if DCSGroup then
    local GroupTypeName = DCSGroup:getUnit(1):getTypeName()
    self:T3( GroupTypeName )
    return( GroupTypeName )
  end

  return nil
end

--- Gets the player name of the group.
-- @param #GROUP self
-- @return #string The player name of the group.
function GROUP:GetPlayerName()
  self:F2( self.GroupName )

  local DCSGroup = self:GetDCSObject()

  if DCSGroup then
    local PlayerName = DCSGroup:getUnit(1):getPlayerName()
    self:T3( PlayerName )
    return( PlayerName )
  end

  return nil
end


--- Gets the CallSign of the first DCS Unit of the DCS Group.
-- @param #GROUP self
-- @return #string The CallSign of the first DCS Unit of the DCS Group.
function GROUP:GetCallsign()
  self:F2( self.GroupName )

  local DCSGroup = self:GetDCSObject()

  if DCSGroup then
    local GroupCallSign = DCSGroup:getUnit(1):getCallsign()
    self:T3( GroupCallSign )
    return GroupCallSign
  end

  BASE:E( { "Cannot GetCallsign", Positionable = self, Alive = self:IsAlive() } )

  return nil
end

--- Returns the current point (Vec2 vector) of the first DCS Unit in the DCS Group.
-- @param #GROUP self
-- @return DCS#Vec2 Current Vec2 point of the first DCS Unit of the DCS Group.
function GROUP:GetVec2()
  self:F2( self.GroupName )

  local UnitPoint = self:GetUnit(1)
  UnitPoint:GetVec2()
  local GroupPointVec2 = UnitPoint:GetVec2()
  self:T3( GroupPointVec2 )
  return GroupPointVec2
end

--- Returns the current Vec3 vector of the first DCS Unit in the GROUP.
-- @param #GROUP self
-- @return DCS#Vec3 Current Vec3 of the first DCS Unit of the GROUP.
function GROUP:GetVec3()
  self:F2( self.GroupName )

  local GroupVec3 = self:GetUnit(1):GetVec3()
  self:T3( GroupVec3 )
  return GroupVec3
end

--- Returns a POINT_VEC2 object indicating the point in 2D of the first UNIT of the GROUP within the mission.
-- @param #GROUP self
-- @return Core.Point#POINT_VEC2 The 2D point vector of the first DCS Unit of the GROUP.
-- @return #nil The first UNIT is not existing or alive.  
function GROUP:GetPointVec2()
  self:F2(self.GroupName)

  local FirstUnit = self:GetUnit(1)
  
  if FirstUnit then
    local FirstUnitPointVec2 = FirstUnit:GetPointVec2()
    self:T3(FirstUnitPointVec2)
    return FirstUnitPointVec2
  end
  
  BASE:E( { "Cannot GetPointVec2", Group = self, Alive = self:IsAlive() } )

  return nil
end

--- Returns a COORDINATE object indicating the point of the first UNIT of the GROUP within the mission.
-- @param Wrapper.Group#GROUP self
-- @return Core.Point#COORDINATE The COORDINATE of the GROUP.
function GROUP:GetCoordinate()
  self:F2( self.PositionableName )

  local FirstUnit = self:GetUnit(1)
  
  if FirstUnit then
    local FirstUnitCoordinate = FirstUnit:GetCoordinate()
    self:T3(FirstUnitCoordinate)
    return FirstUnitCoordinate
  end
  
  BASE:E( { "Cannot GetCoordinate", Group = self, Alive = self:IsAlive() } )

  return nil
end


--- Returns a random @{DCS#Vec3} vector (point in 3D of the UNIT within the mission) within a range around the first UNIT of the GROUP.
-- @param #GROUP self
-- @param #number Radius
-- @return DCS#Vec3 The random 3D point vector around the first UNIT of the GROUP.
-- @return #nil The GROUP is invalid or empty
-- @usage 
-- -- If Radius is ignored, returns the DCS#Vec3 of first UNIT of the GROUP
function GROUP:GetRandomVec3(Radius)
  self:F2(self.GroupName)
  
  local FirstUnit = self:GetUnit(1)
  
  if FirstUnit then
    local FirstUnitRandomPointVec3 = FirstUnit:GetRandomVec3(Radius)
    self:T3(FirstUnitRandomPointVec3)
    return FirstUnitRandomPointVec3
  end
  
  BASE:E( { "Cannot GetRandomVec3", Group = self, Alive = self:IsAlive() } )

  return nil
end

--- Returns the mean heading of every UNIT in the GROUP in degrees
-- @param #GROUP self
-- @return #number mean heading of the GROUP
-- @return #nil The first UNIT is not existing or alive.
function GROUP:GetHeading()
  self:F2(self.GroupName)

  local GroupSize = self:GetSize()
  local HeadingAccumulator = 0
  
  if GroupSize then
    for i = 1, GroupSize do
      HeadingAccumulator = HeadingAccumulator + self:GetUnit(i):GetHeading()
    end
    return math.floor(HeadingAccumulator / GroupSize)
  end
  
  BASE:E( { "Cannot GetHeading", Group = self, Alive = self:IsAlive() } )

  return nil
  
end

--- Return the fuel state and unit reference for the unit with the least
-- amount of fuel in the group.
-- @param #GROUP self
-- @return #number The fuel state of the unit with the least amount of fuel
-- @return #Unit reference to #Unit object for further processing
function GROUP:GetFuelMin()
  self:F(self.ControllableName)

  if not self:GetDCSObject() then
    BASE:E( { "Cannot GetFuel", Group = self, Alive = self:IsAlive() } )
    return 0
  end

  local min  = 65535  -- some sufficiently large number to init with
  local unit = nil
  local tmp  = nil

  for UnitID, UnitData in pairs( self:GetUnits() ) do
    tmp = UnitData:GetFuel()
    if tmp < min then
      min = tmp
      unit = UnitData
    end
  end

  return min, unit
end

--- Returns relative amount of fuel (from 0.0 to 1.0) the group has in its
--  internal tanks. If there are additional fuel tanks the value may be
--  greater than 1.0.
-- @param #GROUP self
-- @return #number The relative amount of fuel (from 0.0 to 1.0).
-- @return #nil The GROUP is not existing or alive.
function GROUP:GetFuelAvg()
  self:F( self.ControllableName )

  local DCSControllable = self:GetDCSObject()
  
  if DCSControllable then
    local GroupSize = self:GetSize()
    local TotalFuel = 0
    for UnitID, UnitData in pairs( self:GetUnits() ) do
      local Unit = UnitData -- Wrapper.Unit#UNIT
      local UnitFuel = Unit:GetFuel()
      self:F( { Fuel = UnitFuel } )
      TotalFuel = TotalFuel + UnitFuel
    end
    local GroupFuel = TotalFuel / GroupSize
    return GroupFuel
  end
  
  BASE:E( { "Cannot GetFuel", Group = self, Alive = self:IsAlive() } )

  return 0
end

--- Returns relative amount of fuel (from 0.0 to 1.0) the group has in its internal tanks. If there are additional fuel tanks the value may be greater than 1.0.
-- @param #GROUP self
-- @return #number The relative amount of fuel (from 0.0 to 1.0).
-- @return #nil The GROUP is not existing or alive.
function GROUP:GetFuel()
  return self:GetFuelAvg()
end


do -- Is Zone methods

--- Returns true if all units of the group are within a @{Zone}.
-- @param #GROUP self
-- @param Core.Zone#ZONE_BASE Zone The zone to test.
-- @return #boolean Returns true if the Group is completely within the @{Core.Zone#ZONE_BASE}
function GROUP:IsCompletelyInZone( Zone )
  self:F2( { self.GroupName, Zone } )
  
  if not self:IsAlive() then return false end
  
  for UnitID, UnitData in pairs( self:GetUnits() ) do
    local Unit = UnitData -- Wrapper.Unit#UNIT
    if Zone:IsVec3InZone( Unit:GetVec3() ) then
    else
      return false
    end
  end
  
  return true
end

--- Returns true if some but NOT ALL units of the group are within a @{Zone}.
-- @param #GROUP self
-- @param Core.Zone#ZONE_BASE Zone The zone to test.
-- @return #boolean Returns true if the Group is partially within the @{Core.Zone#ZONE_BASE}
function GROUP:IsPartlyInZone( Zone )
  self:F2( { self.GroupName, Zone } )
  
  local IsOneUnitInZone = false
  local IsOneUnitOutsideZone = false
  
  if not self:IsAlive() then return false end
  
  for UnitID, UnitData in pairs( self:GetUnits() ) do
    local Unit = UnitData -- Wrapper.Unit#UNIT
    if Zone:IsVec3InZone( Unit:GetVec3() ) then
      IsOneUnitInZone = true
    else
      IsOneUnitOutsideZone = true
    end
  end
  
  if IsOneUnitInZone and IsOneUnitOutsideZone then
    return true
  else
    return false
  end
end

--- Returns true if part or all units of the group are within a @{Zone}.
-- @param #GROUP self
-- @param Core.Zone#ZONE_BASE Zone The zone to test.
-- @return #boolean Returns true if the Group is partially or completely within the @{Core.Zone#ZONE_BASE}.
function GROUP:IsPartlyOrCompletelyInZone( Zone )
  return self:IsPartlyInZone(Zone) or self:IsCompletelyInZone(Zone)
end

--- Returns true if none of the group units of the group are within a @{Zone}.
-- @param #GROUP self
-- @param Core.Zone#ZONE_BASE Zone The zone to test.
-- @return #boolean Returns true if the Group is not within the @{Core.Zone#ZONE_BASE}
function GROUP:IsNotInZone( Zone )
  self:F2( { self.GroupName, Zone } )
  
  if not self:IsAlive() then return true end
  
  for UnitID, UnitData in pairs( self:GetUnits() ) do
    local Unit = UnitData -- Wrapper.Unit#UNIT
    if Zone:IsVec3InZone( Unit:GetVec3() ) then
      return false
    end
  end
  
  return true
end

--- Returns the number of UNITs that are in the @{Zone}
-- @param #GROUP self
-- @param Core.Zone#ZONE_BASE Zone The zone to test.
-- @return #number The number of UNITs that are in the @{Zone}
function GROUP:CountInZone( Zone )
  self:F2( {self.GroupName, Zone} )
  local Count = 0
  
  if not self:IsAlive() then return Count end
  
  for UnitID, UnitData in pairs( self:GetUnits() ) do
    local Unit = UnitData -- Wrapper.Unit#UNIT
    if Zone:IsVec3InZone( Unit:GetVec3() ) then
      Count = Count + 1
    end
  end
  
  return Count
end

--- Returns if the group is of an air category.
-- If the group is a helicopter or a plane, then this method will return true, otherwise false.
-- @param #GROUP self
-- @return #boolean Air category evaluation result.
function GROUP:IsAir()
  self:F2( self.GroupName )

  local DCSGroup = self:GetDCSObject()

  if DCSGroup then
    local IsAirResult = DCSGroup:getCategory() == Group.Category.AIRPLANE or DCSGroup:getCategory() == Group.Category.HELICOPTER
    self:T3( IsAirResult )
    return IsAirResult
  end

  return nil
end

--- Returns if the DCS Group contains Helicopters.
-- @param #GROUP self
-- @return #boolean true if DCS Group contains Helicopters.
function GROUP:IsHelicopter()
  self:F2( self.GroupName )

  local DCSGroup = self:GetDCSObject()

  if DCSGroup then
    local GroupCategory = DCSGroup:getCategory()
    self:T2( GroupCategory )
    return GroupCategory == Group.Category.HELICOPTER
  end

  return nil
end

--- Returns if the DCS Group contains AirPlanes.
-- @param #GROUP self
-- @return #boolean true if DCS Group contains AirPlanes.
function GROUP:IsAirPlane()
  self:F2()

  local DCSGroup = self:GetDCSObject()

  if DCSGroup then
    local GroupCategory = DCSGroup:getCategory()
    self:T2( GroupCategory )
    return GroupCategory == Group.Category.AIRPLANE
  end

  return nil
end

--- Returns if the DCS Group contains Ground troops.
-- @param #GROUP self
-- @return #boolean true if DCS Group contains Ground troops.
function GROUP:IsGround()
  self:F2()

  local DCSGroup = self:GetDCSObject()

  if DCSGroup then
    local GroupCategory = DCSGroup:getCategory()
    self:T2( GroupCategory )
    return GroupCategory == Group.Category.GROUND
  end

  return nil
end

--- Returns if the DCS Group contains Ships.
-- @param #GROUP self
-- @return #boolean true if DCS Group contains Ships.
function GROUP:IsShip()
  self:F2()

  local DCSGroup = self:GetDCSObject()

  if DCSGroup then
    local GroupCategory = DCSGroup:getCategory()
    self:T2( GroupCategory )
    return GroupCategory == Group.Category.SHIP
  end

  return nil
end

--- Returns if all units of the group are on the ground or landed.
-- If all units of this group are on the ground, this function will return true, otherwise false.
-- @param #GROUP self
-- @return #boolean All units on the ground result.
function GROUP:AllOnGround()
  self:F2()

  local DCSGroup = self:GetDCSObject()

  if DCSGroup then
    local AllOnGroundResult = true

    for Index, UnitData in pairs( DCSGroup:getUnits() ) do
      if UnitData:inAir() then
        AllOnGroundResult = false
      end
    end

    self:T3( AllOnGroundResult )
    return AllOnGroundResult
  end

  return nil
end

end

do -- AI methods

  --- Turns the AI On or Off for the GROUP.
  -- @param #GROUP self
  -- @param #boolean AIOnOff The value true turns the AI On, the value false turns the AI Off.
  -- @return #GROUP The GROUP.
  function GROUP:SetAIOnOff( AIOnOff )
  
    local DCSGroup = self:GetDCSObject() -- DCS#Group
    
    if DCSGroup then
      local DCSController = DCSGroup:getController() -- DCS#Controller
      if DCSController then
        DCSController:setOnOff( AIOnOff )
        return self
      end
    end
    
    return nil
  end

  --- Turns the AI On for the GROUP.
  -- @param #GROUP self
  -- @return #GROUP The GROUP.
  function GROUP:SetAIOn()

    return self:SetAIOnOff( true )  
  end
  
  --- Turns the AI Off for the GROUP.
  -- @param #GROUP self
  -- @return #GROUP The GROUP.
  function GROUP:SetAIOff()

    return self:SetAIOnOff( false )  
  end

end



--- Returns the current maximum velocity of the group.
-- Each unit within the group gets evaluated, and the maximum velocity (= the unit which is going the fastest) is returned.
-- @param #GROUP self
-- @return #number Maximum velocity found.
function GROUP:GetMaxVelocity()
  self:F2()

  local DCSGroup = self:GetDCSObject()

  if DCSGroup then
    local GroupVelocityMax = 0

    for Index, UnitData in pairs( DCSGroup:getUnits() ) do

      local UnitVelocityVec3 = UnitData:getVelocity()
      local UnitVelocity = math.abs( UnitVelocityVec3.x ) + math.abs( UnitVelocityVec3.y ) + math.abs( UnitVelocityVec3.z )

      if UnitVelocity > GroupVelocityMax then
        GroupVelocityMax = UnitVelocity
      end
    end

    return GroupVelocityMax
  end

  return nil
end

--- Returns the current minimum height of the group.
-- Each unit within the group gets evaluated, and the minimum height (= the unit which is the lowest elevated) is returned.
-- @param #GROUP self
-- @return #number Minimum height found.
function GROUP:GetMinHeight()
  self:F2()

end

--- Returns the current maximum height of the group.
-- Each unit within the group gets evaluated, and the maximum height (= the unit which is the highest elevated) is returned.
-- @param #GROUP self
-- @return #number Maximum height found.
function GROUP:GetMaxHeight()
  self:F2()

end

-- RESPAWNING

--- Returns the group template from the @{DATABASE} (_DATABASE object).
-- @param #GROUP self
-- @return #table 
function GROUP:GetTemplate()
  local GroupName = self:GetName()
  return UTILS.DeepCopy( _DATABASE:GetGroupTemplate( GroupName ) )
end

--- Returns the group template route.points[] (the waypoints) from the @{DATABASE} (_DATABASE object).
-- @param #GROUP self
-- @return #table 
function GROUP:GetTemplateRoutePoints()
  local GroupName = self:GetName()
  return UTILS.DeepCopy( _DATABASE:GetGroupTemplate( GroupName ).route.points )
end



--- Sets the controlled status in a Template.
-- @param #GROUP self
-- @param #boolean Controlled true is controlled, false is uncontrolled.
-- @return #table 
function GROUP:SetTemplateControlled( Template, Controlled )
  Template.uncontrolled = not Controlled
  return Template
end

--- Sets the CountryID of the group in a Template.
-- @param #GROUP self
-- @param DCS#country.id CountryID The country ID.
-- @return #table 
function GROUP:SetTemplateCountry( Template, CountryID )
  Template.CountryID = CountryID
  return Template
end

--- Sets the CoalitionID of the group in a Template.
-- @param #GROUP self
-- @param DCS#coalition.side CoalitionID The coalition ID.
-- @return #table 
function GROUP:SetTemplateCoalition( Template, CoalitionID )
  Template.CoalitionID = CoalitionID
  return Template
end


--- Set the heading for the units in degrees within the respawned group.
-- @param #GROUP self
-- @param #number Heading The heading in meters.
-- @return #GROUP self
function GROUP:InitHeading( Heading )
  self.InitRespawnHeading = Heading
  return self
end


--- Set the height for the units in meters for the respawned group. (This is applicable for air units).
-- @param #GROUP self
-- @param #number Height The height in meters.
-- @return #GROUP self
function GROUP:InitHeight( Height )
  self.InitRespawnHeight = Height
  return self
end


--- Set the respawn @{Zone} for the respawned group.
-- @param #GROUP self
-- @param Core.Zone#ZONE Zone The zone in meters.
-- @return #GROUP self
function GROUP:InitZone( Zone )
  self.InitRespawnZone = Zone
  return self
end


--- Randomize the positions of the units of the respawned group within the @{Zone}.
-- When a Respawn happens, the units of the group will be placed at random positions within the Zone (selected).
-- @param #GROUP self
-- @param #boolean PositionZone true will randomize the positions within the Zone.
-- @return #GROUP self
function GROUP:InitRandomizePositionZone( PositionZone )

  self.InitRespawnRandomizePositionZone = PositionZone
  self.InitRespawnRandomizePositionInner = nil
  self.InitRespawnRandomizePositionOuter = nil

  return self
end


--- Randomize the positions of the units of the respawned group in a circle band.
-- When a Respawn happens, the units of the group will be positioned at random places within the Outer and Inner radius.
-- Thus, a band is created around the respawn location where the units will be placed at random positions.
-- @param #GROUP self
-- @param #boolean OuterRadius Outer band in meters from the center.
-- @param #boolean InnerRadius Inner band in meters from the center.
-- @return #GROUP self
function GROUP:InitRandomizePositionRadius( OuterRadius, InnerRadius )
  
  self.InitRespawnRandomizePositionZone = nil
  self.InitRespawnRandomizePositionOuter = OuterRadius
  self.InitRespawnRandomizePositionInner = InnerRadius
  
  return self
end


--- Respawn the @{Wrapper.Group} at a @{Point}.
-- The method will setup the new group template according the Init(Respawn) settings provided for the group.
-- These settings can be provided by calling the relevant Init...() methods of the Group.
-- 
--   - @{#GROUP.InitHeading}: Set the heading for the units in degrees within the respawned group.
--   - @{#GROUP.InitHeight}: Set the height for the units in meters for the respawned group. (This is applicable for air units).
--   - @{#GROUP.InitRandomizeHeading}: Randomize the headings for the units within the respawned group.
--   - @{#GROUP.InitZone}: Set the respawn @{Zone} for the respawned group.
--   - @{#GROUP.InitRandomizeZones}: Randomize the respawn @{Zone} between one of the @{Zone}s given for the respawned group.
--   - @{#GROUP.InitRandomizePositionZone}: Randomize the positions of the units of the respawned group within the @{Zone}.
--   - @{#GROUP.InitRandomizePositionRadius}: Randomize the positions of the units of the respawned group in a circle band.
--   - @{#GROUP.InitRandomizeTemplates}: Randomize the Template for the respawned group.
-- 
-- 
-- Notes:
-- 
--   - When InitZone or InitRandomizeZones is not used, the position of the respawned group will be its current position.
--   - The current alive group will always be destroyed and respawned using the template definition. 
-- 
-- @param Wrapper.Group#GROUP self
-- @param #table Template (optional) The template of the Group retrieved with GROUP:GetTemplate(). If the template is not provided, the template will be retrieved of the group itself.
function GROUP:Respawn( Template, Reset )

  if not Template then
    Template = self:GetTemplate()
  end

  if self:IsAlive() then
    local Zone = self.InitRespawnZone -- Core.Zone#ZONE
    local Vec3 = Zone and Zone:GetVec3() or self:GetVec3()
    local From = { x = Template.x, y = Template.y }
    Template.x = Vec3.x
    Template.y = Vec3.z
    --Template.x = nil
    --Template.y = nil
    
    self:F( #Template.units )
    if Reset == true then
      for UnitID, UnitData in pairs( self:GetUnits() ) do
        local GroupUnit = UnitData -- Wrapper.Unit#UNIT
        self:F( GroupUnit:GetName() )
        if GroupUnit:IsAlive() then
          self:F( "Alive"  )
          local GroupUnitVec3 = GroupUnit:GetVec3() 
          if Zone then
            if self.InitRespawnRandomizePositionZone then
              GroupUnitVec3 = Zone:GetRandomVec3()
            else
              if self.InitRespawnRandomizePositionInner and self.InitRespawnRandomizePositionOuter then
                GroupUnitVec3 = POINT_VEC3:NewFromVec2( From ):GetRandomPointVec3InRadius( self.InitRespawnRandomizePositionsOuter, self.InitRespawnRandomizePositionsInner )
              else
                GroupUnitVec3 = Zone:GetVec3()
              end
            end
          end
          
          Template.units[UnitID].alt = self.InitRespawnHeight and self.InitRespawnHeight or GroupUnitVec3.y
          Template.units[UnitID].x = ( Template.units[UnitID].x - From.x ) + GroupUnitVec3.x -- Keep the original x position of the template and translate to the new position.
          Template.units[UnitID].y = ( Template.units[UnitID].y - From.y ) + GroupUnitVec3.z -- Keep the original z position of the template and translate to the new position.
          Template.units[UnitID].heading = self.InitRespawnHeading and self.InitRespawnHeading or GroupUnit:GetHeading()
          self:F( { UnitID, Template.units[UnitID], Template.units[UnitID] } )
        end
      end
    else
      for UnitID, TemplateUnitData in pairs( Template.units ) do
        self:F( "Reset"  )
        local GroupUnitVec3 = { x = TemplateUnitData.x, y = TemplateUnitData.alt, z = TemplateUnitData.y }
        if Zone then
          if self.InitRespawnRandomizePositionZone then
            GroupUnitVec3 = Zone:GetRandomVec3()
          else
            if self.InitRespawnRandomizePositionInner and self.InitRespawnRandomizePositionOuter then
              GroupUnitVec3 = POINT_VEC3:NewFromVec2( From ):GetRandomPointVec3InRadius( self.InitRespawnRandomizePositionsOuter, self.InitRespawnRandomizePositionsInner )
            else
              GroupUnitVec3 = Zone:GetVec3()
            end
          end
        end
        
        Template.units[UnitID].alt = self.InitRespawnHeight and self.InitRespawnHeight or GroupUnitVec3.y
        Template.units[UnitID].x = ( Template.units[UnitID].x - From.x ) + GroupUnitVec3.x -- Keep the original x position of the template and translate to the new position.
        Template.units[UnitID].y = ( Template.units[UnitID].y - From.y ) + GroupUnitVec3.z -- Keep the original z position of the template and translate to the new position.
        Template.units[UnitID].heading = self.InitRespawnHeading and self.InitRespawnHeading or TemplateUnitData.heading
        self:F( { UnitID, Template.units[UnitID], Template.units[UnitID] } )
      end
    end      
    
  end
  
  self:Destroy()
  _DATABASE:Spawn( Template )
  
  self:ResetEvents()
  
  return self
  
end


--- Respawn a group at an airbase.
-- Note that the group has to be on parking spots at the airbase already in order for this to work.
-- So each unit of the group is respawned at exactly the same parking spot as it currently occupies.
-- @param Wrapper.Group#GROUP self
-- @param #table SpawnTemplate (Optional) The spawn template for the group. If no template is given it is exacted from the group.
-- @param Core.Spawn#SPAWN.Takeoff Takeoff (Optional) Takeoff type. Sould be either SPAWN.Takeoff.Cold or SPAWN.Takeoff.Hot. Default is SPAWN.Takeoff.Hot.
-- @param #boolean Uncontrolled (Optional) If true, spawn in uncontrolled state.
-- @return Wrapper.Group#GROUP Group spawned at airbase or nil if group could not be spawned.
function GROUP:RespawnAtCurrentAirbase(SpawnTemplate, Takeoff, Uncontrolled) -- R2.4
  self:F2( { SpawnTemplate, Takeoff, Uncontrolled} )

  -- Get closest airbase. Should be the one we are currently on.
  local airbase=self:GetCoordinate():GetClosestAirbase()
  
  if airbase then
    self:F2("Closest airbase = "..airbase:GetName())
  else
    self:E("ERROR: could not find closest airbase!")
    return nil
  end
  -- Takeoff type. Default hot.
  Takeoff = Takeoff or SPAWN.Takeoff.Hot
  
  -- Coordinate of the airbase.
  local AirbaseCoord=airbase:GetCoordinate()
  
  -- Spawn template.  
  SpawnTemplate = SpawnTemplate or self:GetTemplate()

  if SpawnTemplate then

    local SpawnPoint = SpawnTemplate.route.points[1]

    -- These are only for ships.
    SpawnPoint.linkUnit = nil
    SpawnPoint.helipadId = nil
    SpawnPoint.airdromeId = nil

    -- Aibase id and category.
    local AirbaseID       = airbase:GetID()
    local AirbaseCategory = airbase:GetDesc().category
    
    if AirbaseCategory == Airbase.Category.SHIP or AirbaseCategory == Airbase.Category.HELIPAD then
      SpawnPoint.linkUnit  = AirbaseID
      SpawnPoint.helipadId = AirbaseID
    elseif AirbaseCategory == Airbase.Category.AIRDROME then
      SpawnPoint.airdromeId = AirbaseID
    end

    
    SpawnPoint.type   = GROUPTEMPLATE.Takeoff[Takeoff][1] -- type
    SpawnPoint.action = GROUPTEMPLATE.Takeoff[Takeoff][2] -- action
    
    -- Get the units of the group.
    local units=self:GetUnits()

    local x
    local y
    for UnitID=1,#units do
        
      local unit=units[UnitID] --Wrapper.Unit#UNIT

      -- Get closest parking spot of current unit. Note that we look for occupied spots since the unit is currently sitting on it!
      local Parkingspot, TermialID, Distance=unit:GetCoordinate():GetClosestParkingSpot(airbase)
      
      --Parkingspot:MarkToAll("parking spot")
      self:T2(string.format("Closest parking spot distance = %s, terminal ID=%s", tostring(Distance), tostring(TermialID)))

      -- Get unit coordinates for respawning position.
      local uc=unit:GetCoordinate()
      uc:MarkToAll(string.format("re-spawnplace %s terminal %d", unit:GetName(), TermialID))
      
      SpawnTemplate.units[UnitID].x   = uc.x --Parkingspot.x
      SpawnTemplate.units[UnitID].y   = uc.z --Parkingspot.z
      SpawnTemplate.units[UnitID].alt = uc.y --Parkingspot.y

      SpawnTemplate.units[UnitID].parking    = TermialID
      SpawnTemplate.units[UnitID].parking_id = nil
      
      --SpawnTemplate.units[UnitID].unitId=nil
    end
    
    --SpawnTemplate.groupId=nil
    
    SpawnPoint.x   = SpawnTemplate.units[1].x   --x --AirbaseCoord.x
    SpawnPoint.y   = SpawnTemplate.units[1].y   --y --AirbaseCoord.z
    SpawnPoint.alt = SpawnTemplate.units[1].alt --AirbaseCoord:GetLandHeight()
               
    SpawnTemplate.x = SpawnTemplate.units[1].x  --x --AirbaseCoord.x
    SpawnTemplate.y = SpawnTemplate.units[1].y  --y --AirbaseCoord.z
    
    -- Set uncontrolled state.
    SpawnTemplate.uncontrolled=Uncontrolled

    -- Destroy old group.
    self:Destroy(false)
    
    
<<<<<<< HEAD
    --SCHEDULER:New(nil, DATABASE.Spawn, {_DATABASE, SpawnTemplate}, 0.00001)
=======
    -- Destroy and respawn.
    self:Destroy( false )
>>>>>>> 3b630be4
    _DATABASE:Spawn( SpawnTemplate )
  
    -- Reset events.
    self:ResetEvents()

    return self
  end
  
  return nil
end


--- Return the mission template of the group.
-- @param #GROUP self
-- @return #table The MissionTemplate
function GROUP:GetTaskMission()
  self:F2( self.GroupName )

  return routines.utils.deepCopy( _DATABASE.Templates.Groups[self.GroupName].Template )
end

--- Return the mission route of the group.
-- @param #GROUP self
-- @return #table The mission route defined by points.
function GROUP:GetTaskRoute()
  self:F2( self.GroupName )

  return routines.utils.deepCopy( _DATABASE.Templates.Groups[self.GroupName].Template.route.points )
end

--- Return the route of a group by using the @{Core.Database#DATABASE} class.
-- @param #GROUP self
-- @param #number Begin The route point from where the copy will start. The base route point is 0.
-- @param #number End The route point where the copy will end. The End point is the last point - the End point. The last point has base 0.
-- @param #boolean Randomize Randomization of the route, when true.
-- @param #number Radius When randomization is on, the randomization is within the radius.
function GROUP:CopyRoute( Begin, End, Randomize, Radius )
  self:F2( { Begin, End } )

  local Points = {}

  -- Could be a Spawned Group
  local GroupName = string.match( self:GetName(), ".*#" )
  if GroupName then
    GroupName = GroupName:sub( 1, -2 )
  else
    GroupName = self:GetName()
  end

  self:T3( { GroupName } )

  local Template = _DATABASE.Templates.Groups[GroupName].Template

  if Template then
    if not Begin then
      Begin = 0
    end
    if not End then
      End = 0
    end

    for TPointID = Begin + 1, #Template.route.points - End do
      if Template.route.points[TPointID] then
        Points[#Points+1] = routines.utils.deepCopy( Template.route.points[TPointID] )
        if Randomize then
          if not Radius then
            Radius = 500
          end
          Points[#Points].x = Points[#Points].x + math.random( Radius * -1, Radius )
          Points[#Points].y = Points[#Points].y + math.random( Radius * -1, Radius )
        end
      end
    end
    return Points
  else
    error( "Template not found for Group : " .. GroupName )
  end

  return nil
end

--- Calculate the maxium A2G threat level of the Group.
-- @param #GROUP self
function GROUP:CalculateThreatLevelA2G()
  
  local MaxThreatLevelA2G = 0
  for UnitName, UnitData in pairs( self:GetUnits() ) do
    local ThreatUnit = UnitData -- Wrapper.Unit#UNIT
    local ThreatLevelA2G = ThreatUnit:GetThreatLevel()
    if ThreatLevelA2G > MaxThreatLevelA2G then
      MaxThreatLevelA2G = ThreatLevelA2G
    end
  end

  self:T3( MaxThreatLevelA2G )
  return MaxThreatLevelA2G
end

--- Returns true if the first unit of the GROUP is in the air.
-- @param Wrapper.Group#GROUP self
-- @return #boolean true if in the first unit of the group is in the air or #nil if the GROUP is not existing or not alive.   
function GROUP:InAir()
  self:F2( self.GroupName )

  local DCSGroup = self:GetDCSObject()
  
  if DCSGroup then
    local DCSUnit = DCSGroup:getUnit(1)
    if DCSUnit then
      local GroupInAir = DCSGroup:getUnit(1):inAir()
      self:T3( GroupInAir )
      return GroupInAir
    end
  end
  
  return nil
end

--- Returns the DCS descriptor table of the nth unit of the group.
-- @param #GROUP self
-- @param #number n (Optional) The number of the unit for which the dscriptor is returned.
-- @return DCS#Object.Desc The descriptor of the first unit of the group or #nil if the group does not exist any more.   
function GROUP:GetDCSDesc(n)
  -- Default.
  n=n or 1
  
  local unit=self:GetUnit(n)
  if unit and unit:IsAlive()~=nil then
    local desc=unit:GetDesc()
    return desc
  end
  
  return nil
end

do -- Route methods

  --- (AIR) Return the Group to an @{Wrapper.Airbase#AIRBASE}.  
  -- The following things are to be taken into account:
  -- 
  --   * The group is respawned to achieve the RTB, there may be side artefacts as a result of this. (Like weapons suddenly come back).
  --   * A group consisting out of more than one unit, may rejoin formation when respawned.
  --   * A speed can be given in km/h. If no speed is specified, the maximum speed of the first unit will be taken to return to base.
  --   * When there is no @{Wrapper.Airbase} object specified, the group will return to the home base if the route of the group is pinned at take-off or at landing to a base.
  --   * When there is no @{Wrapper.Airbase} object specified and the group route is not pinned to any airbase, it will return to the nearest airbase.
  -- 
  -- @param #GROUP self
  -- @param Wrapper.Airbase#AIRBASE RTBAirbase (optional) The @{Wrapper.Airbase} to return to. If blank, the controllable will return to the nearest friendly airbase.
  -- @param #number Speed (optional) The Speed, if no Speed is given, the maximum Speed of the first unit is selected. 
  -- @return #GROUP
  function GROUP:RouteRTB( RTBAirbase, Speed )
    self:F( { RTBAirbase:GetName(), Speed } )
  
    local DCSGroup = self:GetDCSObject()
  
    if DCSGroup then
  
      if RTBAirbase then
      
        local GroupPoint = self:GetVec2()
        local GroupVelocity = self:GetUnit(1):GetDesc().speedMax
    
        local PointFrom = {}
        PointFrom.x = GroupPoint.x
        PointFrom.y = GroupPoint.y
        PointFrom.type = "Turning Point"
        PointFrom.action = "Turning Point"
        PointFrom.speed = GroupVelocity

    
        local PointTo = {}
        local AirbasePointVec2 = RTBAirbase:GetPointVec2()
        local AirbaseAirPoint = AirbasePointVec2:WaypointAir(
          POINT_VEC3.RoutePointAltType.BARO,
          "Land",
          "Landing", 
          Speed or self:GetUnit(1):GetDesc().speedMax
        )
        
        AirbaseAirPoint["airdromeId"] = RTBAirbase:GetID()
        AirbaseAirPoint["speed_locked"] = true,
    
        self:F(AirbaseAirPoint )
    
        local Points = { PointFrom, AirbaseAirPoint }
    
        self:T3( Points )

        local Template = self:GetTemplate()
        Template.route.points = Points
        self:Respawn( Template )
    
        --self:Route( Points )
      else
        self:ClearTasks()
      end
    end
  
    return self
  end

end

function GROUP:OnReSpawn( ReSpawnFunction )

  self.ReSpawnFunction = ReSpawnFunction
end

do -- Event Handling

  --- Subscribe to a DCS Event.
  -- @param #GROUP self
  -- @param Core.Event#EVENTS Event
  -- @param #function EventFunction (optional) The function to be called when the event occurs for the GROUP.
  -- @return #GROUP
  function GROUP:HandleEvent( Event, EventFunction, ... )
  
    self:EventDispatcher():OnEventForGroup( self:GetName(), EventFunction, self, Event, ... )
    
    return self
  end
  
  --- UnSubscribe to a DCS event.
  -- @param #GROUP self
  -- @param Core.Event#EVENTS Event
  -- @return #GROUP
  function GROUP:UnHandleEvent( Event )
  
    self:EventDispatcher():RemoveEvent( self, Event )
    
    return self
  end

  --- Reset the subscriptions.
  -- @param #GROUP self
  -- @return #GROUP
  function GROUP:ResetEvents()
  
    self:EventDispatcher():Reset( self )
    
    for UnitID, UnitData in pairs( self:GetUnits() ) do
      UnitData:ResetEvents()
    end
    
    return self
  end

end

do -- Players

  --- Get player names
  -- @param #GROUP self
  -- @return #table The group has players, an array of player names is returned.
  -- @return #nil The group has no players
  function GROUP:GetPlayerNames()
  
    local HasPlayers = false
  
    local PlayerNames = {}
    
    local Units = self:GetUnits()
    for UnitID, UnitData in pairs( Units ) do
      local Unit = UnitData -- Wrapper.Unit#UNIT
      local PlayerName = Unit:GetPlayerName()
      if PlayerName and PlayerName ~= "" then
        PlayerNames = PlayerNames or {}
        table.insert( PlayerNames, PlayerName )
        HasPlayers = true
      end   
    end

    if HasPlayers == true then    
      self:F2( PlayerNames )
      return PlayerNames
    end
    
    return nil
  end


  --- Get the active player count in the group.
  -- @param #GROUP self
  -- @return #number The amount of players.
  function GROUP:GetPlayerCount()
  
    local PlayerCount = 0
    
    local Units = self:GetUnits()
    for UnitID, UnitData in pairs( Units or {} ) do
      local Unit = UnitData -- Wrapper.Unit#UNIT
      local PlayerName = Unit:GetPlayerName()
      if PlayerName and PlayerName ~= "" then
        PlayerCount = PlayerCount + 1
      end   
    end

    return PlayerCount
  end
  
end

--do -- Smoke
--
----- Signal a flare at the position of the GROUP.
---- @param #GROUP self
---- @param Utilities.Utils#FLARECOLOR FlareColor
--function GROUP:Flare( FlareColor )
--  self:F2()
--  trigger.action.signalFlare( self:GetVec3(), FlareColor , 0 )
--end
--
----- Signal a white flare at the position of the GROUP.
---- @param #GROUP self
--function GROUP:FlareWhite()
--  self:F2()
--  trigger.action.signalFlare( self:GetVec3(), trigger.flareColor.White , 0 )
--end
--
----- Signal a yellow flare at the position of the GROUP.
---- @param #GROUP self
--function GROUP:FlareYellow()
--  self:F2()
--  trigger.action.signalFlare( self:GetVec3(), trigger.flareColor.Yellow , 0 )
--end
--
----- Signal a green flare at the position of the GROUP.
---- @param #GROUP self
--function GROUP:FlareGreen()
--  self:F2()
--  trigger.action.signalFlare( self:GetVec3(), trigger.flareColor.Green , 0 )
--end
--
----- Signal a red flare at the position of the GROUP.
---- @param #GROUP self
--function GROUP:FlareRed()
--  self:F2()
--  local Vec3 = self:GetVec3()
--  if Vec3 then
--    trigger.action.signalFlare( Vec3, trigger.flareColor.Red, 0 )
--  end
--end
--
----- Smoke the GROUP.
---- @param #GROUP self
--function GROUP:Smoke( SmokeColor, Range )
--  self:F2()
--  if Range then
--    trigger.action.smoke( self:GetRandomVec3( Range ), SmokeColor )
--  else
--    trigger.action.smoke( self:GetVec3(), SmokeColor )
--  end
--  
--end
--
----- Smoke the GROUP Green.
---- @param #GROUP self
--function GROUP:SmokeGreen()
--  self:F2()
--  trigger.action.smoke( self:GetVec3(), trigger.smokeColor.Green )
--end
--
----- Smoke the GROUP Red.
---- @param #GROUP self
--function GROUP:SmokeRed()
--  self:F2()
--  trigger.action.smoke( self:GetVec3(), trigger.smokeColor.Red )
--end
--
----- Smoke the GROUP White.
---- @param #GROUP self
--function GROUP:SmokeWhite()
--  self:F2()
--  trigger.action.smoke( self:GetVec3(), trigger.smokeColor.White )
--end
--
----- Smoke the GROUP Orange.
---- @param #GROUP self
--function GROUP:SmokeOrange()
--  self:F2()
--  trigger.action.smoke( self:GetVec3(), trigger.smokeColor.Orange )
--end
--
----- Smoke the GROUP Blue.
---- @param #GROUP self
--function GROUP:SmokeBlue()
--  self:F2()
--  trigger.action.smoke( self:GetVec3(), trigger.smokeColor.Blue )
--end
--
--
--
--end<|MERGE_RESOLUTION|>--- conflicted
+++ resolved
@@ -294,11 +294,7 @@
         else
           self:CreateEventDead( timer.getTime(), UnitData )
         end
-<<<<<<< HEAD
-      elseif GenerateEvent==false then
-=======
       elseif GenerateEvent == false then
->>>>>>> 3b630be4
         -- Do nothing!
       else
         self:CreateEventRemoveUnit( timer.getTime(), UnitData )
@@ -1538,13 +1534,6 @@
     -- Destroy old group.
     self:Destroy(false)
     
-    
-<<<<<<< HEAD
-    --SCHEDULER:New(nil, DATABASE.Spawn, {_DATABASE, SpawnTemplate}, 0.00001)
-=======
-    -- Destroy and respawn.
-    self:Destroy( false )
->>>>>>> 3b630be4
     _DATABASE:Spawn( SpawnTemplate )
   
     -- Reset events.
