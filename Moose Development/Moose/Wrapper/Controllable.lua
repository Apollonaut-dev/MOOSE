--- conflicted
+++ resolved
@@ -1459,13 +1459,8 @@
   if WeaponType then
     DCSTask.params.weaponType=WeaponType
   end
-<<<<<<< HEAD
-
-  self:I(DCSTask)
-=======
-  
+
   --self:I(DCSTask)
->>>>>>> 620f4b96
 
   return DCSTask
 end
