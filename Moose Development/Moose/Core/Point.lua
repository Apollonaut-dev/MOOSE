--- **Core** - Defines an extensive API to manage 3D points in the DCS World 3D simulation space.
--
-- ## Features:
--
--   * Provides a COORDINATE class, which allows to manage points in 3D space and perform various operations on it.
--   * Provides a POINT\_VEC2 class, which is derived from COORDINATE, and allows to manage points in 3D space, but from a Lat/Lon and Altitude perspective.
--   * Provides a POINT\_VEC3 class, which is derived from COORDINATE, and allows to manage points in 3D space, but from a X, Z and Y vector perspective.
--
-- ===
--
-- # Demo Missions
--
-- ### [POINT_VEC Demo Missions source code]()
--
-- ### [POINT_VEC Demo Missions, only for beta testers]()
--
-- ### [ALL Demo Missions pack of the last release](https://github.com/FlightControl-Master/MOOSE_MISSIONS/releases)
--
-- ===
--
-- # YouTube Channel
--
-- ### [POINT_VEC YouTube Channel]()
--
-- ===
--
-- ### Authors:
--
--   * FlightControl : Design & Programming
--
-- ### Contributions:
--
-- @module Core.Point
-- @image Core_Coordinate.JPG




do -- COORDINATE

  --- @type COORDINATE
  -- @extends Core.Base#BASE


  --- Defines a 3D point in the simulator and with its methods, you can use or manipulate the point in 3D space.
  --
  -- # 1) Create a COORDINATE object.
  --
  -- A new COORDINATE object can be created with 3 various methods:
  --
  --  * @{#COORDINATE.New}(): from a 3D point.
  --  * @{#COORDINATE.NewFromVec2}(): from a @{DCS#Vec2} and possible altitude.
  --  * @{#COORDINATE.NewFromVec3}(): from a @{DCS#Vec3}.
  --
  --
  -- # 2) Smoke, flare, explode, illuminate at the coordinate.
  --
  -- At the point a smoke, flare, explosion and illumination bomb can be triggered. Use the following methods:
  --
  -- ## 2.1) Smoke
  --
  --   * @{#COORDINATE.Smoke}(): To smoke the point in a certain color.
  --   * @{#COORDINATE.SmokeBlue}(): To smoke the point in blue.
  --   * @{#COORDINATE.SmokeRed}(): To smoke the point in red.
  --   * @{#COORDINATE.SmokeOrange}(): To smoke the point in orange.
  --   * @{#COORDINATE.SmokeWhite}(): To smoke the point in white.
  --   * @{#COORDINATE.SmokeGreen}(): To smoke the point in green.
  --
  -- ## 2.2) Flare
  --
  --   * @{#COORDINATE.Flare}(): To flare the point in a certain color.
  --   * @{#COORDINATE.FlareRed}(): To flare the point in red.
  --   * @{#COORDINATE.FlareYellow}(): To flare the point in yellow.
  --   * @{#COORDINATE.FlareWhite}(): To flare the point in white.
  --   * @{#COORDINATE.FlareGreen}(): To flare the point in green.
  --
  -- ## 2.3) Explode
  --
  --   * @{#COORDINATE.Explosion}(): To explode the point with a certain intensity.
  --
  -- ## 2.4) Illuminate
  --
  --   * @{#COORDINATE.IlluminationBomb}(): To illuminate the point.
  --
  --
  -- # 3) Create markings on the map.
  --
  -- Place markers (text boxes with clarifications for briefings, target locations or any other reference point)
  -- on the map for all players, coalitions or specific groups:
  --
  --   * @{#COORDINATE.MarkToAll}(): Place a mark to all players.
  --   * @{#COORDINATE.MarkToCoalition}(): Place a mark to a coalition.
  --   * @{#COORDINATE.MarkToCoalitionRed}(): Place a mark to the red coalition.
  --   * @{#COORDINATE.MarkToCoalitionBlue}(): Place a mark to the blue coalition.
  --   * @{#COORDINATE.MarkToGroup}(): Place a mark to a group (needs to have a client in it or a CA group (CA group is bugged)).
  --   * @{#COORDINATE.RemoveMark}(): Removes a mark from the map.
  --
  -- # 4) Coordinate calculation methods.
  --
  -- Various calculation methods exist to use or manipulate 3D space. Find below a short description of each method:
  --
  -- ## 4.1) Get the distance between 2 points.
  --
  --   * @{#COORDINATE.Get3DDistance}(): Obtain the distance from the current 3D point to the provided 3D point in 3D space.
  --   * @{#COORDINATE.Get2DDistance}(): Obtain the distance from the current 3D point to the provided 3D point in 2D space.
  --
  -- ## 4.2) Get the angle.
  --
  --   * @{#COORDINATE.GetAngleDegrees}(): Obtain the angle in degrees from the current 3D point with the provided 3D direction vector.
  --   * @{#COORDINATE.GetAngleRadians}(): Obtain the angle in radians from the current 3D point with the provided 3D direction vector.
  --   * @{#COORDINATE.GetDirectionVec3}(): Obtain the 3D direction vector from the current 3D point to the provided 3D point.
  --
  -- ## 4.3) Coordinate translation.
  --
  --   * @{#COORDINATE.Translate}(): Translate the current 3D point towards an other 3D point using the given Distance and Angle.
  --
  -- ## 4.4) Get the North correction of the current location.
  --
  --   * @{#COORDINATE.GetNorthCorrection}(): Obtains the north correction at the current 3D point.
  --
  -- ## 4.5) Point Randomization
  --
  -- Various methods exist to calculate random locations around a given 3D point.
  --
  --   * @{#COORDINATE.GetRandomVec2InRadius}(): Provides a random 2D vector around the current 3D point, in the given inner to outer band.
  --   * @{#COORDINATE.GetRandomVec3InRadius}(): Provides a random 3D vector around the current 3D point, in the given inner to outer band.
  --
  -- ## 4.6) LOS between coordinates.
  --
  -- Calculate if the coordinate has Line of Sight (LOS) with the other given coordinate.
  -- Mountains, trees and other objects can be positioned between the two 3D points, preventing visibilty in a straight continuous line.
  -- The method @{#COORDINATE.IsLOS}() returns if the two coodinates have LOS.
  --
  -- ## 4.7) Check the coordinate position.
  --
  -- Various methods are available that allow to check if a coordinate is:
  --
  --   * @{#COORDINATE.IsInRadius}(): in a give radius.
  --   * @{#COORDINATE.IsInSphere}(): is in a given sphere.
  --   * @{#COORDINATE.IsAtCoordinate2D}(): is in a given coordinate within a specific precision.
  --
  --
  --
  -- # 5) Measure the simulation environment at the coordinate.
  --
  -- ## 5.1) Weather specific.
  --
  -- Within the DCS simulator, a coordinate has specific environmental properties, like wind, temperature, humidity etc.
  --
  --   * @{#COORDINATE.GetWind}(): Retrieve the wind at the specific coordinate within the DCS simulator.
  --   * @{#COORDINATE.GetTemperature}(): Retrieve the temperature at the specific height within the DCS simulator.
  --   * @{#COORDINATE.GetPressure}(): Retrieve the pressure at the specific height within the DCS simulator.
  --
  -- ## 5.2) Surface specific.
  --
  -- Within the DCS simulator, the surface can have various objects placed at the coordinate, and the surface height will vary.
  --
  --   * @{#COORDINATE.GetLandHeight}(): Retrieve the height of the surface (on the ground) within the DCS simulator.
  --   * @{#COORDINATE.GetSurfaceType}(): Retrieve the surface type (on the ground) within the DCS simulator.
  --
  -- # 6) Create waypoints for routes.
  --
  -- A COORDINATE can prepare waypoints for Ground and Air groups to be embedded into a Route.
  --
  --   * @{#COORDINATE.WaypointAir}(): Build an air route point.
  --   * @{#COORDINATE.WaypointGround}(): Build a ground route point.
  --   * @{#COORDINATE.WaypointNaval}(): Build a naval route point.
  --
  -- Route points can be used in the Route methods of the @{Wrapper.Group#GROUP} class.
  --
  -- ## 7) Manage the roads.
  --
  -- Important for ground vehicle transportation and movement, the method @{#COORDINATE.GetClosestPointToRoad}() will calculate
  -- the closest point on the nearest road.
  --
  -- In order to use the most optimal road system to transport vehicles, the method @{#COORDINATE.GetPathOnRoad}() will calculate
  -- the most optimal path following the road between two coordinates.
  --
  -- ## 8) Metric or imperial system
  --
  --   * @{#COORDINATE.IsMetric}(): Returns if the 3D point is Metric or Nautical Miles.
  --   * @{#COORDINATE.SetMetric}(): Sets the 3D point to Metric or Nautical Miles.
  --
  --
  -- ## 9) Coordinate text generation
  --
  --   * @{#COORDINATE.ToStringBR}(): Generates a Bearing & Range text in the format of DDD for DI where DDD is degrees and DI is distance.
  --   * @{#COORDINATE.ToStringLL}(): Generates a Latutude & Longutude text.
  --
  -- ## 10) Drawings on F10 map
  --
  --   * @{#COORDINATE.CircleToAll}(): Draw a circle on the F10 map.
  --   * @{#COORDINATE.LineToAll}(): Draw a line on the F10 map.
  --   * @{#COORDINATE.RectToAll}(): Draw a rectangle on the F10 map.
  --   * @{#COORDINATE.QuadToAll}(): Draw a shape with four points on the F10 map.
  --   * @{#COORDINATE.TextToAll}(): Write some text on the F10 map.
  --   * @{#COORDINATE.ArrowToAll}(): Draw an arrow on the F10 map.
  --
  -- @field #COORDINATE
  COORDINATE = {
    ClassName = "COORDINATE",
  }

  --- @field COORDINATE.WaypointAltType
  COORDINATE.WaypointAltType = {
    BARO = "BARO",
    RADIO = "RADIO",
  }

  --- @field COORDINATE.WaypointAction
  COORDINATE.WaypointAction = {
    TurningPoint       = "Turning Point",
    FlyoverPoint       = "Fly Over Point",
    FromParkingArea    = "From Parking Area",
    FromParkingAreaHot = "From Parking Area Hot",
    FromRunway         = "From Runway",
    Landing            = "Landing",
    LandingReFuAr      = "LandingReFuAr",
  }

  --- @field COORDINATE.WaypointType
  COORDINATE.WaypointType = {
    TakeOffParking    = "TakeOffParking",
    TakeOffParkingHot = "TakeOffParkingHot",
    TakeOff           = "TakeOffParkingHot",
    TurningPoint      = "Turning Point",
    Land              = "Land",
    LandingReFuAr     = "LandingReFuAr",
  }


  --- COORDINATE constructor.
  -- @param #COORDINATE self
  -- @param DCS#Distance x The x coordinate of the Vec3 point, pointing to the North.
  -- @param DCS#Distance y The y coordinate of the Vec3 point, pointing to the Right.
  -- @param DCS#Distance z The z coordinate of the Vec3 point, pointing to the Right.
  -- @return #COORDINATE
  function COORDINATE:New( x, y, z )

    --env.info("FF COORDINATE New")
    local self = BASE:Inherit( self, BASE:New() ) -- #COORDINATE
    self.x = x
    self.y = y
    self.z = z

    return self
  end

  --- COORDINATE constructor.
  -- @param #COORDINATE self
  -- @param #COORDINATE Coordinate.
  -- @return #COORDINATE
  function COORDINATE:NewFromCoordinate( Coordinate )

    local self = BASE:Inherit( self, BASE:New() ) -- #COORDINATE
    self.x = Coordinate.x
    self.y = Coordinate.y
    self.z = Coordinate.z

    return self
  end

  --- Create a new COORDINATE object from  Vec2 coordinates.
  -- @param #COORDINATE self
  -- @param DCS#Vec2 Vec2 The Vec2 point.
  -- @param DCS#Distance LandHeightAdd (optional) The default height if required to be evaluated will be the land height of the x, y coordinate. You can specify an extra height to be added to the land height.
  -- @return #COORDINATE
  function COORDINATE:NewFromVec2( Vec2, LandHeightAdd )

    local LandHeight = land.getHeight( Vec2 )

    LandHeightAdd = LandHeightAdd or 0
    LandHeight = LandHeight + LandHeightAdd

    local self = self:New( Vec2.x, LandHeight, Vec2.y ) -- #COORDINATE

    self:F2( self )

    return self

  end

  --- Create a new COORDINATE object from  Vec3 coordinates.
  -- @param #COORDINATE self
  -- @param DCS#Vec3 Vec3 The Vec3 point.
  -- @return #COORDINATE
  function COORDINATE:NewFromVec3( Vec3 )

    local self = self:New( Vec3.x, Vec3.y, Vec3.z ) -- #COORDINATE

    self:F2( self )

    return self
  end

  --- Return the coordinates itself. Sounds stupid but can be useful for compatibility.
  -- @param #COORDINATE self
  -- @return #COORDINATE self
  function COORDINATE:GetCoordinate()
    return self
  end

  --- Return the coordinates of the COORDINATE in Vec3 format.
  -- @param #COORDINATE self
  -- @return DCS#Vec3 The Vec3 format coordinate.
  function COORDINATE:GetVec3()
    return { x = self.x, y = self.y, z = self.z }
  end


  --- Return the coordinates of the COORDINATE in Vec2 format.
  -- @param #COORDINATE self
  -- @return DCS#Vec2 The Vec2 format coordinate.
  function COORDINATE:GetVec2()
    return { x = self.x, y = self.z }
  end

  --- Update x,y,z coordinates from a given 3D vector.
  -- @param #COORDINATE self
  -- @param DCS#Vec3 Vec3 The 3D vector with x,y,z components.
  -- @return #COORDINATE The modified COORDINATE itself.
  function COORDINATE:UpdateFromVec3(Vec3)

    self.x=Vec3.x
    self.y=Vec3.y
    self.z=Vec3.z

    return self
  end

  --- Update x,y,z coordinates from another given COORDINATE.
  -- @param #COORDINATE self
  -- @param #COORDINATE Coordinate The coordinate with the new x,y,z positions.
  -- @return #COORDINATE The modified COORDINATE itself.
  function COORDINATE:UpdateFromCoordinate(Coordinate)

    self.x=Coordinate.x
    self.y=Coordinate.y
    self.z=Coordinate.z

    return self
  end

  --- Update x and z coordinates from a given 2D vector.
  -- @param #COORDINATE self
  -- @param DCS#Vec2 Vec2 The 2D vector with x,y components. x is overwriting COORDINATE.x while y is overwriting COORDINATE.z.
  -- @return #COORDINATE The modified COORDINATE itself.
  function COORDINATE:UpdateFromVec2(Vec2)

    self.x=Vec2.x
    self.z=Vec2.y

    return self
  end


  --- Returns the coordinate from the latitude and longitude given in decimal degrees.
  -- @param #COORDINATE self
  -- @param #number latitude Latitude in decimal degrees.
  -- @param #number longitude Longitude in decimal degrees.
  -- @param #number altitude (Optional) Altitude in meters. Default is the land height at the coordinate.
  -- @return #COORDINATE
  function COORDINATE:NewFromLLDD( latitude, longitude, altitude)

    -- Returns a point from latitude and longitude in the vec3 format.
    local vec3=coord.LLtoLO(latitude, longitude)

    -- Convert vec3 to coordinate object.
    local _coord=self:NewFromVec3(vec3)

    -- Adjust height
    if altitude==nil then
      _coord.y=self:GetLandHeight()
    else
      _coord.y=altitude
    end

    return _coord
  end


  --- Returns if the 2 coordinates are at the same 2D position.
  -- @param #COORDINATE self
  -- @param #COORDINATE Coordinate
  -- @param #number Precision
  -- @return #boolean true if at the same position.
  function COORDINATE:IsAtCoordinate2D( Coordinate, Precision )

    self:F( { Coordinate = Coordinate:GetVec2() } )
    self:F( { self = self:GetVec2() } )

    local x = Coordinate.x
    local z = Coordinate.z

    return x - Precision <= self.x and x + Precision >= self.x and z - Precision <= self.z and z + Precision >= self.z
  end

  --- Scan/find objects (units, statics, scenery) within a certain radius around the coordinate using the world.searchObjects() DCS API function.
  -- @param #COORDINATE self
  -- @param #number radius (Optional) Scan radius in meters. Default 100 m.
  -- @param #boolean scanunits (Optional) If true scan for units. Default true.
  -- @param #boolean scanstatics (Optional) If true scan for static objects. Default true.
  -- @param #boolean scanscenery (Optional) If true scan for scenery objects. Default false.
  -- @return #boolean True if units were found.
  -- @return #boolean True if statics were found.
  -- @return #boolean True if scenery objects were found.
  -- @return #table Table of MOOSE @{Wrapper.Unit#UNIT} objects found.
  -- @return #table Table of DCS static objects found.
  -- @return #table Table of DCS scenery objects found.
  function COORDINATE:ScanObjects(radius, scanunits, scanstatics, scanscenery)
    self:F(string.format("Scanning in radius %.1f m.", radius or 100))

    local SphereSearch = {
      id = world.VolumeType.SPHERE,
        params = {
        point = self:GetVec3(),
        radius = radius,
        }
      }

    -- Defaults
    radius=radius or 100
    if scanunits==nil then
      scanunits=true
    end
    if scanstatics==nil then
      scanstatics=true
    end
    if scanscenery==nil then
      scanscenery=false
    end

    --{Object.Category.UNIT, Object.Category.STATIC, Object.Category.SCENERY}
    local scanobjects={}
    if scanunits then
      table.insert(scanobjects, Object.Category.UNIT)
    end
    if scanstatics then
      table.insert(scanobjects, Object.Category.STATIC)
    end
    if scanscenery then
      table.insert(scanobjects, Object.Category.SCENERY)
    end

    -- Found stuff.
    local Units = {}
    local Statics = {}
    local Scenery = {}
    local gotstatics=false
    local gotunits=false
    local gotscenery=false

    local function EvaluateZone(ZoneObject)

      if ZoneObject then

        -- Get category of scanned object.
        local ObjectCategory = ZoneObject:getCategory()

        -- Check for unit or static objects
        if ObjectCategory==Object.Category.UNIT and ZoneObject:isExist() then

          table.insert(Units, UNIT:Find(ZoneObject))
          gotunits=true

        elseif ObjectCategory==Object.Category.STATIC and ZoneObject:isExist() then

          table.insert(Statics, ZoneObject)
          gotstatics=true

        elseif ObjectCategory==Object.Category.SCENERY then

          table.insert(Scenery, ZoneObject)
          gotscenery=true

        end

      end

      return true
    end

    -- Search the world.
    world.searchObjects(scanobjects, SphereSearch, EvaluateZone)

    for _,unit in pairs(Units) do
      self:T(string.format("Scan found unit %s", unit:GetName()))
    end
    for _,static in pairs(Statics) do
      self:T(string.format("Scan found static %s", static:getName()))
      _DATABASE:AddStatic(static:getName())
    end
    for _,scenery in pairs(Scenery) do
      self:T(string.format("Scan found scenery %s typename=%s", scenery:getName(), scenery:getTypeName()))
      --SCENERY:Register(scenery:getName(), scenery)
    end

    return gotunits, gotstatics, gotscenery, Units, Statics, Scenery
  end

  --- Scan/find UNITS within a certain radius around the coordinate using the world.searchObjects() DCS API function.
  -- @param #COORDINATE self
  -- @param #number radius (Optional) Scan radius in meters. Default 100 m.
  -- @return Core.Set#SET_UNIT Set of units.
  function COORDINATE:ScanUnits(radius)

    local _,_,_,units=self:ScanObjects(radius, true, false, false)

    local set=SET_UNIT:New()

    for _,unit in pairs(units) do
      set:AddUnit(unit)
    end

    return set
  end

  --- Find the closest unit to the COORDINATE within a certain radius.
  -- @param #COORDINATE self
  -- @param #number radius Scan radius in meters. Default 100 m.
  -- @return Wrapper.Unit#UNIT The closest unit or #nil if no unit is inside the given radius.
  function COORDINATE:FindClosestUnit(radius)

    local units=self:ScanUnits(radius)

    local umin=nil --Wrapper.Unit#UNIT
    local dmin=math.huge
    for _,_unit in pairs(units.Set) do
      local unit=_unit --Wrapper.Unit#UNIT
      local coordinate=unit:GetCoordinate()
      local d=self:Get2DDistance(coordinate)
      if d<dmin then
        dmin=d
        umin=unit
      end
    end

    return umin
  end

  --- Scan/find SCENERY objects within a certain radius around the coordinate using the world.searchObjects() DCS API function.
  -- @param #COORDINATE self
  -- @param #number radius (Optional) Scan radius in meters. Default 100 m.
  -- @return table Set of scenery objects.
  function COORDINATE:ScanScenery(radius)

    local _,_,_,_,_,scenerys=self:ScanObjects(radius, false, false, true)

    local set={}

    for _,_scenery in pairs(scenerys) do
      local scenery=_scenery --DCS#Object

      local name=scenery:getName()
      local s=SCENERY:Register(name, scenery)
      table.insert(set, s)

    end

    return set
  end

  --- Find the closest scenery to the COORDINATE within a certain radius.
  -- @param #COORDINATE self
  -- @param #number radius Scan radius in meters. Default 100 m.
  -- @return Wrapper.Scenery#SCENERY The closest scenery or #nil if no object is inside the given radius.
  function COORDINATE:FindClosestScenery(radius)

    local sceneries=self:ScanScenery(radius)

    local umin=nil --Wrapper.Scenery#SCENERY
    local dmin=math.huge
    for _,_scenery in pairs(sceneries) do
      local scenery=_scenery --Wrapper.Scenery#SCENERY
      local coordinate=scenery:GetCoordinate()
      local d=self:Get2DDistance(coordinate)
      if d<dmin then
        dmin=d
        umin=scenery
      end
    end

    return umin
  end

  --- Calculate the distance from a reference @{#COORDINATE}.
  -- @param #COORDINATE self
  -- @param #COORDINATE PointVec2Reference The reference @{#COORDINATE}.
  -- @return DCS#Distance The distance from the reference @{#COORDINATE} in meters.
  function COORDINATE:DistanceFromPointVec2( PointVec2Reference )
    self:F2( PointVec2Reference )

    local Distance = ( ( PointVec2Reference.x - self.x ) ^ 2 + ( PointVec2Reference.z - self.z ) ^2 ) ^ 0.5

    self:T2( Distance )
    return Distance
  end

  --- Add a Distance in meters from the COORDINATE orthonormal plane, with the given angle, and calculate the new COORDINATE.
  -- @param #COORDINATE self
  -- @param DCS#Distance Distance The Distance to be added in meters.
  -- @param DCS#Angle Angle The Angle in degrees. Defaults to 0 if not specified (nil).
  -- @param #boolean Keepalt If true, keep altitude of original coordinate. Default is that the new coordinate is created at the translated land height.
  -- @param #boolean Overwrite If true, overwrite the original COORDINATE with the translated one. Otherwise, create a new COODINATE.
  -- @return #COORDINATE The new calculated COORDINATE.
  function COORDINATE:Translate( Distance, Angle, Keepalt, Overwrite )

    -- Angle in rad.
    local alpha = math.rad((Angle or 0))

    local x = Distance * math.cos(alpha) + self.x  -- New x
    local z = Distance * math.sin(alpha) + self.z  -- New z

    local y=Keepalt and self.y or land.getHeight({x=x, y=z})

    if Overwrite then
      self.x=x
      self.y=y
      self.z=z
      return self
    else
      --env.info("FF translate with NEW coordinate T="..timer.getTime())
      local coord=COORDINATE:New(x, y, z)
      return coord
    end

  end

  --- Rotate coordinate in 2D (x,z) space.
  -- @param #COORDINATE self
  -- @param DCS#Angle Angle Angle of rotation in degrees.
  -- @return Core.Point#COORDINATE The rotated coordinate.
  function COORDINATE:Rotate2D(Angle)

    if not Angle then
      return self
    end

    local phi=math.rad(Angle)

    local X=self.z
    local Y=self.x

    --slocal R=math.sqrt(X*X+Y*Y)

    local x=X*math.cos(phi)-Y*math.sin(phi)
    local y=X*math.sin(phi)+Y*math.cos(phi)

    -- Coordinate assignment looks bit strange but is correct.
    return COORDINATE:NewFromVec3({x=y, y=self.y, z=x})
  end

  --- Return a random Vec2 within an Outer Radius and optionally NOT within an Inner Radius of the COORDINATE.
  -- @param #COORDINATE self
  -- @param DCS#Distance OuterRadius
  -- @param DCS#Distance InnerRadius
  -- @return DCS#Vec2 Vec2
  function COORDINATE:GetRandomVec2InRadius( OuterRadius, InnerRadius )
    self:F2( { OuterRadius, InnerRadius } )

    local Theta = 2 * math.pi * math.random()
    local Radials = math.random() + math.random()
    if Radials > 1 then
      Radials = 2 - Radials
    end

    local RadialMultiplier
    if InnerRadius and InnerRadius <= OuterRadius then
      RadialMultiplier = ( OuterRadius - InnerRadius ) * Radials + InnerRadius
    else
      RadialMultiplier = OuterRadius * Radials
    end

    local RandomVec2
    if OuterRadius > 0 then
      RandomVec2 = { x = math.cos( Theta ) * RadialMultiplier + self.x, y = math.sin( Theta ) * RadialMultiplier + self.z }
    else
      RandomVec2 = { x = self.x, y = self.z }
    end

    return RandomVec2
  end


  --- Return a random Coordinate within an Outer Radius and optionally NOT within an Inner Radius of the COORDINATE.
  -- @param #COORDINATE self
  -- @param DCS#Distance OuterRadius Outer radius in meters.
  -- @param DCS#Distance InnerRadius Inner radius in meters.
  -- @return #COORDINATE self
  function COORDINATE:GetRandomCoordinateInRadius( OuterRadius, InnerRadius )
    self:F2( { OuterRadius, InnerRadius } )

    return COORDINATE:NewFromVec2( self:GetRandomVec2InRadius( OuterRadius, InnerRadius ) )
  end


  --- Return a random Vec3 within an Outer Radius and optionally NOT within an Inner Radius of the COORDINATE.
  -- @param #COORDINATE self
  -- @param DCS#Distance OuterRadius
  -- @param DCS#Distance InnerRadius
  -- @return DCS#Vec3 Vec3
  function COORDINATE:GetRandomVec3InRadius( OuterRadius, InnerRadius )

    local RandomVec2 = self:GetRandomVec2InRadius( OuterRadius, InnerRadius )
    local y = self.y + math.random( InnerRadius, OuterRadius )
    local RandomVec3 = { x = RandomVec2.x, y = y, z = RandomVec2.y }

    return RandomVec3
  end

  --- Return the height of the land at the coordinate.
  -- @param #COORDINATE self
  -- @return #number Land height (ASL) in meters.
  function COORDINATE:GetLandHeight()
    local Vec2 = { x = self.x, y = self.z }
    return land.getHeight( Vec2 )
  end


  --- Set the heading of the coordinate, if applicable.
  -- @param #COORDINATE self
  function COORDINATE:SetHeading( Heading )
    self.Heading = Heading
  end


  --- Get the heading of the coordinate, if applicable.
  -- @param #COORDINATE self
  -- @return #number or nil
  function COORDINATE:GetHeading()
    return self.Heading
  end


  --- Set the velocity of the COORDINATE.
  -- @param #COORDINATE self
  -- @param #string Velocity Velocity in meters per second.
  function COORDINATE:SetVelocity( Velocity )
    self.Velocity = Velocity
  end


  --- Return the velocity of the COORDINATE.
  -- @param #COORDINATE self
  -- @return #number Velocity in meters per second.
  function COORDINATE:GetVelocity()
    local Velocity = self.Velocity
    return Velocity or 0
  end

  --- Return the "name" of the COORDINATE. Obviously, a coordinate does not have a name like a unit, static or group. So here we take the MGRS coordinates of the position.
  -- @param #COORDINATE self
  -- @return #string MGRS coordinates.
  function COORDINATE:GetName()
    local name=self:ToStringMGRS()
    return name
  end

  --- Return velocity text of the COORDINATE.
  -- @param #COORDINATE self
  -- @return #string
  function COORDINATE:GetMovingText( Settings )

    return self:GetVelocityText( Settings ) .. ", " .. self:GetHeadingText( Settings )
  end


  --- Return a direction vector Vec3 from COORDINATE to the COORDINATE.
  -- @param #COORDINATE self
  -- @param #COORDINATE TargetCoordinate The target COORDINATE.
  -- @return DCS#Vec3 DirectionVec3 The direction vector in Vec3 format.
  function COORDINATE:GetDirectionVec3( TargetCoordinate )
    return { x = TargetCoordinate.x - self.x, y = TargetCoordinate.y - self.y, z = TargetCoordinate.z - self.z }
  end


  --- Get a correction in radians of the real magnetic north of the COORDINATE.
  -- @param #COORDINATE self
  -- @return #number CorrectionRadians The correction in radians.
  function COORDINATE:GetNorthCorrectionRadians()
    local TargetVec3 = self:GetVec3()
    local lat, lon = coord.LOtoLL(TargetVec3)
    local north_posit = coord.LLtoLO(lat + 1, lon)
    return math.atan2( north_posit.z - TargetVec3.z, north_posit.x - TargetVec3.x )
  end


  --- Return an angle in radians from the COORDINATE using a direction vector in Vec3 format.
  -- @param #COORDINATE self
  -- @param DCS#Vec3 DirectionVec3 The direction vector in Vec3 format.
  -- @return #number DirectionRadians The angle in radians.
  function COORDINATE:GetAngleRadians( DirectionVec3 )
    local DirectionRadians = math.atan2( DirectionVec3.z, DirectionVec3.x )
    --DirectionRadians = DirectionRadians + self:GetNorthCorrectionRadians()
    if DirectionRadians < 0 then
      DirectionRadians = DirectionRadians + 2 * math.pi  -- put dir in range of 0 to 2*pi ( the full circle )
    end
    return DirectionRadians
  end

  --- Return an angle in degrees from the COORDINATE using a direction vector in Vec3 format.
  -- @param #COORDINATE self
  -- @param DCS#Vec3 DirectionVec3 The direction vector in Vec3 format.
  -- @return #number DirectionRadians The angle in degrees.
  function COORDINATE:GetAngleDegrees( DirectionVec3 )
    local AngleRadians = self:GetAngleRadians( DirectionVec3 )
    local Angle = UTILS.ToDegree( AngleRadians )
    return Angle
  end

  --- Return an intermediate COORDINATE between this an another coordinate.
  -- @param #COORDINATE self
  -- @param #COORDINATE ToCoordinate The other coordinate.
  -- @param #number Fraction The fraction (0,1) where the new coordinate is created. Default 0.5, i.e. in the middle.
  -- @return #COORDINATE Coordinate between this and the other coordinate.
  function COORDINATE:GetIntermediateCoordinate( ToCoordinate, Fraction )

    local f=Fraction or 0.5

    -- Get the vector from A to B
    local vec=UTILS.VecSubstract(ToCoordinate, self)

    -- Scale the vector.
    vec.x=f*vec.x
    vec.y=f*vec.y
    vec.z=f*vec.z

    -- Move the vector to start at the end of A.
    vec=UTILS.VecAdd(self, vec)

    local coord=COORDINATE:New(vec.x,vec.y,vec.z)
    return coord
  end

  --- Return the 2D distance in meters between the target COORDINATE and the COORDINATE.
  -- @param #COORDINATE self
  -- @param #COORDINATE TargetCoordinate The target COORDINATE. Can also be a DCS#Vec3.
  -- @return DCS#Distance Distance The distance in meters.
  function COORDINATE:Get2DDistance(TargetCoordinate)

    local a={x=TargetCoordinate.x-self.x, y=0, z=TargetCoordinate.z-self.z}

    local norm=UTILS.VecNorm(a)
    return norm
  end

  --- Returns the temperature in Degrees Celsius.
  -- @param #COORDINATE self
  -- @param height (Optional) parameter specifying the height ASL.
  -- @return Temperature in Degrees Celsius.
  function COORDINATE:GetTemperature(height)
    self:F2(height)
    local y=height or self.y
    local point={x=self.x, y=height or self.y, z=self.z}
    -- get temperature [K] and pressure [Pa] at point
    local T,P=atmosphere.getTemperatureAndPressure(point)
    -- Return Temperature in Deg C
    return T-273.15
  end

  --- Returns a text of the temperature according the measurement system @{Settings}.
  -- The text will reflect the temperature like this:
  --
  --   - For Russian and European aircraft using the metric system - Degrees Celcius (°C)
  --   - For Americain aircraft we link to the imperial system - Degrees Farenheit (°F)
  --
  -- A text containing a pressure will look like this:
  --
  --   - `Temperature: %n.d °C`
  --   - `Temperature: %n.d °F`
  --
   -- @param #COORDINATE self
  -- @param height (Optional) parameter specifying the height ASL.
  -- @return #string Temperature according the measurement system @{Settings}.
  function COORDINATE:GetTemperatureText( height, Settings )

    local DegreesCelcius = self:GetTemperature( height )

    local Settings = Settings or _SETTINGS

    if DegreesCelcius then
      if Settings:IsMetric() then
        return string.format( " %-2.2f °C", DegreesCelcius )
      else
        return string.format( " %-2.2f °F", UTILS.CelciusToFarenheit( DegreesCelcius ) )
      end
    else
      return " no temperature"
    end

    return nil
  end


  --- Returns the pressure in hPa.
  -- @param #COORDINATE self
  -- @param height (Optional) parameter specifying the height ASL. E.g. set height=0 for QNH.
  -- @return Pressure in hPa.
  function COORDINATE:GetPressure(height)
    local point={x=self.x, y=height or self.y, z=self.z}
    -- get temperature [K] and pressure [Pa] at point
    local T,P=atmosphere.getTemperatureAndPressure(point)
    -- Return Pressure in hPa.
    return P/100
  end

  --- Returns a text of the pressure according the measurement system @{Settings}.
  -- The text will contain always the pressure in hPa and:
  --
  --   - For Russian and European aircraft using the metric system - hPa and mmHg
  --   - For Americain and European aircraft we link to the imperial system - hPa and inHg
  --
  -- A text containing a pressure will look like this:
  --
  --   - `QFE: x hPa (y mmHg)`
  --   - `QFE: x hPa (y inHg)`
  --
  -- @param #COORDINATE self
  -- @param height (Optional) parameter specifying the height ASL. E.g. set height=0 for QNH.
  -- @return #string Pressure in hPa and mmHg or inHg depending on the measurement system @{Settings}.
  function COORDINATE:GetPressureText( height, Settings )

    local Pressure_hPa = self:GetPressure( height )
    local Pressure_mmHg = Pressure_hPa * 0.7500615613030
    local Pressure_inHg = Pressure_hPa * 0.0295299830714

    local Settings = Settings or _SETTINGS

    if Pressure_hPa then
      if Settings:IsMetric() then
        return string.format( " %4.1f hPa (%3.1f mmHg)", Pressure_hPa, Pressure_mmHg )
      else
        return string.format( " %4.1f hPa (%3.2f inHg)", Pressure_hPa, Pressure_inHg )
      end
    else
      return " no pressure"
    end

    return nil
  end

  --- Returns the heading from this to another coordinate.
  -- @param #COORDINATE self
  -- @param #COORDINATE ToCoordinate
  -- @return #number Heading in degrees.
  function COORDINATE:HeadingTo(ToCoordinate)
    local dz=ToCoordinate.z-self.z
    local dx=ToCoordinate.x-self.x
    local heading=math.deg(math.atan2(dz, dx))
    if heading < 0 then
      heading = 360 + heading
    end
    return heading
  end

  --- Returns the wind direction (from) and strength.
  -- @param #COORDINATE self
  -- @param height (Optional) parameter specifying the height ASL. The minimum height will be always be the land height since the wind is zero below the ground.
  -- @return Direction the wind is blowing from in degrees.
  -- @return Wind strength in m/s.
  function COORDINATE:GetWind(height)
    local landheight=self:GetLandHeight()+0.1 -- we at 0.1 meters to be sure to be above ground since wind is zero below ground level.
    local point={x=self.x, y=math.max(height or self.y, landheight), z=self.z}
    -- get wind velocity vector
    local wind = atmosphere.getWind(point)
    local direction = math.deg(math.atan2(wind.z, wind.x))
    if direction < 0 then
      direction = 360 + direction
    end
    -- Convert to direction to from direction
    if direction > 180 then
      direction = direction-180
    else
      direction = direction+180
    end
    local strength=math.sqrt((wind.x)^2+(wind.z)^2)
    -- Return wind direction and strength km/h.
    return direction, strength
  end

  --- Returns the wind direction (from) and strength.
  -- @param #COORDINATE self
  -- @param height (Optional) parameter specifying the height ASL. The minimum height will be always be the land height since the wind is zero below the ground.
  -- @return Direction the wind is blowing from in degrees.
  function COORDINATE:GetWindWithTurbulenceVec3(height)

    -- AGL height if
    local landheight=self:GetLandHeight()+0.1 -- we at 0.1 meters to be sure to be above ground since wind is zero below ground level.

    -- Point at which the wind is evaluated.
    local point={x=self.x, y=math.max(height or self.y, landheight), z=self.z}

    -- Get wind velocity vector including turbulences.
    local vec3 = atmosphere.getWindWithTurbulence(point)

    return vec3
  end


  --- Returns a text documenting the wind direction (from) and strength according the measurement system @{Settings}.
  -- The text will reflect the wind like this:
  --
  --   - For Russian and European aircraft using the metric system - Wind direction in degrees (°) and wind speed in meters per second (mps).
  --   - For Americain aircraft we link to the imperial system - Wind direction in degrees (°) and wind speed in knots per second (kps).
  --
  -- A text containing a pressure will look like this:
  --
  --   - `Wind: %n ° at n.d mps`
  --   - `Wind: %n ° at n.d kps`
  --
  -- @param #COORDINATE self
  -- @param height (Optional) parameter specifying the height ASL. The minimum height will be always be the land height since the wind is zero below the ground.
  -- @return #string Wind direction and strength according the measurement system @{Settings}.
  function COORDINATE:GetWindText( height, Settings )

    local Direction, Strength = self:GetWind( height )

    local Settings = Settings or _SETTINGS

    if Direction and Strength then
      if Settings:IsMetric() then
        return string.format( " %d ° at %3.2f mps", Direction, UTILS.MpsToKmph( Strength ) )
      else
        return string.format( " %d ° at %3.2f kps", Direction, UTILS.MpsToKnots( Strength ) )
      end
    else
      return " no wind"
    end

    return nil
  end

  --- Return the 3D distance in meters between the target COORDINATE and the COORDINATE.
  -- @param #COORDINATE self
  -- @param #COORDINATE TargetCoordinate The target COORDINATE.
  -- @return DCS#Distance Distance The distance in meters.
  function COORDINATE:Get3DDistance( TargetCoordinate )
    local TargetVec3 = TargetCoordinate:GetVec3()
    local SourceVec3 = self:GetVec3()
    return ( ( TargetVec3.x - SourceVec3.x ) ^ 2 + ( TargetVec3.y - SourceVec3.y ) ^ 2 + ( TargetVec3.z - SourceVec3.z ) ^ 2 ) ^ 0.5
  end


  --- Provides a bearing text in degrees.
  -- @param #COORDINATE self
  -- @param #number AngleRadians The angle in randians.
  -- @param #number Precision The precision.
  -- @param Core.Settings#SETTINGS Settings
  -- @return #string The bearing text in degrees.
  function COORDINATE:GetBearingText( AngleRadians, Precision, Settings, Language )

    local Settings = Settings or _SETTINGS -- Core.Settings#SETTINGS

    local AngleDegrees = UTILS.Round( UTILS.ToDegree( AngleRadians ), Precision )

    local s = string.format( '%03d°', AngleDegrees )

    return s
  end

  --- Provides a distance text expressed in the units of measurement.
  -- @param #COORDINATE self
  -- @param #number Distance The distance in meters.
  -- @param Core.Settings#SETTINGS Settings
  -- @return #string The distance text expressed in the units of measurement.
  function COORDINATE:GetDistanceText( Distance, Settings, Language )

    local Settings = Settings or _SETTINGS -- Core.Settings#SETTINGS
    local Language = Language or "EN"

    local DistanceText

    if Settings:IsMetric() then
      if     Language == "EN" then
        DistanceText = " for " .. UTILS.Round( Distance / 1000, 2 ) .. " km"
      elseif Language == "RU" then
        DistanceText = " за " .. UTILS.Round( Distance / 1000, 2 ) .. " километров"
      end
    else
      if     Language == "EN" then
        DistanceText = " for " .. UTILS.Round( UTILS.MetersToNM( Distance ), 2 ) .. " miles"
      elseif Language == "RU" then
        DistanceText = " за " .. UTILS.Round( UTILS.MetersToNM( Distance ), 2 ) .. " миль"
      end
    end

    return DistanceText
  end

  --- Return the altitude text of the COORDINATE.
  -- @param #COORDINATE self
  -- @return #string Altitude text.
  function COORDINATE:GetAltitudeText( Settings, Language )
    local Altitude = self.y
    local Settings = Settings or _SETTINGS
    local Language = Language or "EN"

    if Altitude ~= 0 then
      if Settings:IsMetric() then
        if     Language == "EN" then
          return " at " .. UTILS.Round( self.y, -3 ) .. " meters"
        elseif Language == "RU" then
          return " в " .. UTILS.Round( self.y, -3 ) .. " метры"
        end
      else
        if     Language == "EN" then
          return " at " .. UTILS.Round( UTILS.MetersToFeet( self.y ), -3 ) .. " feet"
        elseif Language == "RU" then
          return " в " .. UTILS.Round( self.y, -3 ) .. " ноги"
        end
      end
    else
      return ""
    end
  end



  --- Return the velocity text of the COORDINATE.
  -- @param #COORDINATE self
  -- @return #string Velocity text.
  function COORDINATE:GetVelocityText( Settings )
    local Velocity = self:GetVelocity()
    local Settings = Settings or _SETTINGS
    if Velocity then
      if Settings:IsMetric() then
        return string.format( " moving at %d km/h", UTILS.MpsToKmph( Velocity ) )
      else
        return string.format( " moving at %d mi/h", UTILS.MpsToKmph( Velocity ) / 1.852 )
      end
    else
      return " stationary"
    end
  end


  --- Return the heading text of the COORDINATE.
  -- @param #COORDINATE self
  -- @return #string Heading text.
  function COORDINATE:GetHeadingText( Settings )
    local Heading = self:GetHeading()
    if Heading then
      return string.format( " bearing %3d°", Heading )
    else
      return " bearing unknown"
    end
  end


  --- Provides a Bearing / Range string
  -- @param #COORDINATE self
  -- @param #number AngleRadians The angle in randians
  -- @param #number Distance The distance
  -- @param Core.Settings#SETTINGS Settings
  -- @return #string The BR Text
  function COORDINATE:GetBRText( AngleRadians, Distance, Settings, Language )

    local Settings = Settings or _SETTINGS -- Core.Settings#SETTINGS

    local BearingText = self:GetBearingText( AngleRadians, 0, Settings, Language )
    local DistanceText = self:GetDistanceText( Distance, Settings, Language )

    local BRText = BearingText .. DistanceText

    return BRText
  end

  --- Provides a Bearing / Range / Altitude string
  -- @param #COORDINATE self
  -- @param #number AngleRadians The angle in randians
  -- @param #number Distance The distance
  -- @param Core.Settings#SETTINGS Settings
  -- @return #string The BRA Text
  function COORDINATE:GetBRAText( AngleRadians, Distance, Settings, Language )

    local Settings = Settings or _SETTINGS -- Core.Settings#SETTINGS

    local BearingText = self:GetBearingText( AngleRadians, 0, Settings, Language )
    local DistanceText = self:GetDistanceText( Distance, Settings, Language  )
    local AltitudeText = self:GetAltitudeText( Settings, Language  )

    local BRAText = BearingText .. DistanceText .. AltitudeText -- When the POINT is a VEC2, there will be no altitude shown.

    return BRAText
  end


  --- Set altitude.
  -- @param #COORDINATE self
  -- @param #number altitude New altitude in meters.
  -- @param #boolean asl Altitude above sea level. Default is above ground level.
  -- @return #COORDINATE The COORDINATE with adjusted altitude.
  function COORDINATE:SetAltitude(altitude, asl)
    local alt=altitude
    if asl then
      alt=altitude
    else
      alt=self:GetLandHeight()+altitude
    end
    self.y=alt
    return self
  end

  --- Build an air type route point.
  -- @param #COORDINATE self
  -- @param #COORDINATE.WaypointAltType AltType The altitude type.
  -- @param #COORDINATE.WaypointType Type The route point type.
  -- @param #COORDINATE.WaypointAction Action The route point action.
  -- @param DCS#Speed Speed Airspeed in km/h. Default is 500 km/h.
  -- @param #boolean SpeedLocked true means the speed is locked.
  -- @param Wrapper.Airbase#AIRBASE airbase The airbase for takeoff and landing points.
  -- @param #table DCSTasks A table of @{DCS#Task} items which are executed at the waypoint.
  -- @param #string description A text description of the waypoint, which will be shown on the F10 map.
  -- @param #number timeReFuAr Time in minutes the aircraft stays at the airport for ReFueling and ReArming.
  -- @return #table The route point.
  function COORDINATE:WaypointAir( AltType, Type, Action, Speed, SpeedLocked, airbase, DCSTasks, description, timeReFuAr )
    self:F2( { AltType, Type, Action, Speed, SpeedLocked } )

    -- Set alttype or "RADIO" which is AGL.
    AltType=AltType or "RADIO"

    -- Speedlocked by default
    if SpeedLocked==nil then
      SpeedLocked=true
    end

    -- Speed or default 500 km/h.
    Speed=Speed or 500

    -- Waypoint array.
    local RoutePoint = {}

    -- Coordinates.
    RoutePoint.x = self.x
    RoutePoint.y = self.z

    -- Altitude.
    RoutePoint.alt = self.y
    RoutePoint.alt_type = AltType

    -- Waypoint type.
    RoutePoint.type = Type or nil
    RoutePoint.action = Action or nil

    -- Speed.
    RoutePoint.speed = Speed/3.6
    RoutePoint.speed_locked = SpeedLocked

    -- ETA.
    RoutePoint.ETA=0
    RoutePoint.ETA_locked=false

    -- Waypoint description.
    RoutePoint.name=description

    -- Airbase parameters for takeoff and landing points.
    if airbase then
      local AirbaseID = airbase:GetID()
      local AirbaseCategory = airbase:GetAirbaseCategory()
      if AirbaseCategory == Airbase.Category.SHIP or AirbaseCategory == Airbase.Category.HELIPAD then
        RoutePoint.linkUnit = AirbaseID
        RoutePoint.helipadId = AirbaseID
      elseif AirbaseCategory == Airbase.Category.AIRDROME then
        RoutePoint.airdromeId = AirbaseID
      else
        self:E("ERROR: Unknown airbase category in COORDINATE:WaypointAir()!")
      end
    end

    -- Time in minutes to stay at the airbase before resuming route.
    if Type==COORDINATE.WaypointType.LandingReFuAr then
      RoutePoint.timeReFuAr=timeReFuAr or 10
    end

    -- Waypoint tasks.
    RoutePoint.task = {}
    RoutePoint.task.id = "ComboTask"
    RoutePoint.task.params = {}
    RoutePoint.task.params.tasks = DCSTasks or {}

    --RoutePoint.properties={}
    --RoutePoint.properties.addopt={}

    --RoutePoint.formation_template=""

    -- Debug.
    self:T({RoutePoint=RoutePoint})

    -- Return waypoint.
    return RoutePoint
  end


  --- Build a Waypoint Air "Turning Point".
  -- @param #COORDINATE self
  -- @param #COORDINATE.WaypointAltType AltType The altitude type.
  -- @param DCS#Speed Speed Airspeed in km/h.
  -- @param #table DCSTasks (Optional) A table of @{DCS#Task} items which are executed at the waypoint.
  -- @param #string description (Optional) A text description of the waypoint, which will be shown on the F10 map.
  -- @return #table The route point.
  function COORDINATE:WaypointAirTurningPoint( AltType, Speed, DCSTasks, description )
    return self:WaypointAir( AltType, COORDINATE.WaypointType.TurningPoint, COORDINATE.WaypointAction.TurningPoint, Speed, true, nil, DCSTasks, description )
  end


  --- Build a Waypoint Air "Fly Over Point".
  -- @param #COORDINATE self
  -- @param #COORDINATE.WaypointAltType AltType The altitude type.
  -- @param DCS#Speed Speed Airspeed in km/h.
  -- @return #table The route point.
  function COORDINATE:WaypointAirFlyOverPoint( AltType, Speed )
    return self:WaypointAir( AltType, COORDINATE.WaypointType.TurningPoint, COORDINATE.WaypointAction.FlyoverPoint, Speed )
  end


  --- Build a Waypoint Air "Take Off Parking Hot".
  -- @param #COORDINATE self
  -- @param #COORDINATE.WaypointAltType AltType The altitude type.
  -- @param DCS#Speed Speed Airspeed in km/h.
  -- @return #table The route point.
  function COORDINATE:WaypointAirTakeOffParkingHot( AltType, Speed )
    return self:WaypointAir( AltType, COORDINATE.WaypointType.TakeOffParkingHot, COORDINATE.WaypointAction.FromParkingAreaHot, Speed )
  end


  --- Build a Waypoint Air "Take Off Parking".
  -- @param #COORDINATE self
  -- @param #COORDINATE.WaypointAltType AltType The altitude type.
  -- @param DCS#Speed Speed Airspeed in km/h.
  -- @return #table The route point.
  function COORDINATE:WaypointAirTakeOffParking( AltType, Speed )
    return self:WaypointAir( AltType, COORDINATE.WaypointType.TakeOffParking, COORDINATE.WaypointAction.FromParkingArea, Speed )
  end


  --- Build a Waypoint Air "Take Off Runway".
  -- @param #COORDINATE self
  -- @param #COORDINATE.WaypointAltType AltType The altitude type.
  -- @param DCS#Speed Speed Airspeed in km/h.
  -- @return #table The route point.
  function COORDINATE:WaypointAirTakeOffRunway( AltType, Speed )
    return self:WaypointAir( AltType, COORDINATE.WaypointType.TakeOff, COORDINATE.WaypointAction.FromRunway, Speed )
  end


  --- Build a Waypoint Air "Landing".
  -- @param #COORDINATE self
  -- @param DCS#Speed Speed Airspeed in km/h.
  -- @param Wrapper.Airbase#AIRBASE airbase The airbase for takeoff and landing points.
  -- @param #table DCSTasks A table of @{DCS#Task} items which are executed at the waypoint.
  -- @param #string description A text description of the waypoint, which will be shown on the F10 map.
  -- @return #table The route point.
  -- @usage
  --
  --    LandingZone = ZONE:New( "LandingZone" )
  --    LandingCoord = LandingZone:GetCoordinate()
  --    LandingWaypoint = LandingCoord:WaypointAirLanding( 60 )
  --    HeliGroup:Route( { LandWaypoint }, 1 ) -- Start landing the helicopter in one second.
  --
  function COORDINATE:WaypointAirLanding( Speed, airbase, DCSTasks, description )
    return self:WaypointAir(nil, COORDINATE.WaypointType.Land, COORDINATE.WaypointAction.Landing, Speed, false, airbase, DCSTasks, description)
  end

  --- Build a Waypoint Air "LandingReFuAr". Mimics the aircraft ReFueling and ReArming.
  -- @param #COORDINATE self
  -- @param DCS#Speed Speed Airspeed in km/h.
  -- @param Wrapper.Airbase#AIRBASE airbase The airbase for takeoff and landing points.
  -- @param #number timeReFuAr Time in minutes, the aircraft stays at the airbase. Default 10 min.
  -- @param #table DCSTasks A table of @{DCS#Task} items which are executed at the waypoint.
  -- @param #string description A text description of the waypoint, which will be shown on the F10 map.
  -- @return #table The route point.
  function COORDINATE:WaypointAirLandingReFu( Speed, airbase, timeReFuAr, DCSTasks, description )
    return self:WaypointAir(nil, COORDINATE.WaypointType.LandingReFuAr, COORDINATE.WaypointAction.LandingReFuAr, Speed, false, airbase, DCSTasks, description, timeReFuAr or 10)
  end


  --- Build an ground type route point.
  -- @param #COORDINATE self
  -- @param #number Speed (Optional) Speed in km/h. The default speed is 20 km/h.
  -- @param #string Formation (Optional) The route point Formation, which is a text string that specifies exactly the Text in the Type of the route point, like "Vee", "Echelon Right".
  -- @param #table DCSTasks (Optional) A table of DCS tasks that are executed at the waypoints. Mind the curly brackets {}!
  -- @return #table The route point.
  function COORDINATE:WaypointGround( Speed, Formation, DCSTasks )
    self:F2( { Speed, Formation, DCSTasks } )

    local RoutePoint = {}

    RoutePoint.x    = self.x
    RoutePoint.y    = self.z

    RoutePoint.alt      = self:GetLandHeight()+1
    RoutePoint.alt_type = COORDINATE.WaypointAltType.BARO

    RoutePoint.type = "Turning Point"

    RoutePoint.action = Formation or "Off Road"
    RoutePoint.formation_template=""

    RoutePoint.ETA=0
    RoutePoint.ETA_locked=false

    RoutePoint.speed = ( Speed or 20 ) / 3.6
    RoutePoint.speed_locked = true

    RoutePoint.task = {}
    RoutePoint.task.id = "ComboTask"
    RoutePoint.task.params = {}
    RoutePoint.task.params.tasks = DCSTasks or {}

    return RoutePoint
  end

  --- Build route waypoint point for Naval units.
  -- @param #COORDINATE self
  -- @param #number Speed (Optional) Speed in km/h. The default speed is 20 km/h.
  -- @param #string Depth (Optional) Dive depth in meters. Only for submarines. Default is COORDINATE.y component.
  -- @param #table DCSTasks (Optional) A table of DCS tasks that are executed at the waypoints. Mind the curly brackets {}!
  -- @return #table The route point.
  function COORDINATE:WaypointNaval( Speed, Depth, DCSTasks )
    self:F2( { Speed, Depth, DCSTasks } )

    local RoutePoint = {}

    RoutePoint.x    = self.x
    RoutePoint.y    = self.z

    RoutePoint.alt  = Depth or self.y  -- Depth is for submarines only. Ships should have alt=0.
    RoutePoint.alt_type = "BARO"

    RoutePoint.type   = "Turning Point"
    RoutePoint.action = "Turning Point"
    RoutePoint.formation_template = ""

    RoutePoint.ETA=0
    RoutePoint.ETA_locked=false

    RoutePoint.speed = ( Speed or 20 ) / 3.6
    RoutePoint.speed_locked = true

    RoutePoint.task = {}
    RoutePoint.task.id = "ComboTask"
    RoutePoint.task.params = {}
    RoutePoint.task.params.tasks = DCSTasks or {}

    return RoutePoint
  end

  --- Gets the nearest airbase with respect to the current coordinates.
  -- @param #COORDINATE self
  -- @param #number Category (Optional) Category of the airbase. Enumerator of @{Wrapper.Airbase#AIRBASE.Category}.
  -- @param #number Coalition (Optional) Coalition of the airbase.
  -- @return Wrapper.Airbase#AIRBASE Closest Airbase to the given coordinate.
  -- @return #number Distance to the closest airbase in meters.
  function COORDINATE:GetClosestAirbase2(Category, Coalition)

    -- Get all airbases of the map.
    local airbases=AIRBASE.GetAllAirbases(Coalition)

    local closest=nil
    local distmin=nil
    -- Loop over all airbases.
    for _,_airbase in pairs(airbases) do
      local airbase=_airbase --Wrapper.Airbase#AIRBASE
      if airbase then
        local category=airbase:GetAirbaseCategory()
        if Category and Category==category or Category==nil then

          -- Distance to airbase.
          local dist=self:Get2DDistance(airbase:GetCoordinate())

          if closest==nil then
            distmin=dist
            closest=airbase
          else
            if dist<distmin then
              distmin=dist
              closest=airbase
            end
          end

        end
      end
    end

    return closest,distmin
  end

  --- Gets the nearest airbase with respect to the current coordinates.
  -- @param #COORDINATE self
  -- @param #number Category (Optional) Category of the airbase. Enumerator of @{Wrapper.Airbase#AIRBASE.Category}.
  -- @param #number Coalition (Optional) Coalition of the airbase.
  -- @return Wrapper.Airbase#AIRBASE Closest Airbase to the given coordinate.
  -- @return #number Distance to the closest airbase in meters.
  function COORDINATE:GetClosestAirbase(Category, Coalition)

    local a=self:GetVec3()

    local distmin=math.huge
    local airbase=nil
    for DCSairbaseID, DCSairbase in pairs(world.getAirbases(Coalition)) do
      local b=DCSairbase:getPoint()

      local c=UTILS.VecSubstract(a,b)
      local dist=UTILS.VecNorm(c)

      --env.info(string.format("Airbase %s dist=%d category=%d", DCSairbase:getName(), dist, DCSairbase:getCategory()))

      if dist<distmin and (Category==nil or Category==DCSairbase:getDesc().category) then
        distmin=dist
        airbase=DCSairbase
      end

    end

    return AIRBASE:Find(airbase)
  end

  --- Gets the nearest parking spot.
  -- @param #COORDINATE self
  -- @param Wrapper.Airbase#AIRBASE airbase (Optional) Search only parking spots at this airbase.
  -- @param Wrapper.Airbase#Terminaltype terminaltype (Optional) Type of the terminal. Default any execpt valid spawn points on runway.
  -- @param #boolean free (Optional) If true, returns the closest free spot. If false, returns the closest occupied spot. If nil, returns the closest spot regardless of free or occupied.
  -- @return Core.Point#COORDINATE Coordinate of the nearest parking spot.
  -- @return #number Terminal ID.
  -- @return #number Distance to closest parking spot in meters.
  -- @return Wrapper.Airbase#AIRBASE#ParkingSpot Parking spot table.
  function COORDINATE:GetClosestParkingSpot(airbase, terminaltype, free)

    -- Get airbase table.
    local airbases={}
    if airbase then
      table.insert(airbases,airbase)
    else
      airbases=AIRBASE.GetAllAirbases()
    end

    -- Init.
    local _closest=nil --Core.Point#COORDINATE
    local _termID=nil
    local _distmin=nil
    local spot=nil --Wrapper.Airbase#AIRBASE.ParkingSpot

    -- Loop over all airbases.
    for _,_airbase in pairs(airbases) do

      local mybase=_airbase --Wrapper.Airbase#AIRBASE
      local parkingdata=mybase:GetParkingSpotsTable(terminaltype)

      for _,_spot in pairs(parkingdata) do

        -- Check for parameters.
        if (free==true and _spot.Free==true) or (free==false and _spot.Free==false) or free==nil then

          local _coord=_spot.Coordinate --Core.Point#COORDINATE

          local _dist=self:Get2DDistance(_coord)
          if _distmin==nil then
            _closest=_coord
            _distmin=_dist
            _termID=_spot.TerminalID
            spot=_spot
          else
            if _dist<_distmin then
              _distmin=_dist
              _closest=_coord
              _termID=_spot.TerminalID
              spot=_spot
            end
          end

        end
      end
    end

    return _closest, _termID, _distmin, spot
  end

  --- Gets the nearest free parking spot.
  -- @param #COORDINATE self
  -- @param Wrapper.Airbase#AIRBASE airbase (Optional) Search only parking spots at that airbase.
  -- @param Wrapper.Airbase#Terminaltype terminaltype (Optional) Type of the terminal.
  -- @return #COORDINATE Coordinate of the nearest free parking spot.
  -- @return #number Terminal ID.
  -- @return #number Distance to closest free parking spot in meters.
  function COORDINATE:GetClosestFreeParkingSpot(airbase, terminaltype)
    return self:GetClosestParkingSpot(airbase, terminaltype, true)
  end

  --- Gets the nearest occupied parking spot.
  -- @param #COORDINATE self
  -- @param Wrapper.Airbase#AIRBASE airbase (Optional) Search only parking spots at that airbase.
  -- @param Wrapper.Airbase#Terminaltype terminaltype (Optional) Type of the terminal.
  -- @return #COORDINATE Coordinate of the nearest occupied parking spot.
  -- @return #number Terminal ID.
  -- @return #number Distance to closest occupied parking spot in meters.
  function COORDINATE:GetClosestOccupiedParkingSpot(airbase, terminaltype)
    return self:GetClosestParkingSpot(airbase, terminaltype, false)
  end

  --- Gets the nearest coordinate to a road (or railroad).
  -- @param #COORDINATE self
  -- @param #boolean Railroad (Optional) If true, closest point to railroad is returned rather than closest point to conventional road. Default false.
  -- @return #COORDINATE Coordinate of the nearest road.
  function COORDINATE:GetClosestPointToRoad(Railroad)
    local roadtype="roads"
    if Railroad==true then
      roadtype="railroads"
    end
    local x,y = land.getClosestPointOnRoads(roadtype, self.x, self.z)
<<<<<<< HEAD
    if x and y then
      local vec2={ x = x, y = y }
      local coord=COORDINATE:NewFromVec2(vec2)
      return coord
    else
      return nil
    end
=======
    local coord=nil
    if x and y then
      local vec2={ x = x, y = y }
      coord=COORDINATE:NewFromVec2(vec2)
    end    
    return coord 
>>>>>>> 26801cf2
  end


  --- Returns a table of coordinates to a destination using only roads or railroads.
  -- The first point is the closest point on road of the given coordinate.
  -- By default, the last point is the closest point on road of the ToCoord. Hence, the coordinate itself and the final ToCoord are not necessarily included in the path.
  -- @param #COORDINATE self
  -- @param #COORDINATE ToCoord Coordinate of destination.
  -- @param #boolean IncludeEndpoints (Optional) Include the coordinate itself and the ToCoordinate in the path.
  -- @param #boolean Railroad (Optional) If true, path on railroad is returned. Default false.
  -- @param #boolean MarkPath (Optional) If true, place markers on F10 map along the path.
  -- @param #boolean SmokePath (Optional) If true, put (green) smoke along the
  -- @return #table Table of coordinates on road. If no path on road can be found, nil is returned or just the endpoints.
  -- @return #number Tonal length of path.
  -- @return #boolean If true a valid path on road/rail was found. If false, only the direct way is possible.
  function COORDINATE:GetPathOnRoad(ToCoord, IncludeEndpoints, Railroad, MarkPath, SmokePath)

    -- Set road type.
    local RoadType="roads"
    if Railroad==true then
      RoadType="railroads"
    end

    -- DCS API function returning a table of vec2.
    local path = land.findPathOnRoads(RoadType, self.x, self.z, ToCoord.x, ToCoord.z)

    -- Array holding the path coordinates.
    local Path={}
    local Way=0

    -- Include currrent position.
    if IncludeEndpoints then
      Path[1]=self
    end

    -- Assume we could get a valid path.
    local GotPath=true

    -- Check that DCS routine actually returned a path. There are situations where this is not the case.
    if path then

      -- Include all points on road.
      for _i,_vec2 in ipairs(path) do

        local coord=COORDINATE:NewFromVec2(_vec2)

        Path[#Path+1]=coord
      end

    else
      self:E("Path is nil. No valid path on road could be found.")
      GotPath=false
    end

    -- Include end point, which might not be on road.
    if IncludeEndpoints then
      Path[#Path+1]=ToCoord
    end

    -- Mark or smoke.
    if MarkPath or SmokePath then
      for i,c in pairs(Path) do
        local coord=c --#COORDINATE
        if MarkPath then
          coord:MarkToAll(string.format("Path segment %d", i))
        end
        if SmokePath then
          if i==1 or i==#Path then
            coord:SmokeBlue()
          else
            coord:SmokeGreen()
          end
        end
      end
    end

    -- Sum up distances.
    if #Path>=2 then
      for i=1,#Path-1 do
        Way=Way+Path[i+1]:Get2DDistance(Path[i])
      end
    else
      -- There are cases where no path on road can be found.
      return nil,nil,false
    end

    return Path, Way, GotPath
  end

  --- Gets the surface type at the coordinate.
  -- @param #COORDINATE self
  -- @return DCS#SurfaceType Surface type.
  function COORDINATE:GetSurfaceType()
    local vec2=self:GetVec2()
    local surface=land.getSurfaceType(vec2)
    return surface
  end

  --- Checks if the surface type is on land.
  -- @param #COORDINATE self
  -- @return #boolean If true, the surface type at the coordinate is land.
  function COORDINATE:IsSurfaceTypeLand()
    return self:GetSurfaceType()==land.SurfaceType.LAND
  end

  --- Checks if the surface type is road.
  -- @param #COORDINATE self
  -- @return #boolean If true, the surface type at the coordinate is land.
  function COORDINATE:IsSurfaceTypeLand()
    return self:GetSurfaceType()==land.SurfaceType.LAND
  end


  --- Checks if the surface type is road.
  -- @param #COORDINATE self
  -- @return #boolean If true, the surface type at the coordinate is a road.
  function COORDINATE:IsSurfaceTypeRoad()
    return self:GetSurfaceType()==land.SurfaceType.ROAD
  end

  --- Checks if the surface type is runway.
  -- @param #COORDINATE self
  -- @return #boolean If true, the surface type at the coordinate is a runway or taxi way.
  function COORDINATE:IsSurfaceTypeRunway()
    return self:GetSurfaceType()==land.SurfaceType.RUNWAY
  end

  --- Checks if the surface type is shallow water.
  -- @param #COORDINATE self
  -- @return #boolean If true, the surface type at the coordinate is a shallow water.
  function COORDINATE:IsSurfaceTypeShallowWater()
    return self:GetSurfaceType()==land.SurfaceType.SHALLOW_WATER
  end

  --- Checks if the surface type is water.
  -- @param #COORDINATE self
  -- @return #boolean If true, the surface type at the coordinate is a deep water.
  function COORDINATE:IsSurfaceTypeWater()
    return self:GetSurfaceType()==land.SurfaceType.WATER
  end


  --- Creates an explosion at the point of a certain intensity.
  -- @param #COORDINATE self
  -- @param #number ExplosionIntensity Intensity of the explosion in kg TNT. Default 100 kg.
  -- @param #number Delay (Optional) Delay before explosion is triggered in seconds.
  -- @return #COORDINATE self
  function COORDINATE:Explosion( ExplosionIntensity, Delay )
    ExplosionIntensity=ExplosionIntensity or 100
    if Delay and Delay>0 then
      self:ScheduleOnce(Delay, self.Explosion, self, ExplosionIntensity)
    else
      trigger.action.explosion(self:GetVec3(), ExplosionIntensity)
    end
    return self
  end

  --- Creates an illumination bomb at the point.
  -- @param #COORDINATE self
  -- @param #number Power Power of illumination bomb in Candela. Default 1000 cd.
  -- @param #number Delay (Optional) Delay before bomb is ignited in seconds.
  -- @return #COORDINATE self
  function COORDINATE:IlluminationBomb(Power, Delay)
    Power=Power or 1000
    if Delay and Delay>0 then
      self:ScheduleOnce(Delay, self.IlluminationBomb, self, Power)
    else  
      trigger.action.illuminationBomb(self:GetVec3(), Power)
    end
    return self
  end


  --- Smokes the point in a color.
  -- @param #COORDINATE self
  -- @param Utilities.Utils#SMOKECOLOR SmokeColor
  function COORDINATE:Smoke( SmokeColor )
    self:F2( { SmokeColor } )
    trigger.action.smoke( self:GetVec3(), SmokeColor )
  end

  --- Smoke the COORDINATE Green.
  -- @param #COORDINATE self
  function COORDINATE:SmokeGreen()
    self:F2()
    self:Smoke( SMOKECOLOR.Green )
  end

  --- Smoke the COORDINATE Red.
  -- @param #COORDINATE self
  function COORDINATE:SmokeRed()
    self:F2()
    self:Smoke( SMOKECOLOR.Red )
  end

  --- Smoke the COORDINATE White.
  -- @param #COORDINATE self
  function COORDINATE:SmokeWhite()
    self:F2()
    self:Smoke( SMOKECOLOR.White )
  end

  --- Smoke the COORDINATE Orange.
  -- @param #COORDINATE self
  function COORDINATE:SmokeOrange()
    self:F2()
    self:Smoke( SMOKECOLOR.Orange )
  end

  --- Smoke the COORDINATE Blue.
  -- @param #COORDINATE self
  function COORDINATE:SmokeBlue()
    self:F2()
    self:Smoke( SMOKECOLOR.Blue )
  end

  --- Big smoke and fire at the coordinate.
  -- @param #COORDINATE self
  -- @param Utilities.Utils#BIGSMOKEPRESET preset Smoke preset (0=small smoke and fire, 1=medium smoke and fire, 2=large smoke and fire, 3=huge smoke and fire, 4=small smoke, 5=medium smoke, 6=large smoke, 7=huge smoke).
  -- @param #number density (Optional) Smoke density. Number in [0,...,1]. Default 0.5.
  function COORDINATE:BigSmokeAndFire( preset, density )
    self:F2( { preset=preset, density=density } )
    density=density or 0.5
    trigger.action.effectSmokeBig( self:GetVec3(), preset, density )
  end

  --- Small smoke and fire at the coordinate.
  -- @param #COORDINATE self
  -- @number density (Optional) Smoke density. Number between 0 and 1. Default 0.5.
  function COORDINATE:BigSmokeAndFireSmall( density )
    self:F2( { density=density } )
    density=density or 0.5
    self:BigSmokeAndFire(BIGSMOKEPRESET.SmallSmokeAndFire, density)
  end

  --- Medium smoke and fire at the coordinate.
  -- @param #COORDINATE self
  -- @number density (Optional) Smoke density. Number between 0 and 1. Default 0.5.
  function COORDINATE:BigSmokeAndFireMedium( density )
    self:F2( { density=density } )
    density=density or 0.5
    self:BigSmokeAndFire(BIGSMOKEPRESET.MediumSmokeAndFire, density)
  end

  --- Large smoke and fire at the coordinate.
  -- @param #COORDINATE self
  -- @number density (Optional) Smoke density. Number between 0 and 1. Default 0.5.
  function COORDINATE:BigSmokeAndFireLarge( density )
    self:F2( { density=density } )
    density=density or 0.5
    self:BigSmokeAndFire(BIGSMOKEPRESET.LargeSmokeAndFire, density)
  end

  --- Huge smoke and fire at the coordinate.
  -- @param #COORDINATE self
  -- @number density (Optional) Smoke density. Number between 0 and 1. Default 0.5.
  function COORDINATE:BigSmokeAndFireHuge( density )
    self:F2( { density=density } )
    density=density or 0.5
    self:BigSmokeAndFire(BIGSMOKEPRESET.HugeSmokeAndFire, density)
  end

  --- Small smoke at the coordinate.
  -- @param #COORDINATE self
  -- @number density (Optional) Smoke density. Number between 0 and 1. Default 0.5.
  function COORDINATE:BigSmokeSmall( density )
    self:F2( { density=density } )
    density=density or 0.5
    self:BigSmokeAndFire(BIGSMOKEPRESET.SmallSmoke, density)
  end

  --- Medium smoke at the coordinate.
  -- @param #COORDINATE self
  -- @number density (Optional) Smoke density. Number between 0 and 1. Default 0.5.
  function COORDINATE:BigSmokeMedium( density )
    self:F2( { density=density } )
    density=density or 0.5
    self:BigSmokeAndFire(BIGSMOKEPRESET.MediumSmoke, density)
  end

  --- Large smoke at the coordinate.
  -- @param #COORDINATE self
  -- @number density (Optional) Smoke density. Number between 0 and 1. Default 0.5.
  function COORDINATE:BigSmokeLarge( density )
    self:F2( { density=density } )
    density=density or 0.5
    self:BigSmokeAndFire(BIGSMOKEPRESET.LargeSmoke, density)
  end

  --- Huge smoke at the coordinate.
  -- @param #COORDINATE self
  -- @number density (Optional) Smoke density. Number between 0 and 1. Default 0.5.
  function COORDINATE:BigSmokeHuge( density )
    self:F2( { density=density } )
    density=density or 0.5
    self:BigSmokeAndFire(BIGSMOKEPRESET.HugeSmoke, density)
  end

  --- Flares the point in a color.
  -- @param #COORDINATE self
  -- @param Utilities.Utils#FLARECOLOR FlareColor
  -- @param DCS#Azimuth Azimuth (optional) The azimuth of the flare direction. The default azimuth is 0.
  function COORDINATE:Flare( FlareColor, Azimuth )
    self:F2( { FlareColor } )
    trigger.action.signalFlare( self:GetVec3(), FlareColor, Azimuth and Azimuth or 0 )
  end

  --- Flare the COORDINATE White.
  -- @param #COORDINATE self
  -- @param DCS#Azimuth Azimuth (optional) The azimuth of the flare direction. The default azimuth is 0.
  function COORDINATE:FlareWhite( Azimuth )
    self:F2( Azimuth )
    self:Flare( FLARECOLOR.White, Azimuth )
  end

  --- Flare the COORDINATE Yellow.
  -- @param #COORDINATE self
  -- @param DCS#Azimuth Azimuth (optional) The azimuth of the flare direction. The default azimuth is 0.
  function COORDINATE:FlareYellow( Azimuth )
    self:F2( Azimuth )
    self:Flare( FLARECOLOR.Yellow, Azimuth )
  end

  --- Flare the COORDINATE Green.
  -- @param #COORDINATE self
  -- @param DCS#Azimuth Azimuth (optional) The azimuth of the flare direction. The default azimuth is 0.
  function COORDINATE:FlareGreen( Azimuth )
    self:F2( Azimuth )
    self:Flare( FLARECOLOR.Green, Azimuth )
  end

  --- Flare the COORDINATE Red.
  -- @param #COORDINATE self
  function COORDINATE:FlareRed( Azimuth )
    self:F2( Azimuth )
    self:Flare( FLARECOLOR.Red, Azimuth )
  end

  do -- Markings

    --- Mark to All
    -- @param #COORDINATE self
    -- @param #string MarkText Free format text that shows the marking clarification.
    -- @param #boolean ReadOnly (Optional) Mark is readonly and cannot be removed by users. Default false.
    -- @param #string Text (Optional) Text displayed when mark is added. Default none.
    -- @return #number The resulting Mark ID which is a number.
    -- @usage
    --   local TargetCoord = TargetGroup:GetCoordinate()
    --   local MarkID = TargetCoord:MarkToAll( "This is a target for all players" )
    function COORDINATE:MarkToAll( MarkText, ReadOnly, Text )
      local MarkID = UTILS.GetMarkID()
      if ReadOnly==nil then
        ReadOnly=false
      end
      local text=Text or ""
      trigger.action.markToAll( MarkID, MarkText, self:GetVec3(), ReadOnly, text)
      return MarkID
    end

    --- Mark to Coalition
    -- @param #COORDINATE self
    -- @param #string MarkText Free format text that shows the marking clarification.
    -- @param Coalition
    -- @param #boolean ReadOnly (Optional) Mark is readonly and cannot be removed by users. Default false.
    -- @param #string Text (Optional) Text displayed when mark is added. Default none.
    -- @return #number The resulting Mark ID which is a number.
    -- @usage
    --   local TargetCoord = TargetGroup:GetCoordinate()
    --   local MarkID = TargetCoord:MarkToCoalition( "This is a target for the red coalition", coalition.side.RED )
    function COORDINATE:MarkToCoalition( MarkText, Coalition, ReadOnly, Text )
      local MarkID = UTILS.GetMarkID()
      if ReadOnly==nil then
        ReadOnly=false
      end
      local text=Text or ""
      trigger.action.markToCoalition( MarkID, MarkText, self:GetVec3(), Coalition, ReadOnly, text )
      return MarkID
    end

    --- Mark to Red Coalition
    -- @param #COORDINATE self
    -- @param #string MarkText Free format text that shows the marking clarification.
    -- @param #boolean ReadOnly (Optional) Mark is readonly and cannot be removed by users. Default false.
    -- @param #string Text (Optional) Text displayed when mark is added. Default none.
    -- @return #number The resulting Mark ID which is a number.
    -- @usage
    --   local TargetCoord = TargetGroup:GetCoordinate()
    --   local MarkID = TargetCoord:MarkToCoalitionRed( "This is a target for the red coalition" )
    function COORDINATE:MarkToCoalitionRed( MarkText, ReadOnly, Text )
      return self:MarkToCoalition( MarkText, coalition.side.RED, ReadOnly, Text )
    end

    --- Mark to Blue Coalition
    -- @param #COORDINATE self
    -- @param #string MarkText Free format text that shows the marking clarification.
    -- @param #boolean ReadOnly (Optional) Mark is readonly and cannot be removed by users. Default false.
    -- @param #string Text (Optional) Text displayed when mark is added. Default none.
    -- @return #number The resulting Mark ID which is a number.
    -- @usage
    --   local TargetCoord = TargetGroup:GetCoordinate()
    --   local MarkID = TargetCoord:MarkToCoalitionBlue( "This is a target for the blue coalition" )
    function COORDINATE:MarkToCoalitionBlue( MarkText, ReadOnly, Text )
      return self:MarkToCoalition( MarkText, coalition.side.BLUE, ReadOnly, Text )
    end

    --- Mark to Group
    -- @param #COORDINATE self
    -- @param #string MarkText Free format text that shows the marking clarification.
    -- @param Wrapper.Group#GROUP MarkGroup The @{Wrapper.Group} that receives the mark.
    -- @param #boolean ReadOnly (Optional) Mark is readonly and cannot be removed by users. Default false.
    -- @param #string Text (Optional) Text displayed when mark is added. Default none.
    -- @return #number The resulting Mark ID which is a number.
    -- @usage
    --   local TargetCoord = TargetGroup:GetCoordinate()
    --   local MarkGroup = GROUP:FindByName( "AttackGroup" )
    --   local MarkID = TargetCoord:MarkToGroup( "This is a target for the attack group", AttackGroup )
    function COORDINATE:MarkToGroup( MarkText, MarkGroup, ReadOnly, Text )
      local MarkID = UTILS.GetMarkID()
      if ReadOnly==nil then
        ReadOnly=false
      end
      local text=Text or ""
      trigger.action.markToGroup( MarkID, MarkText, self:GetVec3(), MarkGroup:GetID(), ReadOnly, text )
      return MarkID
    end

    --- Remove a mark
    -- @param #COORDINATE self
    -- @param #number MarkID The ID of the mark to be removed.
    -- @usage
    --   local TargetCoord = TargetGroup:GetCoordinate()
    --   local MarkGroup = GROUP:FindByName( "AttackGroup" )
    --   local MarkID = TargetCoord:MarkToGroup( "This is a target for the attack group", AttackGroup )
    --   <<< logic >>>
    --   RemoveMark( MarkID ) -- The mark is now removed
    function COORDINATE:RemoveMark( MarkID )
      trigger.action.removeMark( MarkID )
    end

    --- Line to all.
    -- Creates a line on the F10 map from one point to another.
    -- @param #COORDINATE self
    -- @param #COORDINATE Endpoint COORDIANTE to where the line is drawn.
    -- @param #number Coalition Coalition: All=-1, Neutral=0, Red=1, Blue=2. Default -1=All.
    -- @param #table Color RGB color table {r, g, b}, e.g. {1,0,0} for red (default).
    -- @param #number Alpha Transparency [0,1]. Default 1.
    -- @param #number LineType Line type: 0=No line, 1=Solid, 2=Dashed, 3=Dotted, 4=Dot dash, 5=Long dash, 6=Two dash. Default 1=Solid.
    -- @param #boolean ReadOnly (Optional) Mark is readonly and cannot be removed by users. Default false.
    -- @param #string Text (Optional) Text displayed when mark is added. Default none.
    -- @return #number The resulting Mark ID, which is a number. Can be used to remove the object again.
    function COORDINATE:LineToAll(Endpoint, Coalition, Color, Alpha, LineType, ReadOnly, Text)
      local MarkID = UTILS.GetMarkID()
      if ReadOnly==nil then
        ReadOnly=false
      end
      local vec3=Endpoint:GetVec3()
      Coalition=Coalition or -1
      Color=Color or {1,0,0}
      Color[4]=Alpha or 1.0
      LineType=LineType or 1
      trigger.action.lineToAll(Coalition, MarkID, self:GetVec3(), vec3, Color, LineType, ReadOnly, Text or "")
      return MarkID
    end

    --- Circle to all.
    -- Creates a circle on the map with a given radius, color, fill color, and outline.
    -- @param #COORDINATE self
    -- @param #numberr Radius Radius in meters. Default 1000 m.
    -- @param #number Coalition Coalition: All=-1, Neutral=0, Red=1, Blue=2. Default -1=All.
    -- @param #table Color RGB color table {r, g, b}, e.g. {1,0,0} for red (default).
    -- @param #number Alpha Transparency [0,1]. Default 1.
    -- @param #table FillColor RGB color table {r, g, b}, e.g. {1,0,0} for red. Default is same as `Color` value.
    -- @param #number FillAlpha Transparency [0,1]. Default 0.15.
    -- @param #number LineType Line type: 0=No line, 1=Solid, 2=Dashed, 3=Dotted, 4=Dot dash, 5=Long dash, 6=Two dash. Default 1=Solid.
    -- @param #boolean ReadOnly (Optional) Mark is readonly and cannot be removed by users. Default false.
    -- @param #string Text (Optional) Text displayed when mark is added. Default none.
    -- @return #number The resulting Mark ID, which is a number. Can be used to remove the object again.
    function COORDINATE:CircleToAll(Radius, Coalition, Color, Alpha, FillColor, FillAlpha, LineType, ReadOnly, Text)
      local MarkID = UTILS.GetMarkID()
      if ReadOnly==nil then
        ReadOnly=false
      end
      local vec3=self:GetVec3()
      Radius=Radius or 1000
      Coalition=Coalition or -1
      Color=Color or {1,0,0}
      Color[4]=Alpha or 1.0
      LineType=LineType or 1
      FillColor=FillColor or Color
      FillColor[4]=FillAlpha or 0.15
      trigger.action.circleToAll(Coalition, MarkID, vec3, Radius, Color, FillColor, LineType, ReadOnly, Text or "")
      return MarkID
    end

  end -- Markings

    --- Rectangle to all. Creates a rectangle on the map from the COORDINATE in one corner to the end COORDINATE in the opposite corner.
    -- Creates a line on the F10 map from one point to another.
    -- @param #COORDINATE self
    -- @param #COORDINATE Endpoint COORDIANTE in the opposite corner.
    -- @param #number Coalition Coalition: All=-1, Neutral=0, Red=1, Blue=2. Default -1=All.
    -- @param #table Color RGB color table {r, g, b}, e.g. {1,0,0} for red (default).
    -- @param #number Alpha Transparency [0,1]. Default 1.
    -- @param #table FillColor RGB color table {r, g, b}, e.g. {1,0,0} for red. Default is same as `Color` value.
    -- @param #number FillAlpha Transparency [0,1]. Default 0.15.
    -- @param #number LineType Line type: 0=No line, 1=Solid, 2=Dashed, 3=Dotted, 4=Dot dash, 5=Long dash, 6=Two dash. Default 1=Solid.
    -- @param #boolean ReadOnly (Optional) Mark is readonly and cannot be removed by users. Default false.
    -- @param #string Text (Optional) Text displayed when mark is added. Default none.
    -- @return #number The resulting Mark ID, which is a number. Can be used to remove the object again.
    function COORDINATE:RectToAll(Endpoint, Coalition, Color, Alpha, FillColor, FillAlpha, LineType, ReadOnly, Text)
      local MarkID = UTILS.GetMarkID()
      if ReadOnly==nil then
        ReadOnly=false
      end
      local vec3=Endpoint:GetVec3()
      Coalition=Coalition or -1
      Color=Color or {1,0,0}
      Color[4]=Alpha or 1.0
      LineType=LineType or 1
      FillColor=FillColor or Color
      FillColor[4]=FillAlpha or 0.15
      trigger.action.rectToAll(Coalition, MarkID, self:GetVec3(), vec3, Color, FillColor, LineType, ReadOnly, Text or "")
      return MarkID
    end

    --- Creates a shape defined by 4 points on the F10 map. The first point is the current COORDINATE. The remaining three points need to be specified.
    -- @param #COORDINATE self
    -- @param #COORDINATE Coord2 Second COORDIANTE of the quad shape.
    -- @param #COORDINATE Coord3 Third COORDIANTE of the quad shape.
    -- @param #COORDINATE Coord4 Fourth COORDIANTE of the quad shape.
    -- @param #number Coalition Coalition: All=-1, Neutral=0, Red=1, Blue=2. Default -1=All.
    -- @param #table Color RGB color table {r, g, b}, e.g. {1,0,0} for red (default).
    -- @param #number Alpha Transparency [0,1]. Default 1.
    -- @param #table FillColor RGB color table {r, g, b}, e.g. {1,0,0} for red. Default is same as `Color` value.
    -- @param #number FillAlpha Transparency [0,1]. Default 0.15.
    -- @param #number LineType Line type: 0=No line, 1=Solid, 2=Dashed, 3=Dotted, 4=Dot dash, 5=Long dash, 6=Two dash. Default 1=Solid.
    -- @param #boolean ReadOnly (Optional) Mark is readonly and cannot be removed by users. Default false.
    -- @param #string Text (Optional) Text displayed when mark is added. Default none.
    -- @return #number The resulting Mark ID, which is a number. Can be used to remove the object again.
    function COORDINATE:QuadToAll(Coord2, Coord3, Coord4, Coalition, Color, Alpha, FillColor, FillAlpha, LineType, ReadOnly, Text)
      local MarkID = UTILS.GetMarkID()
      if ReadOnly==nil then
        ReadOnly=false
      end
      local point1=self:GetVec3()
      local point2=Coord2:GetVec3()
      local point3=Coord3:GetVec3()
      local point4=Coord4:GetVec3()
      Coalition=Coalition or -1
      Color=Color or {1,0,0}
      Color[4]=Alpha or 1.0
      LineType=LineType or 1
      FillColor=FillColor or Color
      FillColor[4]=FillAlpha or 0.15
      trigger.action.quadToAll(Coalition, MarkID, self:GetVec3(), point2, point3, point4, Color, FillColor, LineType, ReadOnly, Text or "")
      return MarkID
    end

    --- Creates a free form shape on the F10 map. The first point is the current COORDINATE. The remaining points need to be specified.
    -- **NOTE**: A free form polygon must have **at least three points** in total and currently only **up to 10 points** in total are supported.
    -- @param #COORDINATE self
    -- @param #table Coordinates Table of coordinates of the remaining points of the shape.
    -- @param #number Coalition Coalition: All=-1, Neutral=0, Red=1, Blue=2. Default -1=All.
    -- @param #table Color RGB color table {r, g, b}, e.g. {1,0,0} for red (default).
    -- @param #number Alpha Transparency [0,1]. Default 1.
    -- @param #table FillColor RGB color table {r, g, b}, e.g. {1,0,0} for red. Default is same as `Color` value.
    -- @param #number FillAlpha Transparency [0,1]. Default 0.15.
    -- @param #number LineType Line type: 0=No line, 1=Solid, 2=Dashed, 3=Dotted, 4=Dot dash, 5=Long dash, 6=Two dash. Default 1=Solid.
    -- @param #boolean ReadOnly (Optional) Mark is readonly and cannot be removed by users. Default false.
    -- @param #string Text (Optional) Text displayed when mark is added. Default none.
    -- @return #number The resulting Mark ID, which is a number. Can be used to remove the object again.
    function COORDINATE:MarkupToAllFreeForm(Coordinates, Coalition, Color, Alpha, FillColor, FillAlpha, LineType, ReadOnly, Text)

      local MarkID = UTILS.GetMarkID()
      if ReadOnly==nil then
        ReadOnly=false
      end

      Coalition=Coalition or -1

      Color=Color or {1,0,0}
      Color[4]=Alpha or 1.0

      LineType=LineType or 1

      FillColor=FillColor or UTILS.DeepCopy(Color)
      FillColor[4]=FillAlpha or 0.15

      local vecs={}
      vecs[1]=self:GetVec3()
      for i,coord in ipairs(Coordinates) do
        vecs[i+1]=coord:GetVec3()
      end

      if #vecs<3 then
        self:E("ERROR: A free form polygon needs at least three points!")
      elseif #vecs==3 then
        trigger.action.markupToAll(7, Coalition, MarkID, vecs[1], vecs[2], vecs[3], Color, FillColor, LineType, ReadOnly, Text or "")
      elseif #vecs==4 then
        trigger.action.markupToAll(7, Coalition, MarkID, vecs[1], vecs[2], vecs[3], vecs[4], Color, FillColor, LineType, ReadOnly, Text or "")
      elseif #vecs==5 then
        trigger.action.markupToAll(7, Coalition, MarkID, vecs[1], vecs[2], vecs[3], vecs[4], vecs[5], Color, FillColor, LineType, ReadOnly, Text or "")
      elseif #vecs==6 then
        trigger.action.markupToAll(7, Coalition, MarkID, vecs[1], vecs[2], vecs[3], vecs[4], vecs[5], vecs[6], Color, FillColor, LineType, ReadOnly, Text or "")
      elseif #vecs==7 then
        trigger.action.markupToAll(7, Coalition, MarkID, vecs[1], vecs[2], vecs[3], vecs[4], vecs[5], vecs[6], vecs[7], Color, FillColor, LineType, ReadOnly, Text or "")
      elseif #vecs==8 then
        trigger.action.markupToAll(7, Coalition, MarkID, vecs[1], vecs[2], vecs[3], vecs[4], vecs[5], vecs[6], vecs[7], vecs[8], Color, FillColor, LineType, ReadOnly, Text or "")
      elseif #vecs==9 then
        trigger.action.markupToAll(7, Coalition, MarkID, vecs[1], vecs[2], vecs[3], vecs[4], vecs[5], vecs[6], vecs[7], vecs[8], vecs[9], Color, FillColor, LineType, ReadOnly, Text or "")
      elseif #vecs==10 then
        trigger.action.markupToAll(7, Coalition, MarkID, vecs[1], vecs[2], vecs[3], vecs[4], vecs[5], vecs[6], vecs[7], vecs[8], vecs[9], vecs[10], Color, FillColor, LineType, ReadOnly, Text or "")
      else
        self:E("ERROR: Currently a free form polygon can only have 10 points in total!")
        -- Unfortunately, unpack(vecs) does not work! So no idea how to generalize this :(
        trigger.action.markupToAll(7, Coalition, MarkID, unpack(vecs), Color, FillColor, LineType, ReadOnly, Text or "")
      end

      return MarkID
    end

    --- Text to all. Creates a text imposed on the map at the COORDINATE. Text scales with the map.
    -- @param #COORDINATE self
    -- @param #string Text Text displayed on the F10 map.
    -- @param #number Coalition Coalition: All=-1, Neutral=0, Red=1, Blue=2. Default -1=All.
    -- @param #table Color RGB color table {r, g, b}, e.g. {1,0,0} for red (default).
    -- @param #number Alpha Transparency [0,1]. Default 1.
    -- @param #table FillColor RGB color table {r, g, b}, e.g. {1,0,0} for red. Default is same as `Color` value.
    -- @param #number FillAlpha Transparency [0,1]. Default 0.3.
    -- @param #number FontSize Font size. Default 14.
    -- @param #boolean ReadOnly (Optional) Mark is readonly and cannot be removed by users. Default false.
    -- @return #number The resulting Mark ID, which is a number. Can be used to remove the object again.
    function COORDINATE:TextToAll(Text, Coalition, Color, Alpha, FillColor, FillAlpha, FontSize, ReadOnly)
      local MarkID = UTILS.GetMarkID()
      if ReadOnly==nil then
        ReadOnly=false
      end
      Coalition=Coalition or -1
      Color=Color or {1,0,0}
      Color[4]=Alpha or 1.0
      FillColor=FillColor or Color
      FillColor[4]=FillAlpha or 0.3
      FontSize=FontSize or 14
      trigger.action.textToAll(Coalition, MarkID, self:GetVec3(), Color, FillColor, FontSize, ReadOnly, Text or "Hello World")
      return MarkID
    end

    --- Arrow to all. Creates an arrow from the COORDINATE to the endpoint COORDINATE on the F10 map. There is no control over other dimensions of the arrow.
    -- @param #COORDINATE self
    -- @param #COORDINATE Endpoint COORDINATE where the tip of the arrow is pointing at.
    -- @param #number Coalition Coalition: All=-1, Neutral=0, Red=1, Blue=2. Default -1=All.
    -- @param #table Color RGB color table {r, g, b}, e.g. {1,0,0} for red (default).
    -- @param #number Alpha Transparency [0,1]. Default 1.
    -- @param #table FillColor RGB color table {r, g, b}, e.g. {1,0,0} for red. Default is same as `Color` value.
    -- @param #number FillAlpha Transparency [0,1]. Default 0.15.
    -- @param #number LineType Line type: 0=No line, 1=Solid, 2=Dashed, 3=Dotted, 4=Dot dash, 5=Long dash, 6=Two dash. Default 1=Solid.
    -- @param #boolean ReadOnly (Optional) Mark is readonly and cannot be removed by users. Default false.
    -- @param #string Text (Optional) Text displayed when mark is added. Default none.
    -- @return #number The resulting Mark ID, which is a number. Can be used to remove the object again.
    function COORDINATE:ArrowToAll(Endpoint, Coalition, Color, Alpha, FillColor, FillAlpha, LineType, ReadOnly, Text)
      local MarkID = UTILS.GetMarkID()
      if ReadOnly==nil then
        ReadOnly=false
      end
      local vec3=Endpoint:GetVec3()
      Coalition=Coalition or -1
      Color=Color or {1,0,0}
      Color[4]=Alpha or 1.0
      LineType=LineType or 1
      FillColor=FillColor or Color
      FillColor[4]=FillAlpha or 0.15
      --trigger.action.textToAll(Coalition, MarkID, self:GetVec3(), Color, FillColor, FontSize, ReadOnly, Text or "Hello World")
      trigger.action.arrowToAll(Coalition, MarkID, vec3, self:GetVec3(), Color, FillColor, LineType, ReadOnly, Text or "")
      return MarkID
    end

  --- Returns if a Coordinate has Line of Sight (LOS) with the ToCoordinate.
  -- @param #COORDINATE self
  -- @param #COORDINATE ToCoordinate
  -- @param #number Offset Height offset in meters. Default 2 m.
  -- @return #boolean true If the ToCoordinate has LOS with the Coordinate, otherwise false.
  function COORDINATE:IsLOS( ToCoordinate, Offset )

    Offset=Offset or 2

    -- Measurement of visibility should not be from the ground, so Adding a hypotethical 2 meters to each Coordinate.
    local FromVec3 = self:GetVec3()
    FromVec3.y = FromVec3.y + Offset

    local ToVec3 = ToCoordinate:GetVec3()
    ToVec3.y = ToVec3.y + Offset

    local IsLOS = land.isVisible( FromVec3, ToVec3 )

    return IsLOS
  end


  --- Returns if a Coordinate is in a certain Radius of this Coordinate in 2D plane using the X and Z axis.
  -- @param #COORDINATE self
  -- @param #COORDINATE Coordinate The coordinate that will be tested if it is in the radius of this coordinate.
  -- @param #number Radius The radius of the circle on the 2D plane around this coordinate.
  -- @return #boolean true if in the Radius.
  function COORDINATE:IsInRadius( Coordinate, Radius )

    local InVec2 = self:GetVec2()
    local Vec2 = Coordinate:GetVec2()

    local InRadius = UTILS.IsInRadius( InVec2, Vec2, Radius)

    return InRadius
  end


  --- Returns if a Coordinate is in a certain radius of this Coordinate in 3D space using the X, Y and Z axis.
  -- So Radius defines the radius of the a Sphere in 3D space around this coordinate.
  -- @param #COORDINATE self
  -- @param #COORDINATE ToCoordinate The coordinate that will be tested if it is in the radius of this coordinate.
  -- @param #number Radius The radius of the sphere in the 3D space around this coordinate.
  -- @return #boolean true if in the Sphere.
  function COORDINATE:IsInSphere( Coordinate, Radius )

    local InVec3 = self:GetVec3()
    local Vec3 = Coordinate:GetVec3()

    local InSphere = UTILS.IsInSphere( InVec3, Vec3, Radius)

    return InSphere
  end

  --- Get sun rise time for a specific date at the coordinate.
  -- @param #COORDINATE self
  -- @param #number Day The day.
  -- @param #number Month The month.
  -- @param #number Year The year.
  -- @param #boolean InSeconds If true, return the sun rise time in seconds.
  -- @return #string Sunrise time, e.g. "05:41".
  function COORDINATE:GetSunriseAtDate(Day, Month, Year, InSeconds)

    -- Day of the year.
    local DayOfYear=UTILS.GetDayOfYear(Year, Month, Day)

    local Latitude, Longitude=self:GetLLDDM()

    local Tdiff=UTILS.GMTToLocalTimeDifference()

    local sunrise=UTILS.GetSunRiseAndSet(DayOfYear, Latitude, Longitude, true, Tdiff)

    if InSeconds then
      return sunrise
    else
      return UTILS.SecondsToClock(sunrise, true)
    end

  end

  --- Get sun rise time for a specific day of the year at the coordinate.
  -- @param #COORDINATE self
  -- @param #number DayOfYear The day of the year.
  -- @param #boolean InSeconds If true, return the sun rise time in seconds.
  -- @return #string Sunrise time, e.g. "05:41".
  function COORDINATE:GetSunriseAtDayOfYear(DayOfYear, InSeconds)

    local Latitude, Longitude=self:GetLLDDM()

    local Tdiff=UTILS.GMTToLocalTimeDifference()

    local sunrise=UTILS.GetSunRiseAndSet(DayOfYear, Latitude, Longitude, true, Tdiff)

    if InSeconds then
      return sunrise
    else
      return UTILS.SecondsToClock(sunrise, true)
    end

  end

  --- Get todays sun rise time.
  -- @param #COORDINATE self
  -- @param #boolean InSeconds If true, return the sun rise time in seconds.
  -- @return #string Sunrise time, e.g. "05:41".
  function COORDINATE:GetSunrise(InSeconds)

    -- Get current day of the year.
    local DayOfYear=UTILS.GetMissionDayOfYear()

    -- Lat and long at this point.
    local Latitude, Longitude=self:GetLLDDM()

    -- GMT time diff.
    local Tdiff=UTILS.GMTToLocalTimeDifference()

    -- Sunrise in seconds of the day.
    local sunrise=UTILS.GetSunRiseAndSet(DayOfYear, Latitude, Longitude, true, Tdiff)

    local date=UTILS.GetDCSMissionDate()

    -- Debug output.
    --self:I(string.format("Sun rise at lat=%.3f long=%.3f on %s (DayOfYear=%d): %s (%d sec of the day) (GMT %d)", Latitude, Longitude, date, DayOfYear, tostring(UTILS.SecondsToClock(sunrise)), sunrise, Tdiff))

    if InSeconds then
      return sunrise
    else
      return UTILS.SecondsToClock(sunrise, true)
    end

  end

  --- Get minutes until the next sun rise at this coordinate.
  -- @param #COORDINATE self
  -- @param OnlyToday If true, only calculate the sun rise of today. If sun has already risen, the time in negative minutes since sunrise is reported.
  -- @return #number Minutes to the next sunrise.
  function COORDINATE:GetMinutesToSunrise(OnlyToday)

    -- Seconds of today
    local time=UTILS.SecondsOfToday()

    -- Next Sunrise in seconds.
    local sunrise=nil

    -- Time to sunrise.
    local delta=nil

    if OnlyToday then

      ---
      -- Sunrise of today
      ---

      sunrise=self:GetSunrise(true)

      delta=sunrise-time

    else

      ---
      -- Sunrise of tomorrow
      ---

      -- Tomorrows day of the year.
      local DayOfYear=UTILS.GetMissionDayOfYear()+1

      local Latitude, Longitude=self:GetLLDDM()

      local Tdiff=UTILS.GMTToLocalTimeDifference()

      sunrise=UTILS.GetSunRiseAndSet(DayOfYear, Latitude, Longitude, true, Tdiff)

      delta=sunrise+UTILS.SecondsToMidnight()

    end

    return delta/60
  end

  --- Check if it is day, i.e. if the sun has risen about the horizon at this coordinate.
  -- @param #COORDINATE self
  -- @param #string Clock (Optional) Time in format "HH:MM:SS+D", e.g. "05:40:00+3" to check if is day at 5:40 at third day after mission start. Default is to check right now.
  -- @return #boolean If true, it is day. If false, it is night time.
  function COORDINATE:IsDay(Clock)

    if Clock then

      local Time=UTILS.ClockToSeconds(Clock)

      local clock=UTILS.Split(Clock, "+")[1]

      -- Tomorrows day of the year.
      local DayOfYear=UTILS.GetMissionDayOfYear(Time)

      local Latitude, Longitude=self:GetLLDDM()

      local Tdiff=UTILS.GMTToLocalTimeDifference()

      local sunrise=UTILS.GetSunRiseAndSet(DayOfYear, Latitude, Longitude, true, Tdiff)
      local sunset=UTILS.GetSunRiseAndSet(DayOfYear, Latitude, Longitude, false, Tdiff)

      local time=UTILS.ClockToSeconds(clock)

      -- Check if time is between sunrise and sunset.
      if time>sunrise and time<=sunset then
        return true
      else
        return false
      end

    else

      -- Todays sun rise in sec.
      local sunrise=self:GetSunrise(true)

      -- Todays sun set in sec.
      local sunset=self:GetSunset(true)

      -- Seconds passed since midnight.
      local time=UTILS.SecondsOfToday()

      -- Check if time is between sunrise and sunset.
      if time>sunrise and time<=sunset then
        return true
      else
        return false
      end

    end

  end

  --- Check if it is night, i.e. if the sun has set below the horizon at this coordinate.
  -- @param #COORDINATE self
  -- @param #string Clock (Optional) Time in format "HH:MM:SS+D", e.g. "05:40:00+3" to check if is night at 5:40 at third day after mission start. Default is to check right now.
  -- @return #boolean If true, it is night. If false, it is day time.
  function COORDINATE:IsNight(Clock)
    return not self:IsDay(Clock)
  end

  --- Get sun set time for a specific date at the coordinate.
  -- @param #COORDINATE self
  -- @param #number Day The day.
  -- @param #number Month The month.
  -- @param #number Year The year.
  -- @param #boolean InSeconds If true, return the sun rise time in seconds.
  -- @return #string Sunset time, e.g. "20:41".
  function COORDINATE:GetSunsetAtDate(Day, Month, Year, InSeconds)

    -- Day of the year.
    local DayOfYear=UTILS.GetDayOfYear(Year, Month, Day)

    local Latitude, Longitude=self:GetLLDDM()

    local Tdiff=UTILS.GMTToLocalTimeDifference()

    local sunset=UTILS.GetSunRiseAndSet(DayOfYear, Latitude, Longitude, false, Tdiff)

    if InSeconds then
      return sunset
    else
      return UTILS.SecondsToClock(sunset, true)
    end

  end

  --- Get todays sun set time.
  -- @param #COORDINATE self
  -- @param #boolean InSeconds If true, return the sun set time in seconds.
  -- @return #string Sunrise time, e.g. "20:41".
  function COORDINATE:GetSunset(InSeconds)

    -- Get current day of the year.
    local DayOfYear=UTILS.GetMissionDayOfYear()

    -- Lat and long at this point.
    local Latitude, Longitude=self:GetLLDDM()

    -- GMT time diff.
    local Tdiff=UTILS.GMTToLocalTimeDifference()

    -- Sunrise in seconds of the day.
    local sunrise=UTILS.GetSunRiseAndSet(DayOfYear, Latitude, Longitude, false, Tdiff)

    local date=UTILS.GetDCSMissionDate()

    -- Debug output.
    --self:I(string.format("Sun set at lat=%.3f long=%.3f on %s (DayOfYear=%d): %s (%d sec of the day) (GMT %d)", Latitude, Longitude, date, DayOfYear, tostring(UTILS.SecondsToClock(sunrise)), sunrise, Tdiff))

    if InSeconds then
      return sunrise
    else
      return UTILS.SecondsToClock(sunrise, true)
    end

  end

  --- Get minutes until the next sun set at this coordinate.
  -- @param #COORDINATE self
  -- @param OnlyToday If true, only calculate the sun set of today. If sun has already set, the time in negative minutes since sunset is reported.
  -- @return #number Minutes to the next sunrise.
  function COORDINATE:GetMinutesToSunset(OnlyToday)

    -- Seconds of today
    local time=UTILS.SecondsOfToday()

    -- Next Sunset in seconds.
    local sunset=nil

    -- Time to sunrise.
    local delta=nil

    if OnlyToday then

      ---
      -- Sunset of today
      ---

      sunset=self:GetSunset(true)

      delta=sunset-time

    else

      ---
      -- Sunset of tomorrow
      ---

      -- Tomorrows day of the year.
      local DayOfYear=UTILS.GetMissionDayOfYear()+1

      local Latitude, Longitude=self:GetLLDDM()

      local Tdiff=UTILS.GMTToLocalTimeDifference()

      sunset=UTILS.GetSunRiseAndSet(DayOfYear, Latitude, Longitude, false, Tdiff)

      delta=sunset+UTILS.SecondsToMidnight()

    end

    return delta/60
  end


  --- Return a BR string from a COORDINATE to the COORDINATE.
  -- @param #COORDINATE self
  -- @param #COORDINATE FromCoordinate The coordinate to measure the distance and the bearing from.
  -- @param Core.Settings#SETTINGS Settings (optional) The settings. Can be nil, and in this case the default settings are used. If you want to specify your own settings, use the _SETTINGS object.
  -- @return #string The BR text.
  function COORDINATE:ToStringBR( FromCoordinate, Settings )
    local DirectionVec3 = FromCoordinate:GetDirectionVec3( self )
    local AngleRadians =  self:GetAngleRadians( DirectionVec3 )
    local Distance = self:Get2DDistance( FromCoordinate )
    return "BR, " .. self:GetBRText( AngleRadians, Distance, Settings )
  end

  --- Return a BRAA string from a COORDINATE to the COORDINATE.
  -- @param #COORDINATE self
  -- @param #COORDINATE FromCoordinate The coordinate to measure the distance and the bearing from.
  -- @param Core.Settings#SETTINGS Settings (optional) The settings. Can be nil, and in this case the default settings are used. If you want to specify your own settings, use the _SETTINGS object.
  -- @return #string The BR text.
  function COORDINATE:ToStringBRA( FromCoordinate, Settings, Language )
    local DirectionVec3 = FromCoordinate:GetDirectionVec3( self )
    local AngleRadians =  self:GetAngleRadians( DirectionVec3 )
    local Distance = FromCoordinate:Get2DDistance( self )
    local Altitude = self:GetAltitudeText()
    return "BRA, " .. self:GetBRAText( AngleRadians, Distance, Settings, Language )
  end

  --- Return a BULLS string out of the BULLS of the coalition to the COORDINATE.
  -- @param #COORDINATE self
  -- @param DCS#coalition.side Coalition The coalition.
  -- @param Core.Settings#SETTINGS Settings (optional) The settings. Can be nil, and in this case the default settings are used. If you want to specify your own settings, use the _SETTINGS object.
  -- @return #string The BR text.
  function COORDINATE:ToStringBULLS( Coalition, Settings )
    local BullsCoordinate = COORDINATE:NewFromVec3( coalition.getMainRefPoint( Coalition ) )
    local DirectionVec3 = BullsCoordinate:GetDirectionVec3( self )
    local AngleRadians =  self:GetAngleRadians( DirectionVec3 )
    local Distance = self:Get2DDistance( BullsCoordinate )
    local Altitude = self:GetAltitudeText()
    return "BULLS, " .. self:GetBRText( AngleRadians, Distance, Settings )
  end

  --- Return an aspect string from a COORDINATE to the Angle of the object.
  -- @param #COORDINATE self
  -- @param #COORDINATE TargetCoordinate The target COORDINATE.
  -- @return #string The Aspect string, which is Hot, Cold or Flanking.
  function COORDINATE:ToStringAspect( TargetCoordinate )
    local Heading = self.Heading
    local DirectionVec3 = self:GetDirectionVec3( TargetCoordinate )
    local Angle = self:GetAngleDegrees( DirectionVec3 )

    if Heading then
      local Aspect = Angle - Heading
      if Aspect > -135 and Aspect <= -45 then
        return "Flanking"
      end
      if Aspect > -45 and Aspect <= 45 then
        return "Hot"
      end
      if Aspect > 45 and Aspect <= 135 then
        return "Flanking"
      end
      if Aspect > 135 or Aspect <= -135 then
        return "Cold"
      end
    end
    return ""
  end

  --- Get Latitude and Longitude in Degrees Decimal Minutes (DDM).
  -- @param #COORDINATE self
  -- @return #number Latitude in DDM.
  -- @return #number Lontitude in DDM.
  function COORDINATE:GetLLDDM()
    return coord.LOtoLL( self:GetVec3() )
  end

  --- Provides a Lat Lon string in Degree Minute Second format.
  -- @param #COORDINATE self
  -- @param Core.Settings#SETTINGS Settings (optional) The settings. Can be nil, and in this case the default settings are used. If you want to specify your own settings, use the _SETTINGS object.
  -- @return #string The LL DMS Text
  function COORDINATE:ToStringLLDMS( Settings )

    local LL_Accuracy = Settings and Settings.LL_Accuracy or _SETTINGS.LL_Accuracy
    local lat, lon = coord.LOtoLL( self:GetVec3() )
    return "LL DMS " .. UTILS.tostringLL( lat, lon, LL_Accuracy, true )
  end

  --- Provides a Lat Lon string in Degree Decimal Minute format.
  -- @param #COORDINATE self
  -- @param Core.Settings#SETTINGS Settings (optional) The settings. Can be nil, and in this case the default settings are used. If you want to specify your own settings, use the _SETTINGS object.
  -- @return #string The LL DDM Text
  function COORDINATE:ToStringLLDDM( Settings )

    local LL_Accuracy = Settings and Settings.LL_Accuracy or _SETTINGS.LL_Accuracy
    local lat, lon = coord.LOtoLL( self:GetVec3() )
    return "LL DDM " .. UTILS.tostringLL( lat, lon, LL_Accuracy, false )
  end

  --- Provides a MGRS string
  -- @param #COORDINATE self
  -- @param Core.Settings#SETTINGS Settings (optional) The settings. Can be nil, and in this case the default settings are used. If you want to specify your own settings, use the _SETTINGS object.
  -- @return #string The MGRS Text
  function COORDINATE:ToStringMGRS( Settings ) --R2.1 Fixes issue #424.

    local MGRS_Accuracy = Settings and Settings.MGRS_Accuracy or _SETTINGS.MGRS_Accuracy
    local lat, lon = coord.LOtoLL( self:GetVec3() )
    local MGRS = coord.LLtoMGRS( lat, lon )
    return "MGRS " .. UTILS.tostringMGRS( MGRS, MGRS_Accuracy )
  end

  --- Provides a coordinate string of the point, based on a coordinate format system:
  --   * Uses default settings in COORDINATE.
  --   * Can be overridden if for a GROUP containing x clients, a menu was selected to override the default.
  -- @param #COORDINATE self
  -- @param #COORDINATE ReferenceCoord The refrence coordinate.
  -- @param #string ReferenceName The refrence name.
  -- @param Wrapper.Controllable#CONTROLLABLE Controllable
  -- @param Core.Settings#SETTINGS Settings (optional) The settings. Can be nil, and in this case the default settings are used. If you want to specify your own settings, use the _SETTINGS object.
  -- @return #string The coordinate Text in the configured coordinate system.
  function COORDINATE:ToStringFromRP( ReferenceCoord, ReferenceName, Controllable, Settings )

    self:F2( { ReferenceCoord = ReferenceCoord, ReferenceName = ReferenceName } )

    local Settings = Settings or ( Controllable and _DATABASE:GetPlayerSettings( Controllable:GetPlayerName() ) ) or _SETTINGS

    local IsAir = Controllable and Controllable:IsAirPlane() or false

    if IsAir then
      local DirectionVec3 = ReferenceCoord:GetDirectionVec3( self )
      local AngleRadians =  self:GetAngleRadians( DirectionVec3 )
      local Distance = self:Get2DDistance( ReferenceCoord )
      return "Targets are the last seen " .. self:GetBRText( AngleRadians, Distance, Settings ) .. " from " .. ReferenceName
    else
      local DirectionVec3 = ReferenceCoord:GetDirectionVec3( self )
      local AngleRadians =  self:GetAngleRadians( DirectionVec3 )
      local Distance = self:Get2DDistance( ReferenceCoord )
      return "Target are located " .. self:GetBRText( AngleRadians, Distance, Settings ) .. " from " .. ReferenceName
    end

    return nil

  end

  --- Provides a coordinate string of the point, based on the A2G coordinate format system.
  -- @param #COORDINATE self
  -- @param Wrapper.Controllable#CONTROLLABLE Controllable
  -- @param Core.Settings#SETTINGS Settings (optional) The settings. Can be nil, and in this case the default settings are used. If you want to specify your own settings, use the _SETTINGS object.
  -- @return #string The coordinate Text in the configured coordinate system.
  function COORDINATE:ToStringA2G( Controllable, Settings )

    self:F2( { Controllable = Controllable and Controllable:GetName() } )

    local Settings = Settings or ( Controllable and _DATABASE:GetPlayerSettings( Controllable:GetPlayerName() ) ) or _SETTINGS

    if Settings:IsA2G_BR()  then
      -- If no Controllable is given to calculate the BR from, then MGRS will be used!!!
      if Controllable then
        local Coordinate = Controllable:GetCoordinate()
        return Controllable and self:ToStringBR( Coordinate, Settings ) or self:ToStringMGRS( Settings )
      else
        return self:ToStringMGRS( Settings )
      end
    end
    if Settings:IsA2G_LL_DMS()  then
      return self:ToStringLLDMS( Settings )
    end
    if Settings:IsA2G_LL_DDM()  then
      return self:ToStringLLDDM( Settings )
    end
    if Settings:IsA2G_MGRS() then
      return self:ToStringMGRS( Settings )
    end

    return nil

  end


  --- Provides a coordinate string of the point, based on the A2A coordinate format system.
  -- @param #COORDINATE self
  -- @param Wrapper.Controllable#CONTROLLABLE Controllable
  -- @param Core.Settings#SETTINGS Settings (optional) The settings. Can be nil, and in this case the default settings are used. If you want to specify your own settings, use the _SETTINGS object.
  -- @return #string The coordinate Text in the configured coordinate system.
  function COORDINATE:ToStringA2A( Controllable, Settings, Language ) -- R2.2

    self:F2( { Controllable = Controllable and Controllable:GetName() } )

    local Settings = Settings or ( Controllable and _DATABASE:GetPlayerSettings( Controllable:GetPlayerName() ) ) or _SETTINGS

    if Settings:IsA2A_BRAA()  then
      if Controllable then
        local Coordinate = Controllable:GetCoordinate()
        return self:ToStringBRA( Coordinate, Settings, Language )
      else
        return self:ToStringMGRS( Settings, Language )
      end
    end
    if Settings:IsA2A_BULLS() then
      local Coalition = Controllable:GetCoalition()
      return self:ToStringBULLS( Coalition, Settings, Language )
    end
    if Settings:IsA2A_LL_DMS()  then
      return self:ToStringLLDMS( Settings, Language )
    end
    if Settings:IsA2A_LL_DDM()  then
      return self:ToStringLLDDM( Settings, Language )
    end
    if Settings:IsA2A_MGRS() then
      return self:ToStringMGRS( Settings, Language )
    end

    return nil

  end

  --- Provides a coordinate string of the point, based on a coordinate format system:
  --   * Uses default settings in COORDINATE.
  --   * Can be overridden if for a GROUP containing x clients, a menu was selected to override the default.
  -- @param #COORDINATE self
  -- @param Wrapper.Controllable#CONTROLLABLE Controllable The controllable to retrieve the settings from, otherwise the default settings will be chosen.
  -- @param Core.Settings#SETTINGS Settings (optional) The settings. Can be nil, and in this case the default settings are used. If you want to specify your own settings, use the _SETTINGS object.
  -- @param Tasking.Task#TASK Task The task for which coordinates need to be calculated.
  -- @return #string The coordinate Text in the configured coordinate system.
  function COORDINATE:ToString( Controllable, Settings, Task )

--    self:E( { Controllable = Controllable and Controllable:GetName() } )

    local Settings = Settings or ( Controllable and _DATABASE:GetPlayerSettings( Controllable:GetPlayerName() ) ) or _SETTINGS

    local ModeA2A = nil

    if Task then
      if Task:IsInstanceOf( TASK_A2A ) then
        ModeA2A = true
      else
        if Task:IsInstanceOf( TASK_A2G ) then
          ModeA2A = false
        else
          if Task:IsInstanceOf( TASK_CARGO ) then
            ModeA2A = false
          end
            if Task:IsInstanceOf( TASK_CAPTURE_ZONE ) then
              ModeA2A = false
            end
        end
      end
    end


    if ModeA2A == nil then
      local IsAir = Controllable and ( Controllable:IsAirPlane() or Controllable:IsHelicopter() ) or false
      if IsAir  then
        ModeA2A = true
      else
        ModeA2A = false
      end
    end


    if ModeA2A == true then
      return self:ToStringA2A( Controllable, Settings )
    else
      return self:ToStringA2G( Controllable, Settings )
    end

    return nil

  end

  --- Provides a pressure string of the point, based on a measurement system:
  --   * Uses default settings in COORDINATE.
  --   * Can be overridden if for a GROUP containing x clients, a menu was selected to override the default.
  -- @param #COORDINATE self
  -- @param Wrapper.Controllable#CONTROLLABLE Controllable
  -- @param Core.Settings#SETTINGS Settings (optional) The settings. Can be nil, and in this case the default settings are used. If you want to specify your own settings, use the _SETTINGS object.
  -- @return #string The pressure text in the configured measurement system.
  function COORDINATE:ToStringPressure( Controllable, Settings ) -- R2.3

    self:F2( { Controllable = Controllable and Controllable:GetName() } )

    local Settings = Settings or ( Controllable and _DATABASE:GetPlayerSettings( Controllable:GetPlayerName() ) ) or _SETTINGS

    return self:GetPressureText( nil, Settings )
  end

  --- Provides a wind string of the point, based on a measurement system:
  --   * Uses default settings in COORDINATE.
  --   * Can be overridden if for a GROUP containing x clients, a menu was selected to override the default.
  -- @param #COORDINATE self
  -- @param Wrapper.Controllable#CONTROLLABLE Controllable
  -- @param Core.Settings#SETTINGS Settings (optional) The settings. Can be nil, and in this case the default settings are used. If you want to specify your own settings, use the _SETTINGS object.
  -- @return #string The wind text in the configured measurement system.
  function COORDINATE:ToStringWind( Controllable, Settings )

    self:F2( { Controllable = Controllable and Controllable:GetName() } )

    local Settings = Settings or ( Controllable and _DATABASE:GetPlayerSettings( Controllable:GetPlayerName() ) ) or _SETTINGS

    return self:GetWindText( nil, Settings )
  end

  --- Provides a temperature string of the point, based on a measurement system:
  --   * Uses default settings in COORDINATE.
  --   * Can be overridden if for a GROUP containing x clients, a menu was selected to override the default.
  -- @param #COORDINATE self
  -- @param Wrapper.Controllable#CONTROLLABLE Controllable
  -- @param Core.Settings#SETTINGS
  -- @return #string The temperature text in the configured measurement system.
  function COORDINATE:ToStringTemperature( Controllable, Settings )

    self:F2( { Controllable = Controllable and Controllable:GetName() } )

    local Settings = Settings or ( Controllable and _DATABASE:GetPlayerSettings( Controllable:GetPlayerName() ) ) or _SETTINGS

    return self:GetTemperatureText( nil, Settings )
  end

end

do -- POINT_VEC3

  --- The POINT_VEC3 class
  -- @type POINT_VEC3
  -- @field #number x The x coordinate in 3D space.
  -- @field #number y The y coordinate in 3D space.
  -- @field #number z The z coordiante in 3D space.
  -- @field Utilities.Utils#SMOKECOLOR SmokeColor
  -- @field Utilities.Utils#FLARECOLOR FlareColor
  -- @field #POINT_VEC3.RoutePointAltType RoutePointAltType
  -- @field #POINT_VEC3.RoutePointType RoutePointType
  -- @field #POINT_VEC3.RoutePointAction RoutePointAction
  -- @extends #COORDINATE


  --- Defines a 3D point in the simulator and with its methods, you can use or manipulate the point in 3D space.
  --
  -- **Important Note:** Most of the functions in this section were taken from MIST, and reworked to OO concepts.
  -- In order to keep the credibility of the the author,
  -- I want to emphasize that the formulas embedded in the MIST framework were created by Grimes or previous authors,
  -- who you can find on the Eagle Dynamics Forums.
  --
  --
  -- ## POINT_VEC3 constructor
  --
  -- A new POINT_VEC3 object can be created with:
  --
  --  * @{#POINT_VEC3.New}(): a 3D point.
  --  * @{#POINT_VEC3.NewFromVec3}(): a 3D point created from a @{DCS#Vec3}.
  --
  --
  -- ## Manupulate the X, Y, Z coordinates of the POINT_VEC3
  --
  -- A POINT_VEC3 class works in 3D space. It contains internally an X, Y, Z coordinate.
  -- Methods exist to manupulate these coordinates.
  --
  -- The current X, Y, Z axis can be retrieved with the methods @{#POINT_VEC3.GetX}(), @{#POINT_VEC3.GetY}(), @{#POINT_VEC3.GetZ}() respectively.
  -- The methods @{#POINT_VEC3.SetX}(), @{#POINT_VEC3.SetY}(), @{#POINT_VEC3.SetZ}() change the respective axis with a new value.
  -- The current axis values can be changed by using the methods @{#POINT_VEC3.AddX}(), @{#POINT_VEC3.AddY}(), @{#POINT_VEC3.AddZ}()
  -- to add or substract a value from the current respective axis value.
  -- Note that the Set and Add methods return the current POINT_VEC3 object, so these manipulation methods can be chained... For example:
  --
  --      local Vec3 = PointVec3:AddX( 100 ):AddZ( 150 ):GetVec3()
  --
  --
  -- ## 3D calculation methods
  --
  -- Various calculation methods exist to use or manipulate 3D space. Find below a short description of each method:
  --
  --
  -- ## Point Randomization
  --
  -- Various methods exist to calculate random locations around a given 3D point.
  --
  --   * @{#POINT_VEC3.GetRandomPointVec3InRadius}(): Provides a random 3D point around the current 3D point, in the given inner to outer band.
  --
  --
  -- @field #POINT_VEC3
  POINT_VEC3 = {
    ClassName = "POINT_VEC3",
    Metric = true,
    RoutePointAltType = {
      BARO = "BARO",
    },
    RoutePointType = {
      TakeOffParking = "TakeOffParking",
      TurningPoint = "Turning Point",
    },
    RoutePointAction = {
      FromParkingArea = "From Parking Area",
      TurningPoint = "Turning Point",
    },
  }

  --- RoutePoint AltTypes
  -- @type POINT_VEC3.RoutePointAltType
  -- @field BARO "BARO"

  --- RoutePoint Types
  -- @type POINT_VEC3.RoutePointType
  -- @field TakeOffParking "TakeOffParking"
  -- @field TurningPoint "Turning Point"

  --- RoutePoint Actions
  -- @type POINT_VEC3.RoutePointAction
  -- @field FromParkingArea "From Parking Area"
  -- @field TurningPoint "Turning Point"

  -- Constructor.

  --- Create a new POINT_VEC3 object.
  -- @param #POINT_VEC3 self
  -- @param DCS#Distance x The x coordinate of the Vec3 point, pointing to the North.
  -- @param DCS#Distance y The y coordinate of the Vec3 point, pointing Upwards.
  -- @param DCS#Distance z The z coordinate of the Vec3 point, pointing to the Right.
  -- @return Core.Point#POINT_VEC3
  function POINT_VEC3:New( x, y, z )

    local self = BASE:Inherit( self, COORDINATE:New( x, y, z ) ) -- Core.Point#POINT_VEC3
    self:F2( self )

    return self
  end

  --- Create a new POINT_VEC3 object from Vec2 coordinates.
  -- @param #POINT_VEC3 self
  -- @param DCS#Vec2 Vec2 The Vec2 point.
  -- @param DCS#Distance LandHeightAdd (optional) Add a landheight.
  -- @return Core.Point#POINT_VEC3 self
  function POINT_VEC3:NewFromVec2( Vec2, LandHeightAdd )

    local self = BASE:Inherit( self, COORDINATE:NewFromVec2( Vec2, LandHeightAdd ) ) -- Core.Point#POINT_VEC3
    self:F2( self )

    return self
  end


  --- Create a new POINT_VEC3 object from  Vec3 coordinates.
  -- @param #POINT_VEC3 self
  -- @param DCS#Vec3 Vec3 The Vec3 point.
  -- @return Core.Point#POINT_VEC3 self
  function POINT_VEC3:NewFromVec3( Vec3 )

    local self = BASE:Inherit( self, COORDINATE:NewFromVec3( Vec3 ) ) -- Core.Point#POINT_VEC3
    self:F2( self )

    return self
  end



  --- Return the x coordinate of the POINT_VEC3.
  -- @param #POINT_VEC3 self
  -- @return #number The x coodinate.
  function POINT_VEC3:GetX()
    return self.x
  end

  --- Return the y coordinate of the POINT_VEC3.
  -- @param #POINT_VEC3 self
  -- @return #number The y coodinate.
  function POINT_VEC3:GetY()
    return self.y
  end

  --- Return the z coordinate of the POINT_VEC3.
  -- @param #POINT_VEC3 self
  -- @return #number The z coodinate.
  function POINT_VEC3:GetZ()
    return self.z
  end

  --- Set the x coordinate of the POINT_VEC3.
  -- @param #POINT_VEC3 self
  -- @param #number x The x coordinate.
  -- @return #POINT_VEC3
  function POINT_VEC3:SetX( x )
    self.x = x
    return self
  end

  --- Set the y coordinate of the POINT_VEC3.
  -- @param #POINT_VEC3 self
  -- @param #number y The y coordinate.
  -- @return #POINT_VEC3
  function POINT_VEC3:SetY( y )
    self.y = y
    return self
  end

  --- Set the z coordinate of the POINT_VEC3.
  -- @param #POINT_VEC3 self
  -- @param #number z The z coordinate.
  -- @return #POINT_VEC3
  function POINT_VEC3:SetZ( z )
    self.z = z
    return self
  end

  --- Add to the x coordinate of the POINT_VEC3.
  -- @param #POINT_VEC3 self
  -- @param #number x The x coordinate value to add to the current x coodinate.
  -- @return #POINT_VEC3
  function POINT_VEC3:AddX( x )
    self.x = self.x + x
    return self
  end

  --- Add to the y coordinate of the POINT_VEC3.
  -- @param #POINT_VEC3 self
  -- @param #number y The y coordinate value to add to the current y coodinate.
  -- @return #POINT_VEC3
  function POINT_VEC3:AddY( y )
    self.y = self.y + y
    return self
  end

  --- Add to the z coordinate of the POINT_VEC3.
  -- @param #POINT_VEC3 self
  -- @param #number z The z coordinate value to add to the current z coodinate.
  -- @return #POINT_VEC3
  function POINT_VEC3:AddZ( z )
    self.z = self.z +z
    return self
  end

  --- Return a random POINT_VEC3 within an Outer Radius and optionally NOT within an Inner Radius of the POINT_VEC3.
  -- @param #POINT_VEC3 self
  -- @param DCS#Distance OuterRadius
  -- @param DCS#Distance InnerRadius
  -- @return #POINT_VEC3
  function POINT_VEC3:GetRandomPointVec3InRadius( OuterRadius, InnerRadius )

    return POINT_VEC3:NewFromVec3( self:GetRandomVec3InRadius( OuterRadius, InnerRadius ) )
  end

end

do -- POINT_VEC2

  --- @type POINT_VEC2
  -- @field DCS#Distance x The x coordinate in meters.
  -- @field DCS#Distance y the y coordinate in meters.
  -- @extends Core.Point#COORDINATE

  --- Defines a 2D point in the simulator. The height coordinate (if needed) will be the land height + an optional added height specified.
  --
  -- ## POINT_VEC2 constructor
  --
  -- A new POINT_VEC2 instance can be created with:
  --
  --  * @{Core.Point#POINT_VEC2.New}(): a 2D point, taking an additional height parameter.
  --  * @{Core.Point#POINT_VEC2.NewFromVec2}(): a 2D point created from a @{DCS#Vec2}.
  --
  -- ## Manupulate the X, Altitude, Y coordinates of the 2D point
  --
  -- A POINT_VEC2 class works in 2D space, with an altitude setting. It contains internally an X, Altitude, Y coordinate.
  -- Methods exist to manupulate these coordinates.
  --
  -- The current X, Altitude, Y axis can be retrieved with the methods @{#POINT_VEC2.GetX}(), @{#POINT_VEC2.GetAlt}(), @{#POINT_VEC2.GetY}() respectively.
  -- The methods @{#POINT_VEC2.SetX}(), @{#POINT_VEC2.SetAlt}(), @{#POINT_VEC2.SetY}() change the respective axis with a new value.
  -- The current Lat(itude), Alt(itude), Lon(gitude) values can also be retrieved with the methods @{#POINT_VEC2.GetLat}(), @{#POINT_VEC2.GetAlt}(), @{#POINT_VEC2.GetLon}() respectively.
  -- The current axis values can be changed by using the methods @{#POINT_VEC2.AddX}(), @{#POINT_VEC2.AddAlt}(), @{#POINT_VEC2.AddY}()
  -- to add or substract a value from the current respective axis value.
  -- Note that the Set and Add methods return the current POINT_VEC2 object, so these manipulation methods can be chained... For example:
  --
  --      local Vec2 = PointVec2:AddX( 100 ):AddY( 2000 ):GetVec2()
  --
  -- @field #POINT_VEC2
  POINT_VEC2 = {
    ClassName = "POINT_VEC2",
  }



  --- POINT_VEC2 constructor.
  -- @param #POINT_VEC2 self
  -- @param DCS#Distance x The x coordinate of the Vec3 point, pointing to the North.
  -- @param DCS#Distance y The y coordinate of the Vec3 point, pointing to the Right.
  -- @param DCS#Distance LandHeightAdd (optional) The default height if required to be evaluated will be the land height of the x, y coordinate. You can specify an extra height to be added to the land height.
  -- @return Core.Point#POINT_VEC2
  function POINT_VEC2:New( x, y, LandHeightAdd )

    local LandHeight = land.getHeight( { ["x"] = x, ["y"] = y } )

    LandHeightAdd = LandHeightAdd or 0
    LandHeight = LandHeight + LandHeightAdd

    local self = BASE:Inherit( self, COORDINATE:New( x, LandHeight, y ) ) -- Core.Point#POINT_VEC2
    self:F2( self )

    return self
  end

  --- Create a new POINT_VEC2 object from  Vec2 coordinates.
  -- @param #POINT_VEC2 self
  -- @param DCS#Vec2 Vec2 The Vec2 point.
  -- @return Core.Point#POINT_VEC2 self
  function POINT_VEC2:NewFromVec2( Vec2, LandHeightAdd )

    local LandHeight = land.getHeight( Vec2 )

    LandHeightAdd = LandHeightAdd or 0
    LandHeight = LandHeight + LandHeightAdd

    local self = BASE:Inherit( self, COORDINATE:NewFromVec2( Vec2, LandHeightAdd ) ) -- #POINT_VEC2
    self:F2( self )

    return self
  end

  --- Create a new POINT_VEC2 object from  Vec3 coordinates.
  -- @param #POINT_VEC2 self
  -- @param DCS#Vec3 Vec3 The Vec3 point.
  -- @return Core.Point#POINT_VEC2 self
  function POINT_VEC2:NewFromVec3( Vec3 )

    local self = BASE:Inherit( self, COORDINATE:NewFromVec3( Vec3 ) ) -- #POINT_VEC2
    self:F2( self )

    return self
  end

  --- Return the x coordinate of the POINT_VEC2.
  -- @param #POINT_VEC2 self
  -- @return #number The x coodinate.
  function POINT_VEC2:GetX()
    return self.x
  end

  --- Return the y coordinate of the POINT_VEC2.
  -- @param #POINT_VEC2 self
  -- @return #number The y coodinate.
  function POINT_VEC2:GetY()
    return self.z
  end

  --- Set the x coordinate of the POINT_VEC2.
  -- @param #POINT_VEC2 self
  -- @param #number x The x coordinate.
  -- @return #POINT_VEC2
  function POINT_VEC2:SetX( x )
    self.x = x
    return self
  end

  --- Set the y coordinate of the POINT_VEC2.
  -- @param #POINT_VEC2 self
  -- @param #number y The y coordinate.
  -- @return #POINT_VEC2
  function POINT_VEC2:SetY( y )
    self.z = y
    return self
  end

  --- Return Return the Lat(itude) coordinate of the POINT_VEC2 (ie: (parent)POINT_VEC3.x).
  -- @param #POINT_VEC2 self
  -- @return #number The x coodinate.
  function POINT_VEC2:GetLat()
    return self.x
  end

  --- Set the Lat(itude) coordinate of the POINT_VEC2 (ie: POINT_VEC3.x).
  -- @param #POINT_VEC2 self
  -- @param #number x The x coordinate.
  -- @return #POINT_VEC2
  function POINT_VEC2:SetLat( x )
    self.x = x
    return self
  end

  --- Return the Lon(gitude) coordinate of the POINT_VEC2 (ie: (parent)POINT_VEC3.z).
  -- @param #POINT_VEC2 self
  -- @return #number The y coodinate.
  function POINT_VEC2:GetLon()
    return self.z
  end

  --- Set the Lon(gitude) coordinate of the POINT_VEC2 (ie: POINT_VEC3.z).
  -- @param #POINT_VEC2 self
  -- @param #number y The y coordinate.
  -- @return #POINT_VEC2
  function POINT_VEC2:SetLon( z )
    self.z = z
    return self
  end

  --- Return the altitude (height) of the land at the POINT_VEC2.
  -- @param #POINT_VEC2 self
  -- @return #number The land altitude.
  function POINT_VEC2:GetAlt()
    return self.y ~= 0 or land.getHeight( { x = self.x, y = self.z } )
  end

  --- Set the altitude of the POINT_VEC2.
  -- @param #POINT_VEC2 self
  -- @param #number Altitude The land altitude. If nothing (nil) is given, then the current land altitude is set.
  -- @return #POINT_VEC2
  function POINT_VEC2:SetAlt( Altitude )
    self.y = Altitude or land.getHeight( { x = self.x, y = self.z } )
    return self
  end

  --- Add to the x coordinate of the POINT_VEC2.
  -- @param #POINT_VEC2 self
  -- @param #number x The x coordinate.
  -- @return #POINT_VEC2
  function POINT_VEC2:AddX( x )
    self.x = self.x + x
    return self
  end

  --- Add to the y coordinate of the POINT_VEC2.
  -- @param #POINT_VEC2 self
  -- @param #number y The y coordinate.
  -- @return #POINT_VEC2
  function POINT_VEC2:AddY( y )
    self.z = self.z + y
    return self
  end

  --- Add to the current land height an altitude.
  -- @param #POINT_VEC2 self
  -- @param #number Altitude The Altitude to add. If nothing (nil) is given, then the current land altitude is set.
  -- @return #POINT_VEC2
  function POINT_VEC2:AddAlt( Altitude )
    self.y = land.getHeight( { x = self.x, y = self.z } ) + Altitude or 0
    return self
  end


  --- Return a random POINT_VEC2 within an Outer Radius and optionally NOT within an Inner Radius of the POINT_VEC2.
  -- @param #POINT_VEC2 self
  -- @param DCS#Distance OuterRadius
  -- @param DCS#Distance InnerRadius
  -- @return #POINT_VEC2
  function POINT_VEC2:GetRandomPointVec2InRadius( OuterRadius, InnerRadius )
    self:F2( { OuterRadius, InnerRadius } )

    return POINT_VEC2:NewFromVec2( self:GetRandomVec2InRadius( OuterRadius, InnerRadius ) )
  end

  -- TODO: Check this to replace
  --- Calculate the distance from a reference @{#POINT_VEC2}.
  -- @param #POINT_VEC2 self
  -- @param #POINT_VEC2 PointVec2Reference The reference @{#POINT_VEC2}.
  -- @return DCS#Distance The distance from the reference @{#POINT_VEC2} in meters.
  function POINT_VEC2:DistanceFromPointVec2( PointVec2Reference )
    self:F2( PointVec2Reference )

    local Distance = ( ( PointVec2Reference.x - self.x ) ^ 2 + ( PointVec2Reference.z - self.z ) ^2 ) ^ 0.5

    self:T2( Distance )
    return Distance
  end

end<|MERGE_RESOLUTION|>--- conflicted
+++ resolved
@@ -1607,22 +1607,12 @@
       roadtype="railroads"
     end
     local x,y = land.getClosestPointOnRoads(roadtype, self.x, self.z)
-<<<<<<< HEAD
-    if x and y then
-      local vec2={ x = x, y = y }
-      local coord=COORDINATE:NewFromVec2(vec2)
-      return coord
-    else
-      return nil
-    end
-=======
     local coord=nil
     if x and y then
       local vec2={ x = x, y = y }
       coord=COORDINATE:NewFromVec2(vec2)
-    end    
-    return coord 
->>>>>>> 26801cf2
+    end
+    return coord
   end
 
 
@@ -1789,7 +1779,7 @@
     Power=Power or 1000
     if Delay and Delay>0 then
       self:ScheduleOnce(Delay, self.IlluminationBomb, self, Power)
-    else  
+    else
       trigger.action.illuminationBomb(self:GetVec3(), Power)
     end
     return self
