--- **Core** - Define zones within your mission of various forms, with various capabilities.
--
-- ===
--
-- ## Features:
--
--   * Create radius zones.
--   * Create trigger zones.
--   * Create polygon zones.
--   * Create moving zones around a unit.
--   * Create moving zones around a group.
--   * Provide the zone behaviour. Some zones are static, while others are moveable.
--   * Enquiry if a coordinate is within a zone.
--   * Smoke zones.
--   * Set a zone probability to control zone selection.
--   * Get zone coordinates.
--   * Get zone properties.
--   * Get zone bounding box.
--   * Set/get zone name.
--   * Draw zones (circular and polygon) on the F10 map.
--
--
-- There are essentially two core functions that zones accomodate:
--
--   * Test if an object is within the zone boundaries.
--   * Provide the zone behaviour. Some zones are static, while others are moveable.
--
-- The object classes are using the zone classes to test the zone boundaries, which can take various forms:
--
--   * Test if completely within the zone.
--   * Test if partly within the zone (for @{Wrapper.Group#GROUP} objects).
--   * Test if not in the zone.
--   * Distance to the nearest intersecting point of the zone.
--   * Distance to the center of the zone.
--   * ...
--
-- Each of these ZONE classes have a zone name, and specific parameters defining the zone type:
--
--   * @{#ZONE_BASE}: The ZONE_BASE class defining the base for all other zone classes.
--   * @{#ZONE_RADIUS}: The ZONE_RADIUS class defined by a zone name, a location and a radius.
--   * @{#ZONE}: The ZONE class, defined by the zone name as defined within the Mission Editor.
--   * @{#ZONE_UNIT}: The ZONE_UNIT class defines by a zone around a @{Wrapper.Unit#UNIT} with a radius.
--   * @{#ZONE_GROUP}: The ZONE_GROUP class defines by a zone around a @{Wrapper.Group#GROUP} with a radius.
--   * @{#ZONE_POLYGON}: The ZONE_POLYGON class defines by a sequence of @{Wrapper.Group#GROUP} waypoints within the Mission Editor, forming a polygon.
--
-- ===
--
-- ### Author: **FlightControl**
-- ### Contributions:
--
-- ===
--
-- @module Core.Zone
-- @image Core_Zones.JPG


--- @type ZONE_BASE
-- @field #string ZoneName Name of the zone.
-- @field #number ZoneProbability A value between 0 and 1. 0 = 0% and 1 = 100% probability.
-- @field #number DrawID Unique ID of the drawn zone on the F10 map.
-- @field #table Color Table with four entries, e.g. {1, 0, 0, 0.15}. First three are RGB color code. Fourth is the transparency Alpha value.
-- @extends Core.Fsm#FSM


--- This class is an abstract BASE class for derived classes, and is not meant to be instantiated.
--
-- ## Each zone has a name:
--
--   * @{#ZONE_BASE.GetName}(): Returns the name of the zone.
--   * @{#ZONE_BASE.SetName}(): Sets the name of the zone.
--
--
-- ## Each zone implements two polymorphic functions defined in @{Core.Zone#ZONE_BASE}:
--
--   * @{#ZONE_BASE.IsVec2InZone}(): Returns if a 2D vector is within the zone.
--   * @{#ZONE_BASE.IsVec3InZone}(): Returns if a 3D vector is within the zone.
--   * @{#ZONE_BASE.IsPointVec2InZone}(): Returns if a 2D point vector is within the zone.
--   * @{#ZONE_BASE.IsPointVec3InZone}(): Returns if a 3D point vector is within the zone.
--
-- ## A zone has a probability factor that can be set to randomize a selection between zones:
--
--   * @{#ZONE_BASE.SetZoneProbability}(): Set the randomization probability of a zone to be selected, taking a value between 0 and 1 ( 0 = 0%, 1 = 100% )
--   * @{#ZONE_BASE.GetZoneProbability}(): Get the randomization probability of a zone to be selected, passing a value between 0 and 1 ( 0 = 0%, 1 = 100% )
--   * @{#ZONE_BASE.GetZoneMaybe}(): Get the zone taking into account the randomization probability. nil is returned if this zone is not a candidate.
--
-- ## A zone manages vectors:
--
--   * @{#ZONE_BASE.GetVec2}(): Returns the 2D vector coordinate of the zone.
--   * @{#ZONE_BASE.GetVec3}(): Returns the 3D vector coordinate of the zone.
--   * @{#ZONE_BASE.GetPointVec2}(): Returns the 2D point vector coordinate of the zone.
--   * @{#ZONE_BASE.GetPointVec3}(): Returns the 3D point vector coordinate of the zone.
--   * @{#ZONE_BASE.GetRandomVec2}(): Define a random 2D vector within the zone.
--   * @{#ZONE_BASE.GetRandomPointVec2}(): Define a random 2D point vector within the zone.
--   * @{#ZONE_BASE.GetRandomPointVec3}(): Define a random 3D point vector within the zone.
--
-- ## A zone has a bounding square:
--
--   * @{#ZONE_BASE.GetBoundingSquare}(): Get the outer most bounding square of the zone.
--
-- ## A zone can be marked:
--
--   * @{#ZONE_BASE.SmokeZone}(): Smokes the zone boundaries in a color.
--   * @{#ZONE_BASE.FlareZone}(): Flares the zone boundaries in a color.
--
-- @field #ZONE_BASE
ZONE_BASE = {
  ClassName = "ZONE_BASE",
  ZoneName = "",
  ZoneProbability = 1,
  DrawID=nil,
  Color={}
}


--- The ZONE_BASE.BoundingSquare
-- @type ZONE_BASE.BoundingSquare
-- @field DCS#Distance x1 The lower x coordinate (left down)
-- @field DCS#Distance y1 The lower y coordinate (left down)
-- @field DCS#Distance x2 The higher x coordinate (right up)
-- @field DCS#Distance y2 The higher y coordinate (right up)


--- ZONE_BASE constructor
-- @param #ZONE_BASE self
-- @param #string ZoneName Name of the zone.
-- @return #ZONE_BASE self
function ZONE_BASE:New( ZoneName )
  local self = BASE:Inherit( self, FSM:New() )
  self:F( ZoneName )

  self.ZoneName = ZoneName

  return self
end



--- Returns the name of the zone.
-- @param #ZONE_BASE self
-- @return #string The name of the zone.
function ZONE_BASE:GetName()
  self:F2()

  return self.ZoneName
end


--- Sets the name of the zone.
-- @param #ZONE_BASE self
-- @param #string ZoneName The name of the zone.
-- @return #ZONE_BASE
function ZONE_BASE:SetName( ZoneName )
  self:F2()

  self.ZoneName = ZoneName
end

--- Returns if a Vec2 is within the zone.
-- @param #ZONE_BASE self
-- @param DCS#Vec2 Vec2 The Vec2 to test.
-- @return #boolean true if the Vec2 is within the zone.
function ZONE_BASE:IsVec2InZone( Vec2 )
  self:F2( Vec2 )

  return false
end

--- Returns if a Vec3 is within the zone.
-- @param #ZONE_BASE self
-- @param DCS#Vec3 Vec3 The point to test.
-- @return #boolean true if the Vec3 is within the zone.
function ZONE_BASE:IsVec3InZone( Vec3 )
  local InZone = self:IsVec2InZone( { x = Vec3.x, y = Vec3.z } )
  return InZone
end

--- Returns if a Coordinate is within the zone.
-- @param #ZONE_BASE self
-- @param Core.Point#COORDINATE Coordinate The coordinate to test.
-- @return #boolean true if the coordinate is within the zone.
function ZONE_BASE:IsCoordinateInZone( Coordinate )
  local InZone = self:IsVec2InZone( Coordinate:GetVec2() )
  return InZone
end

--- Returns if a PointVec2 is within the zone.
-- @param #ZONE_BASE self
-- @param Core.Point#POINT_VEC2 PointVec2 The PointVec2 to test.
-- @return #boolean true if the PointVec2 is within the zone.
function ZONE_BASE:IsPointVec2InZone( PointVec2 )
  local InZone = self:IsVec2InZone( PointVec2:GetVec2() )
  return InZone
end

--- Returns if a PointVec3 is within the zone.
-- @param #ZONE_BASE self
-- @param Core.Point#POINT_VEC3 PointVec3 The PointVec3 to test.
-- @return #boolean true if the PointVec3 is within the zone.
function ZONE_BASE:IsPointVec3InZone( PointVec3 )
  local InZone = self:IsPointVec2InZone( PointVec3 )
  return InZone
end


--- Returns the @{DCS#Vec2} coordinate of the zone.
-- @param #ZONE_BASE self
-- @return #nil.
function ZONE_BASE:GetVec2()
  return nil
end

--- Returns a @{Core.Point#POINT_VEC2} of the zone.
-- @param #ZONE_BASE self
-- @param DCS#Distance Height The height to add to the land height where the center of the zone is located.
-- @return Core.Point#POINT_VEC2 The PointVec2 of the zone.
function ZONE_BASE:GetPointVec2()
  self:F2( self.ZoneName )

  local Vec2 = self:GetVec2()

  local PointVec2 = POINT_VEC2:NewFromVec2( Vec2 )

  self:T2( { PointVec2 } )

  return PointVec2
end


--- Returns the @{DCS#Vec3} of the zone.
-- @param #ZONE_BASE self
-- @param DCS#Distance Height The height to add to the land height where the center of the zone is located.
-- @return DCS#Vec3 The Vec3 of the zone.
function ZONE_BASE:GetVec3( Height )
  self:F2( self.ZoneName )

  Height = Height or 0

  local Vec2 = self:GetVec2()

  local Vec3 = { x = Vec2.x, y = Height and Height or land.getHeight( self:GetVec2() ), z = Vec2.y }

  self:T2( { Vec3 } )

  return Vec3
end

--- Returns a @{Core.Point#POINT_VEC3} of the zone.
-- @param #ZONE_BASE self
-- @param DCS#Distance Height The height to add to the land height where the center of the zone is located.
-- @return Core.Point#POINT_VEC3 The PointVec3 of the zone.
function ZONE_BASE:GetPointVec3( Height )
  self:F2( self.ZoneName )

  local Vec3 = self:GetVec3( Height )

  local PointVec3 = POINT_VEC3:NewFromVec3( Vec3 )

  self:T2( { PointVec3 } )

  return PointVec3
end

--- Returns a @{Core.Point#COORDINATE} of the zone.
-- @param #ZONE_BASE self
-- @param DCS#Distance Height The height to add to the land height where the center of the zone is located.
-- @return Core.Point#COORDINATE The Coordinate of the zone.
function ZONE_BASE:GetCoordinate( Height ) --R2.1
  self:F2(self.ZoneName)

  local Vec3 = self:GetVec3( Height )

  if self.Coordinate then

    -- Update coordinates.
    self.Coordinate.x=Vec3.x
    self.Coordinate.y=Vec3.y
    self.Coordinate.z=Vec3.z

    --env.info("FF GetCoordinate NEW for ZONE_BASE "..tostring(self.ZoneName))
  else

    -- Create a new coordinate object.
    self.Coordinate=COORDINATE:NewFromVec3(Vec3)

    --env.info("FF GetCoordinate NEW for ZONE_BASE "..tostring(self.ZoneName))
  end

  return self.Coordinate
end


--- Define a random @{DCS#Vec2} within the zone.
-- @param #ZONE_BASE self
-- @return DCS#Vec2 The Vec2 coordinates.
function ZONE_BASE:GetRandomVec2()
  return nil
end

--- Define a random @{Core.Point#POINT_VEC2} within the zone.
-- @param #ZONE_BASE self
-- @return Core.Point#POINT_VEC2 The PointVec2 coordinates.
function ZONE_BASE:GetRandomPointVec2()
  return nil
end

--- Define a random @{Core.Point#POINT_VEC3} within the zone.
-- @param #ZONE_BASE self
-- @return Core.Point#POINT_VEC3 The PointVec3 coordinates.
function ZONE_BASE:GetRandomPointVec3()
  return nil
end

--- Get the bounding square the zone.
-- @param #ZONE_BASE self
-- @return #nil The bounding square.
function ZONE_BASE:GetBoundingSquare()
  --return { x1 = 0, y1 = 0, x2 = 0, y2 = 0 }
  return nil
end

--- Bound the zone boundaries with a tires.
-- @param #ZONE_BASE self
function ZONE_BASE:BoundZone()
  self:F2()

end


--- Set color of zone.
-- @param #ZONE_BASE self
-- @param #table RGBcolor RGB color table. Default `{1, 0, 0}`.
-- @param #number Alpha Transparacy between 0 and 1. Default 0.15.
-- @return #ZONE_BASE self
function ZONE_BASE:SetColor(RGBcolor, Alpha)

  RGBcolor=RGBcolor or {1, 0, 0}
  Alpha=Alpha or 0.15

  self.Color={}
  self.Color[1]=RGBcolor[1]
  self.Color[2]=RGBcolor[2]
  self.Color[3]=RGBcolor[3]
  self.Color[4]=Alpha

  return self
end

--- Get color table of the zone.
-- @param #ZONE_BASE self
-- @return #table Table with four entries, e.g. {1, 0, 0, 0.15}. First three are RGB color code. Fourth is the transparency Alpha value.
function ZONE_BASE:GetColor()
  return self.Color
end

--- Get RGB color of zone.
-- @param #ZONE_BASE self
-- @return #table Table with three entries, e.g. {1, 0, 0}, which is the RGB color code.
function ZONE_BASE:GetColorRGB()
  local rgb={}
  rgb[1]=self.Color[1]
  rgb[2]=self.Color[2]
  rgb[3]=self.Color[3]
  return rgb
end

--- Get transperency Alpha value of zone.
-- @param #ZONE_BASE self
-- @return #number Alpha value.
function ZONE_BASE:GetColorAlpha()
  local alpha=self.Color[4]
  return alpha
end

--- Remove the drawing of the zone from the F10 map.
-- @param #ZONE_BASE self
-- @param #number Delay (Optional) Delay before the drawing is removed.
-- @return #ZONE_BASE self
function ZONE_BASE:UndrawZone(Delay)
  if Delay and Delay>0 then
    self:ScheduleOnce(Delay, ZONE_BASE.UndrawZone, self)
  else
    if self.DrawID then
      UTILS.RemoveMark(self.DrawID)
    end
  end
  return self
end

--- Get ID of the zone object drawn on the F10 map.
-- The ID can be used to remove the drawn object from the F10 map view via `UTILS.RemoveMark(MarkID)`.
-- @param #ZONE_BASE self
-- @return #number Unique ID of the
function ZONE_BASE:GetDrawID()
  return self.DrawID
end


--- Smokes the zone boundaries in a color.
-- @param #ZONE_BASE self
-- @param Utilities.Utils#SMOKECOLOR SmokeColor The smoke color.
function ZONE_BASE:SmokeZone( SmokeColor )
  self:F2( SmokeColor )

end

--- Set the randomization probability of a zone to be selected.
-- @param #ZONE_BASE self
-- @param #number ZoneProbability A value between 0 and 1. 0 = 0% and 1 = 100% probability.
-- @return #ZONE_BASE self
function ZONE_BASE:SetZoneProbability( ZoneProbability )
  self:F( { self:GetName(), ZoneProbability = ZoneProbability } )

  self.ZoneProbability = ZoneProbability or 1
  return self
end

--- Get the randomization probability of a zone to be selected.
-- @param #ZONE_BASE self
-- @return #number A value between 0 and 1. 0 = 0% and 1 = 100% probability.
function ZONE_BASE:GetZoneProbability()
  self:F2()

  return self.ZoneProbability
end

--- Get the zone taking into account the randomization probability of a zone to be selected.
-- @param #ZONE_BASE self
-- @return #ZONE_BASE The zone is selected taking into account the randomization probability factor.
-- @return #nil The zone is not selected taking into account the randomization probability factor.
-- @usage
--
-- local ZoneArray = { ZONE:New( "Zone1" ), ZONE:New( "Zone2" ) }
--
-- -- We set a zone probability of 70% to the first zone and 30% to the second zone.
-- ZoneArray[1]:SetZoneProbability( 0.5 )
-- ZoneArray[2]:SetZoneProbability( 0.5 )
--
-- local ZoneSelected = nil
--
-- while ZoneSelected == nil do
--   for _, Zone in pairs( ZoneArray ) do
--     ZoneSelected = Zone:GetZoneMaybe()
--     if ZoneSelected ~= nil then
--       break
--     end
--   end
-- end
--
-- -- The result should be that Zone1 would be more probable selected than Zone2.
--
function ZONE_BASE:GetZoneMaybe()
  self:F2()

  local Randomization = math.random()
  if Randomization <= self.ZoneProbability then
    return self
  else
    return nil
  end
end


--- The ZONE_RADIUS class, defined by a zone name, a location and a radius.
-- @type ZONE_RADIUS
-- @field DCS#Vec2 Vec2 The current location of the zone.
-- @field DCS#Distance Radius The radius of the zone.
-- @extends #ZONE_BASE

--- The ZONE_RADIUS class defined by a zone name, a location and a radius.
-- This class implements the inherited functions from Core.Zone#ZONE_BASE taking into account the own zone format and properties.
--
-- ## ZONE_RADIUS constructor
--
--   * @{#ZONE_RADIUS.New}(): Constructor.
--
-- ## Manage the radius of the zone
--
--   * @{#ZONE_RADIUS.SetRadius}(): Sets the radius of the zone.
--   * @{#ZONE_RADIUS.GetRadius}(): Returns the radius of the zone.
--
-- ## Manage the location of the zone
--
--   * @{#ZONE_RADIUS.SetVec2}(): Sets the @{DCS#Vec2} of the zone.
--   * @{#ZONE_RADIUS.GetVec2}(): Returns the @{DCS#Vec2} of the zone.
--   * @{#ZONE_RADIUS.GetVec3}(): Returns the @{DCS#Vec3} of the zone, taking an additional height parameter.
--
-- ## Zone point randomization
--
-- Various functions exist to find random points within the zone.
--
--   * @{#ZONE_RADIUS.GetRandomVec2}(): Gets a random 2D point in the zone.
--   * @{#ZONE_RADIUS.GetRandomPointVec2}(): Gets a @{Core.Point#POINT_VEC2} object representing a random 2D point in the zone.
--   * @{#ZONE_RADIUS.GetRandomPointVec3}(): Gets a @{Core.Point#POINT_VEC3} object representing a random 3D point in the zone. Note that the height of the point is at landheight.
--
-- ## Draw zone
--
--   * @{#ZONE_RADIUS.DrawZone}(): Draws the zone on the F10 map.
--
-- @field #ZONE_RADIUS
ZONE_RADIUS = {
	ClassName="ZONE_RADIUS",
	}

--- Constructor of @{#ZONE_RADIUS}, taking the zone name, the zone location and a radius.
-- @param #ZONE_RADIUS self
-- @param #string ZoneName Name of the zone.
-- @param DCS#Vec2 Vec2 The location of the zone.
-- @param DCS#Distance Radius The radius of the zone.
-- @return #ZONE_RADIUS self
function ZONE_RADIUS:New( ZoneName, Vec2, Radius )

  -- Inherit ZONE_BASE.
	local self = BASE:Inherit( self, ZONE_BASE:New( ZoneName ) ) -- #ZONE_RADIUS
	self:F( { ZoneName, Vec2, Radius } )

	self.Radius = Radius
	self.Vec2 = Vec2

	--self.Coordinate=COORDINATE:NewFromVec2(Vec2)

	return self
end

--- Update zone from a 2D vector.
-- @param #ZONE_RADIUS self
-- @param DCS#Vec2 Vec2 The location of the zone.
-- @param DCS#Distance Radius The radius of the zone.
-- @return #ZONE_RADIUS self
function ZONE_RADIUS:UpdateFromVec2(Vec2, Radius)

  -- New center of the zone.
  self.Vec2=Vec2

  if Radius then
    self.Radius=Radius
  end

  return self
end

--- Update zone from a 2D vector.
-- @param #ZONE_RADIUS self
-- @param DCS#Vec3 Vec3 The location of the zone.
-- @param DCS#Distance Radius The radius of the zone.
-- @return #ZONE_RADIUS self
function ZONE_RADIUS:UpdateFromVec3(Vec3, Radius)

  -- New center of the zone.
  self.Vec2.x=Vec3.x
  self.Vec2.y=Vec3.z

  if Radius then
    self.Radius=Radius
  end

  return self
end

--- Mark the zone with markers on the F10 map.
-- @param #ZONE_RADIUS self
-- @param #number Points (Optional) The amount of points in the circle. Default 360.
-- @return #ZONE_RADIUS self
function ZONE_RADIUS:MarkZone(Points)

  local Point = {}
  local Vec2 = self:GetVec2()

  Points = Points and Points or 360

  local Angle
  local RadialBase = math.pi*2

  for Angle = 0, 360, (360 / Points ) do

    local Radial = Angle * RadialBase / 360

    Point.x = Vec2.x + math.cos( Radial ) * self:GetRadius()
    Point.y = Vec2.y + math.sin( Radial ) * self:GetRadius()

    COORDINATE:NewFromVec2(Point):MarkToAll(self:GetName())

  end

end

--- Draw the zone circle on the F10 map.
-- @param #ZONE_RADIUS self
-- @param #number Coalition Coalition: All=-1, Neutral=0, Red=1, Blue=2. Default -1=All.
-- @param #table Color RGB color table {r, g, b}, e.g. {1,0,0} for red.
-- @param #number Alpha Transparency [0,1]. Default 1.
-- @param #table FillColor RGB color table {r, g, b}, e.g. {1,0,0} for red. Default is same as `Color` value.
-- @param #number FillAlpha Transparency [0,1]. Default 0.15.
-- @param #number LineType Line type: 0=No line, 1=Solid, 2=Dashed, 3=Dotted, 4=Dot dash, 5=Long dash, 6=Two dash. Default 1=Solid.
-- @param #boolean ReadOnly (Optional) Mark is readonly and cannot be removed by users. Default false.
-- @return #ZONE_RADIUS self
function ZONE_RADIUS:DrawZone(Coalition, Color, Alpha, FillColor, FillAlpha, LineType, ReadOnly)

  local coordinate=self:GetCoordinate()

  local Radius=self:GetRadius()

  Color=Color or self:GetColorRGB()
  Alpha=Alpha or 1
  FillColor=FillColor or Color
  FillAlpha=FillAlpha or self:GetColorAlpha()

  self.DrawID=coordinate:CircleToAll(Radius, Coalition, Color, Alpha, FillColor, FillAlpha, LineType, ReadOnly)

  return self
end

--- Bounds the zone with tires.
-- @param #ZONE_RADIUS self
-- @param #number Points (optional) The amount of points in the circle. Default 360.
-- @param DCS#country.id CountryID The country id of the tire objects, e.g. country.id.USA for blue or country.id.RUSSIA for red.
-- @param #boolean UnBound (Optional) If true the tyres will be destroyed.
-- @return #ZONE_RADIUS self
function ZONE_RADIUS:BoundZone( Points, CountryID, UnBound )

  local Point = {}
  local Vec2 = self:GetVec2()

  Points = Points and Points or 360

  local Angle
  local RadialBase = math.pi*2

  --
  for Angle = 0, 360, (360 / Points ) do
    local Radial = Angle * RadialBase / 360
    Point.x = Vec2.x + math.cos( Radial ) * self:GetRadius()
    Point.y = Vec2.y + math.sin( Radial ) * self:GetRadius()

    local CountryName = _DATABASE.COUNTRY_NAME[CountryID]

    local Tire = {
        ["country"] = CountryName,
        ["category"] = "Fortifications",
        ["canCargo"] = false,
        ["shape_name"] = "H-tyre_B_WF",
        ["type"] = "Black_Tyre_WF",
        --["unitId"] = Angle + 10000,
        ["y"] = Point.y,
        ["x"] = Point.x,
        ["name"] = string.format( "%s-Tire #%0d", self:GetName(), Angle ),
        ["heading"] = 0,
    } -- end of ["group"]

    local Group = coalition.addStaticObject( CountryID, Tire )
    if UnBound and UnBound == true then
      Group:destroy()
    end
  end

  return self
end


--- Smokes the zone boundaries in a color.
-- @param #ZONE_RADIUS self
-- @param Utilities.Utils#SMOKECOLOR SmokeColor The smoke color.
-- @param #number Points (optional) The amount of points in the circle.
-- @param #number AddHeight (optional) The height to be added for the smoke.
-- @param #number AddOffSet (optional) The angle to be added for the smoking start position.
-- @return #ZONE_RADIUS self
function ZONE_RADIUS:SmokeZone( SmokeColor, Points, AddHeight, AngleOffset )
  self:F2( SmokeColor )

  local Point = {}
  local Vec2 = self:GetVec2()

  AddHeight = AddHeight or 0
  AngleOffset = AngleOffset or 0

  Points = Points and Points or 360

  local Angle
  local RadialBase = math.pi*2

  for Angle = 0, 360, 360 / Points do
    local Radial = ( Angle + AngleOffset ) * RadialBase / 360
    Point.x = Vec2.x + math.cos( Radial ) * self:GetRadius()
    Point.y = Vec2.y + math.sin( Radial ) * self:GetRadius()
    POINT_VEC2:New( Point.x, Point.y, AddHeight ):Smoke( SmokeColor )
  end

  return self
end


--- Flares the zone boundaries in a color.
-- @param #ZONE_RADIUS self
-- @param Utilities.Utils#FLARECOLOR FlareColor The flare color.
-- @param #number Points (optional) The amount of points in the circle.
-- @param DCS#Azimuth Azimuth (optional) Azimuth The azimuth of the flare.
-- @param #number AddHeight (optional) The height to be added for the smoke.
-- @return #ZONE_RADIUS self
function ZONE_RADIUS:FlareZone( FlareColor, Points, Azimuth, AddHeight )
  self:F2( { FlareColor, Azimuth } )

  local Point = {}
  local Vec2 = self:GetVec2()

  AddHeight = AddHeight or 0

  Points = Points and Points or 360

  local Angle
  local RadialBase = math.pi*2

  for Angle = 0, 360, 360 / Points do
    local Radial = Angle * RadialBase / 360
    Point.x = Vec2.x + math.cos( Radial ) * self:GetRadius()
    Point.y = Vec2.y + math.sin( Radial ) * self:GetRadius()
    POINT_VEC2:New( Point.x, Point.y, AddHeight ):Flare( FlareColor, Azimuth )
  end

  return self
end

--- Returns the radius of the zone.
-- @param #ZONE_RADIUS self
-- @return DCS#Distance The radius of the zone.
function ZONE_RADIUS:GetRadius()
  self:F2( self.ZoneName )

  self:T2( { self.Radius } )

  return self.Radius
end

--- Sets the radius of the zone.
-- @param #ZONE_RADIUS self
-- @param DCS#Distance Radius The radius of the zone.
-- @return DCS#Distance The radius of the zone.
function ZONE_RADIUS:SetRadius( Radius )
  self:F2( self.ZoneName )

  self.Radius = Radius
  self:T2( { self.Radius } )

  return self.Radius
end

--- Returns the @{DCS#Vec2} of the zone.
-- @param #ZONE_RADIUS self
-- @return DCS#Vec2 The location of the zone.
function ZONE_RADIUS:GetVec2()
	self:F2( self.ZoneName )

	self:T2( { self.Vec2 } )

	return self.Vec2
end

--- Sets the @{DCS#Vec2} of the zone.
-- @param #ZONE_RADIUS self
-- @param DCS#Vec2 Vec2 The new location of the zone.
-- @return DCS#Vec2 The new location of the zone.
function ZONE_RADIUS:SetVec2( Vec2 )
  self:F2( self.ZoneName )

  self.Vec2 = Vec2

  self:T2( { self.Vec2 } )

  return self.Vec2
end

--- Returns the @{DCS#Vec3} of the ZONE_RADIUS.
-- @param #ZONE_RADIUS self
-- @param DCS#Distance Height The height to add to the land height where the center of the zone is located.
-- @return DCS#Vec3 The point of the zone.
function ZONE_RADIUS:GetVec3( Height )
  self:F2( { self.ZoneName, Height } )

  Height = Height or 0
  local Vec2 = self:GetVec2()

  local Vec3 = { x = Vec2.x, y = land.getHeight( self:GetVec2() ) + Height, z = Vec2.y }

  self:T2( { Vec3 } )

  return Vec3
end





--- Scan the zone for the presence of units of the given ObjectCategories.
-- Note that after a zone has been scanned, the zone can be evaluated by:
--
--   * @{ZONE_RADIUS.IsAllInZoneOfCoalition}(): Scan the presence of units in the zone of a coalition.
--   * @{ZONE_RADIUS.IsAllInZoneOfOtherCoalition}(): Scan the presence of units in the zone of an other coalition.
--   * @{ZONE_RADIUS.IsSomeInZoneOfCoalition}(): Scan if there is some presence of units in the zone of the given coalition.
--   * @{ZONE_RADIUS.IsNoneInZoneOfCoalition}(): Scan if there isn't any presence of units in the zone of an other coalition than the given one.
--   * @{ZONE_RADIUS.IsNoneInZone}(): Scan if the zone is empty.
-- @{#ZONE_RADIUS.
-- @param #ZONE_RADIUS self
-- @param ObjectCategories An array of categories of the objects to find in the zone.
-- @param UnitCategories An array of unit categories of the objects to find in the zone.
-- @usage
--    self.Zone:Scan()
--    local IsAttacked = self.Zone:IsSomeInZoneOfCoalition( self.Coalition )
function ZONE_RADIUS:Scan( ObjectCategories, UnitCategories )

  self.ScanData = {}
  self.ScanData.Coalitions = {}
  self.ScanData.Scenery = {}
  self.ScanData.Units = {}

  local ZoneCoord = self:GetCoordinate()
  local ZoneRadius = self:GetRadius()

  self:F({ZoneCoord = ZoneCoord, ZoneRadius = ZoneRadius, ZoneCoordLL = ZoneCoord:ToStringLLDMS()})

  local SphereSearch = {
    id = world.VolumeType.SPHERE,
      params = {
      point = ZoneCoord:GetVec3(),
      radius = ZoneRadius,
      }
    }

  local function EvaluateZone( ZoneObject )
    --if ZoneObject:isExist() then --FF: isExist always returns false for SCENERY objects since DCS 2.2 and still in DCS 2.5
    if ZoneObject then

      local ObjectCategory = ZoneObject:getCategory()

      --local name=ZoneObject:getName()
      --env.info(string.format("Zone object %s", tostring(name)))
      --self:E(ZoneObject)

      if ( ObjectCategory == Object.Category.UNIT and ZoneObject:isExist() and ZoneObject:isActive() ) or (ObjectCategory == Object.Category.STATIC and ZoneObject:isExist()) then

        local CoalitionDCSUnit = ZoneObject:getCoalition()

        local Include = false
        if not UnitCategories then
          -- Anythink found is included.
          Include = true
        else
          -- Check if found object is in specified categories.
          local CategoryDCSUnit = ZoneObject:getDesc().category

          for UnitCategoryID, UnitCategory in pairs( UnitCategories ) do
            if UnitCategory == CategoryDCSUnit then
              Include = true
              break
            end
          end

        end

        if Include then

          local CoalitionDCSUnit = ZoneObject:getCoalition()

          -- This coalition is inside the zone.
          self.ScanData.Coalitions[CoalitionDCSUnit] = true

          self.ScanData.Units[ZoneObject] = ZoneObject

          self:F2( { Name = ZoneObject:getName(), Coalition = CoalitionDCSUnit } )
        end
      end

      if ObjectCategory == Object.Category.SCENERY then
        local SceneryType = ZoneObject:getTypeName()
        local SceneryName = ZoneObject:getName()
        self.ScanData.Scenery[SceneryType] = self.ScanData.Scenery[SceneryType] or {}
        self.ScanData.Scenery[SceneryType][SceneryName] = SCENERY:Register( SceneryName, ZoneObject )
        self:F2( { SCENERY =  self.ScanData.Scenery[SceneryType][SceneryName] } )
      end

    end

    return true
  end

  -- Search objects.
  world.searchObjects( ObjectCategories, SphereSearch, EvaluateZone )

end

--- Count the number of different coalitions inside the zone.
-- @param #ZONE_RADIUS self
-- @return #table Table of DCS units and DCS statics inside the zone.
function ZONE_RADIUS:GetScannedUnits()

  return self.ScanData.Units
end


--- Get a set of scanned units.
-- @param #ZONE_RADIUS self
-- @return Core.Set#SET_UNIT Set of units and statics inside the zone.
function ZONE_RADIUS:GetScannedSetUnit()

  local SetUnit = SET_UNIT:New()

  if self.ScanData then
    for ObjectID, UnitObject in pairs( self.ScanData.Units ) do
      local UnitObject = UnitObject -- DCS#Unit
      if UnitObject:isExist() then
        local FoundUnit = UNIT:FindByName( UnitObject:getName() )
        if FoundUnit then
          SetUnit:AddUnit( FoundUnit )
        else
          local FoundStatic = STATIC:FindByName( UnitObject:getName() )
          if FoundStatic then
            SetUnit:AddUnit( FoundStatic )
          end
        end
      end
    end
  end

  return SetUnit
end

--- Get a set of scanned units.
-- @param #ZONE_RADIUS self
-- @return Core.Set#SET_GROUP Set of groups.
function ZONE_RADIUS:GetScannedSetGroup()

  self.ScanSetGroup=self.ScanSetGroup or SET_GROUP:New() --Core.Set#SET_GROUP

  self.ScanSetGroup.Set={}

  if self.ScanData then
    for ObjectID, UnitObject in pairs( self.ScanData.Units ) do
      local UnitObject = UnitObject -- DCS#Unit
      if UnitObject:isExist() then

        local FoundUnit=UNIT:FindByName(UnitObject:getName())
        if FoundUnit then
          local group=FoundUnit:GetGroup()
          self.ScanSetGroup:AddGroup(group)
        end
      end
    end
  end

  return self.ScanSetGroup
end


--- Count the number of different coalitions inside the zone.
-- @param #ZONE_RADIUS self
-- @return #number Counted coalitions.
function ZONE_RADIUS:CountScannedCoalitions()

  local Count = 0

  for CoalitionID, Coalition in pairs( self.ScanData.Coalitions ) do
    Count = Count + 1
  end

  return Count
end

--- Check if a certain coalition is inside a scanned zone.
-- @param #ZONE_RADIUS self
-- @param #number Coalition The coalition id, e.g. coalition.side.BLUE.
-- @return #boolean If true, the coalition is inside the zone.
function ZONE_RADIUS:CheckScannedCoalition( Coalition )
  if Coalition then
    return self.ScanData.Coalitions[Coalition]
  end
  return nil
end

--- Get Coalitions of the units in the Zone, or Check if there are units of the given Coalition in the Zone.
-- Returns nil if there are none to two Coalitions in the zone!
-- Returns one Coalition if there are only Units of one Coalition in the Zone.
-- Returns the Coalition for the given Coalition if there are units of the Coalition in the Zone.
-- @param #ZONE_RADIUS self
-- @return #table
function ZONE_RADIUS:GetScannedCoalition( Coalition )

  if Coalition then
    return self.ScanData.Coalitions[Coalition]
  else
    local Count = 0
    local ReturnCoalition = nil

    for CoalitionID, Coalition in pairs( self.ScanData.Coalitions ) do
      Count = Count + 1
      ReturnCoalition = CoalitionID
    end

    if Count ~= 1 then
      ReturnCoalition = nil
    end

    return ReturnCoalition
  end
end


--- Get scanned scenery type
-- @param #ZONE_RADIUS self
-- @return #table Table of DCS scenery type objects.
function ZONE_RADIUS:GetScannedSceneryType( SceneryType )
  return self.ScanData.Scenery[SceneryType]
end


--- Get scanned scenery table
-- @param #ZONE_RADIUS self
-- @return #table Table of DCS scenery objects.
function ZONE_RADIUS:GetScannedScenery()
  return self.ScanData.Scenery
end


--- Is All in Zone of Coalition?
-- Check if only the specifed coalition is inside the zone and noone else.
-- @param #ZONE_RADIUS self
-- @param #number Coalition Coalition ID of the coalition which is checked to be the only one in the zone.
-- @return #boolean True, if **only** that coalition is inside the zone and no one else.
-- @usage
--    self.Zone:Scan()
--    local IsGuarded = self.Zone:IsAllInZoneOfCoalition( self.Coalition )
function ZONE_RADIUS:IsAllInZoneOfCoalition( Coalition )

  --self:E( { Coalitions = self.Coalitions, Count = self:CountScannedCoalitions() } )
  return self:CountScannedCoalitions() == 1 and self:GetScannedCoalition( Coalition ) == true
end


--- Is All in Zone of Other Coalition?
-- Check if only one coalition is inside the zone and the specified coalition is not the one.
-- You first need to use the @{#ZONE_RADIUS.Scan} method to scan the zone before it can be evaluated!
-- Note that once a zone has been scanned, multiple evaluations can be done on the scan result set.
-- @param #ZONE_RADIUS self
-- @param #number Coalition Coalition ID of the coalition which is not supposed to be in the zone.
-- @return #boolean True, if and only if only one coalition is inside the zone and the specified coalition is not it.
-- @usage
--    self.Zone:Scan()
--    local IsCaptured = self.Zone:IsAllInZoneOfOtherCoalition( self.Coalition )
function ZONE_RADIUS:IsAllInZoneOfOtherCoalition( Coalition )

  --self:E( { Coalitions = self.Coalitions, Count = self:CountScannedCoalitions() } )
  return self:CountScannedCoalitions() == 1 and self:GetScannedCoalition( Coalition ) == nil
end


--- Is Some in Zone of Coalition?
-- Check if more than one coaltion is inside the zone and the specifed coalition is one of them.
-- You first need to use the @{#ZONE_RADIUS.Scan} method to scan the zone before it can be evaluated!
-- Note that once a zone has been scanned, multiple evaluations can be done on the scan result set.
-- @param #ZONE_RADIUS self
-- @param #number Coalition ID of the coaliton which is checked to be inside the zone.
-- @return #boolean True if more than one coalition is inside the zone and the specified coalition is one of them.
-- @usage
--    self.Zone:Scan()
--    local IsAttacked = self.Zone:IsSomeInZoneOfCoalition( self.Coalition )
function ZONE_RADIUS:IsSomeInZoneOfCoalition( Coalition )

  return self:CountScannedCoalitions() > 1 and self:GetScannedCoalition( Coalition ) == true
end


--- Is None in Zone of Coalition?
-- You first need to use the @{#ZONE_RADIUS.Scan} method to scan the zone before it can be evaluated!
-- Note that once a zone has been scanned, multiple evaluations can be done on the scan result set.
-- @param #ZONE_RADIUS self
-- @param Coalition
-- @return #boolean
-- @usage
--    self.Zone:Scan()
--    local IsOccupied = self.Zone:IsNoneInZoneOfCoalition( self.Coalition )
function ZONE_RADIUS:IsNoneInZoneOfCoalition( Coalition )

  return self:GetScannedCoalition( Coalition ) == nil
end


--- Is None in Zone?
-- You first need to use the @{#ZONE_RADIUS.Scan} method to scan the zone before it can be evaluated!
-- Note that once a zone has been scanned, multiple evaluations can be done on the scan result set.
-- @param #ZONE_RADIUS self
-- @return #boolean
-- @usage
--    self.Zone:Scan()
--    local IsEmpty = self.Zone:IsNoneInZone()
function ZONE_RADIUS:IsNoneInZone()

  return self:CountScannedCoalitions() == 0
end




--- Searches the zone
-- @param #ZONE_RADIUS self
-- @param ObjectCategories A list of categories, which are members of Object.Category
-- @param EvaluateFunction
function ZONE_RADIUS:SearchZone( EvaluateFunction, ObjectCategories )

  local SearchZoneResult = true

  local ZoneCoord = self:GetCoordinate()
  local ZoneRadius = self:GetRadius()

  self:F({ZoneCoord = ZoneCoord, ZoneRadius = ZoneRadius, ZoneCoordLL = ZoneCoord:ToStringLLDMS()})

  local SphereSearch = {
    id = world.VolumeType.SPHERE,
      params = {
      point = ZoneCoord:GetVec3(),
      radius = ZoneRadius / 2,
      }
    }

  local function EvaluateZone( ZoneDCSUnit )


    local ZoneUnit = UNIT:Find( ZoneDCSUnit )

    return EvaluateFunction( ZoneUnit )
  end

  world.searchObjects( Object.Category.UNIT, SphereSearch, EvaluateZone )

end

--- Returns if a location is within the zone.
-- @param #ZONE_RADIUS self
-- @param DCS#Vec2 Vec2 The location to test.
-- @return #boolean true if the location is within the zone.
function ZONE_RADIUS:IsVec2InZone( Vec2 )
  self:F2( Vec2 )

  local ZoneVec2 = self:GetVec2()

  if ZoneVec2 then
    if (( Vec2.x - ZoneVec2.x )^2 + ( Vec2.y - ZoneVec2.y ) ^2 ) ^ 0.5 <= self:GetRadius() then
      return true
    end
  end

  return false
end

--- Returns if a point is within the zone.
-- @param #ZONE_RADIUS self
-- @param DCS#Vec3 Vec3 The point to test.
-- @return #boolean true if the point is within the zone.
function ZONE_RADIUS:IsVec3InZone( Vec3 )
  self:F2( Vec3 )

  local InZone = self:IsVec2InZone( { x = Vec3.x, y = Vec3.z } )

  return InZone
end

--- Returns a random Vec2 location within the zone.
-- @param #ZONE_RADIUS self
-- @param #number inner (Optional) Minimal distance from the center of the zone. Default is 0.
-- @param #number outer (Optional) Maximal distance from the outer edge of the zone. Default is the radius of the zone.
-- @param #table surfacetypes (Optional) Table of surface types. Can also be a single surface type. We will try max 1000 times to find the right type! 
-- @return DCS#Vec2 The random location within the zone.
function ZONE_RADIUS:GetRandomVec2(inner, outer, surfacetypes)

	local Vec2 = self:GetVec2()
	local _inner = inner or 0
	local _outer = outer or self:GetRadius()
<<<<<<< HEAD
	
	if surfacetypes and type(surfacetypes)~="table" then
    surfacetypes={surfacetypes}
	end

  local function _getpoint()
    local point = {}
    local angle = math.random() * math.pi * 2
    point.x = Vec2.x + math.cos(angle) * math.random(_inner, _outer)
    point.y = Vec2.y + math.sin(angle) * math.random(_inner, _outer)
    return point
  end
  
  local function _checkSurface(point)
    for _,sf in pairs(surfacetypes) do
      if sf==land.getSurfaceType(point) then
        return true
      end
    end
    return false
  end
	
	local point=_getpoint()
	
	if surfacetypes then
	  local N=1 ; local Nmax=1000
    while _checkSurface(point)==false and N<=Nmax do
      point=_getpoint()
      N=N+1
    end
  end
	
	return point
=======

	local angle = math.random() * math.pi * 2;
	Point.x = Vec2.x + math.cos( angle ) * math.random(_inner, _outer);
	Point.y = Vec2.y + math.sin( angle ) * math.random(_inner, _outer);

	self:T( { Point } )

	return Point
>>>>>>> 856c3578
end

--- Returns a @{Core.Point#POINT_VEC2} object reflecting a random 2D location within the zone.
-- @param #ZONE_RADIUS self
-- @param #number inner (optional) Minimal distance from the center of the zone. Default is 0.
-- @param #number outer (optional) Maximal distance from the outer edge of the zone. Default is the radius of the zone.
-- @return Core.Point#POINT_VEC2 The @{Core.Point#POINT_VEC2} object reflecting the random 3D location within the zone.
function ZONE_RADIUS:GetRandomPointVec2( inner, outer )
  self:F( self.ZoneName, inner, outer )

  local PointVec2 = POINT_VEC2:NewFromVec2( self:GetRandomVec2( inner, outer ) )

  self:T3( { PointVec2 } )

  return PointVec2
end

--- Returns Returns a random Vec3 location within the zone.
-- @param #ZONE_RADIUS self
-- @param #number inner (optional) Minimal distance from the center of the zone. Default is 0.
-- @param #number outer (optional) Maximal distance from the outer edge of the zone. Default is the radius of the zone.
-- @return DCS#Vec3 The random location within the zone.
function ZONE_RADIUS:GetRandomVec3( inner, outer )
  self:F( self.ZoneName, inner, outer )

  local Vec2 = self:GetRandomVec2( inner, outer )

  self:T3( { x = Vec2.x, y = self.y, z = Vec2.y } )

  return { x = Vec2.x, y = self.y, z = Vec2.y }
end


--- Returns a @{Core.Point#POINT_VEC3} object reflecting a random 3D location within the zone.
-- @param #ZONE_RADIUS self
-- @param #number inner (optional) Minimal distance from the center of the zone. Default is 0.
-- @param #number outer (optional) Maximal distance from the outer edge of the zone. Default is the radius of the zone.
-- @return Core.Point#POINT_VEC3 The @{Core.Point#POINT_VEC3} object reflecting the random 3D location within the zone.
function ZONE_RADIUS:GetRandomPointVec3( inner, outer )
  self:F( self.ZoneName, inner, outer )

  local PointVec3 = POINT_VEC3:NewFromVec2( self:GetRandomVec2( inner, outer ) )

  self:T3( { PointVec3 } )

  return PointVec3
end


--- Returns a @{Core.Point#COORDINATE} object reflecting a random 3D location within the zone.
-- @param #ZONE_RADIUS self
-- @param #number inner (Optional) Minimal distance from the center of the zone. Default is 0.
-- @param #number outer (Optional) Maximal distance from the outer edge of the zone. Default is the radius of the zone.
-- @param #table surfacetypes (Optional) Table of surface types. Can also be a single surface type. We will try max 1000 times to find the right type! 
-- @return Core.Point#COORDINATE The random coordinate.
function ZONE_RADIUS:GetRandomCoordinate(inner, outer, surfacetypes)

  local vec2=self:GetRandomVec2(inner, outer, surfacetypes)

<<<<<<< HEAD
  local Coordinate = COORDINATE:NewFromVec2(vec2)
  
=======
  self:T3( { Coordinate = Coordinate } )

>>>>>>> 856c3578
  return Coordinate
end



--- @type ZONE
-- @extends #ZONE_RADIUS


--- The ZONE class, defined by the zone name as defined within the Mission Editor.
-- This class implements the inherited functions from @{#ZONE_RADIUS} taking into account the own zone format and properties.
--
-- ## ZONE constructor
--
--   * @{#ZONE.New}(): Constructor. This will search for a trigger zone with the name given, and will return for you a ZONE object.
--
-- ## Declare a ZONE directly in the DCS mission editor!
--
-- You can declare a ZONE using the DCS mission editor by adding a trigger zone in the mission editor.
--
-- Then during mission startup, when loading Moose.lua, this trigger zone will be detected as a ZONE declaration.
-- Within the background, a ZONE object will be created within the @{Core.Database}.
-- The ZONE name will be the trigger zone name.
--
-- So, you can search yourself for the ZONE object by using the @{#ZONE.FindByName}() method.
-- In this example, `local TriggerZone = ZONE:FindByName( "DefenseZone" )` would return the ZONE object
-- that was created at mission startup, and reference it into the `TriggerZone` local object.
--
-- Refer to mission `ZON-110` for a demonstration.
--
-- This is especially handy if you want to quickly setup a SET_ZONE...
-- So when you would declare `local SetZone = SET_ZONE:New():FilterPrefixes( "Defense" ):FilterStart()`,
-- then SetZone would contain the ZONE object `DefenseZone` as part of the zone collection,
-- without much scripting overhead!!!
--
--
-- @field #ZONE
ZONE = {
  ClassName="ZONE",
  }


--- Constructor of ZONE taking the zone name.
-- @param #ZONE self
-- @param #string ZoneName The name of the zone as defined within the mission editor.
-- @return #ZONE self
function ZONE:New( ZoneName )

  -- First try to find the zone in the DB.
  local zone=_DATABASE:FindZone(ZoneName)

  if zone then
    --env.info("FF found zone in DB")
    return zone
  end

  -- Get zone from DCS trigger function.
  local Zone = trigger.misc.getZone( ZoneName )

  -- Error!
  if not Zone then
    error( "Zone " .. ZoneName .. " does not exist." )
    return nil
  end

  -- Create a new ZONE_RADIUS.
  local self=BASE:Inherit( self, ZONE_RADIUS:New(ZoneName, {x=Zone.point.x, y=Zone.point.z}, Zone.radius))
  self:F(ZoneName)

  -- Color of zone.
  self.Color={1, 0, 0, 0.15}

  -- DCS zone.
  self.Zone = Zone

  return self
end

--- Find a zone in the _DATABASE using the name of the zone.
-- @param #ZONE_BASE self
-- @param #string ZoneName The name of the zone.
-- @return #ZONE_BASE self
function ZONE:FindByName( ZoneName )

  local ZoneFound = _DATABASE:FindZone( ZoneName )
  return ZoneFound
end



--- @type ZONE_UNIT
-- @field Wrapper.Unit#UNIT ZoneUNIT
-- @extends Core.Zone#ZONE_RADIUS


--- # ZONE_UNIT class, extends @{Zone#ZONE_RADIUS}
--
-- The ZONE_UNIT class defined by a zone attached to a @{Wrapper.Unit#UNIT} with a radius and optional offsets.
-- This class implements the inherited functions from @{#ZONE_RADIUS} taking into account the own zone format and properties.
--
-- @field #ZONE_UNIT
ZONE_UNIT = {
  ClassName="ZONE_UNIT",
  }

--- Constructor to create a ZONE_UNIT instance, taking the zone name, a zone unit and a radius and optional offsets in X and Y directions.
-- @param #ZONE_UNIT self
-- @param #string ZoneName Name of the zone.
-- @param Wrapper.Unit#UNIT ZoneUNIT The unit as the center of the zone.
-- @param Dcs.DCSTypes#Distance Radius The radius of the zone.
-- @param #table Offset A table specifying the offset. The offset table may have the following elements:
--  dx The offset in X direction, +x is north.
--  dy The offset in Y direction, +y is east.
--  rho The distance of the zone from the unit
--  theta The azimuth of the zone relative to unit
--  relative_to_unit If true, theta is measured clockwise from unit's direction else clockwise from north. If using dx, dy setting this to true makes +x parallel to unit heading.
--  dx, dy OR rho, theta may be used, not both.
-- @return #ZONE_UNIT self
function ZONE_UNIT:New( ZoneName, ZoneUNIT, Radius, Offset)

  if Offset then
    -- check if the inputs was reasonable, either (dx, dy) or (rho, theta) can be given, else raise an exception.
    if (Offset.dx or Offset.dy) and (Offset.rho or Offset.theta) then
      error("Cannot use (dx, dy) with (rho, theta)")
    end

    self.dy = Offset.dy or 0.0
    self.dx = Offset.dx or 0.0
    self.rho = Offset.rho or 0.0
    self.theta = (Offset.theta or 0.0) * math.pi / 180.0
    self.relative_to_unit = Offset.relative_to_unit or false
  end

  local self = BASE:Inherit( self, ZONE_RADIUS:New( ZoneName, ZoneUNIT:GetVec2(), Radius ) )

  self:F( { ZoneName, ZoneUNIT:GetVec2(), Radius } )

  self.ZoneUNIT = ZoneUNIT
  self.LastVec2 = ZoneUNIT:GetVec2()

  -- Zone objects are added to the _DATABASE and SET_ZONE objects.
  _EVENTDISPATCHER:CreateEventNewZone( self )

  return self
end


--- Returns the current location of the @{Wrapper.Unit#UNIT}.
-- @param #ZONE_UNIT self
-- @return DCS#Vec2 The location of the zone based on the @{Wrapper.Unit#UNIT}location and the offset, if any.
function ZONE_UNIT:GetVec2()
  self:F2( self.ZoneName )

  local ZoneVec2 = self.ZoneUNIT:GetVec2()
  if ZoneVec2 then

    local heading
    if self.relative_to_unit then
        heading = ( self.ZoneUNIT:GetHeading() or 0.0 ) * math.pi / 180.0
      else
        heading = 0.0
    end

    -- update the zone position with the offsets.
    if (self.dx or self.dy) then

      -- use heading to rotate offset relative to unit using rotation matrix in 2D.
      -- see: https://en.wikipedia.org/wiki/Rotation_matrix
      ZoneVec2.x = ZoneVec2.x + self.dx * math.cos( -heading ) + self.dy * math.sin( -heading )
      ZoneVec2.y = ZoneVec2.y - self.dx * math.sin( -heading ) + self.dy * math.cos( -heading )
    end

    -- if using the polar coordinates
    if (self.rho or self.theta) then
       ZoneVec2.x = ZoneVec2.x + self.rho * math.cos( self.theta + heading )
       ZoneVec2.y = ZoneVec2.y + self.rho * math.sin( self.theta + heading )
    end

    self.LastVec2 = ZoneVec2
    return ZoneVec2
  else
    return self.LastVec2
  end

  self:T2( { ZoneVec2 } )

  return nil
end

--- Returns a random location within the zone.
-- @param #ZONE_UNIT self
-- @return DCS#Vec2 The random location within the zone.
function ZONE_UNIT:GetRandomVec2()
  self:F( self.ZoneName )

  local RandomVec2 = {}
  --local Vec2 = self.ZoneUNIT:GetVec2()  -- FF: This does not take care of the new offset feature!
  local Vec2 = self:GetVec2()

  if not Vec2 then
    Vec2 = self.LastVec2
  end

  local angle = math.random() * math.pi*2;
  RandomVec2.x = Vec2.x + math.cos( angle ) * math.random() * self:GetRadius();
  RandomVec2.y = Vec2.y + math.sin( angle ) * math.random() * self:GetRadius();

  self:T( { RandomVec2 } )

  return RandomVec2
end

--- Returns the @{DCS#Vec3} of the ZONE_UNIT.
-- @param #ZONE_UNIT self
-- @param DCS#Distance Height The height to add to the land height where the center of the zone is located.
-- @return DCS#Vec3 The point of the zone.
function ZONE_UNIT:GetVec3( Height )
  self:F2( self.ZoneName )

  Height = Height or 0

  local Vec2 = self:GetVec2()

  local Vec3 = { x = Vec2.x, y = land.getHeight( self:GetVec2() ) + Height, z = Vec2.y }

  self:T2( { Vec3 } )

  return Vec3
end

--- @type ZONE_GROUP
-- @extends #ZONE_RADIUS


--- The ZONE_GROUP class defines by a zone around a @{Wrapper.Group#GROUP} with a radius. The current leader of the group defines the center of the zone.
-- This class implements the inherited functions from @{Core.Zone#ZONE_RADIUS} taking into account the own zone format and properties.
--
-- @field #ZONE_GROUP
ZONE_GROUP = {
  ClassName="ZONE_GROUP",
  }

--- Constructor to create a ZONE_GROUP instance, taking the zone name, a zone @{Wrapper.Group#GROUP} and a radius.
-- @param #ZONE_GROUP self
-- @param #string ZoneName Name of the zone.
-- @param Wrapper.Group#GROUP ZoneGROUP The @{Wrapper.Group} as the center of the zone.
-- @param DCS#Distance Radius The radius of the zone.
-- @return #ZONE_GROUP self
function ZONE_GROUP:New( ZoneName, ZoneGROUP, Radius )
  local self = BASE:Inherit( self, ZONE_RADIUS:New( ZoneName, ZoneGROUP:GetVec2(), Radius ) )
  self:F( { ZoneName, ZoneGROUP:GetVec2(), Radius } )

  self._.ZoneGROUP = ZoneGROUP
  self._.ZoneVec2Cache = self._.ZoneGROUP:GetVec2()

  -- Zone objects are added to the _DATABASE and SET_ZONE objects.
  _EVENTDISPATCHER:CreateEventNewZone( self )

  return self
end


--- Returns the current location of the @{Wrapper.Group}.
-- @param #ZONE_GROUP self
-- @return DCS#Vec2 The location of the zone based on the @{Wrapper.Group} location.
function ZONE_GROUP:GetVec2()
  self:F( self.ZoneName )

  local ZoneVec2 = nil

  if self._.ZoneGROUP:IsAlive() then
    ZoneVec2 = self._.ZoneGROUP:GetVec2()
    self._.ZoneVec2Cache = ZoneVec2
  else
    ZoneVec2 = self._.ZoneVec2Cache
  end

  self:T( { ZoneVec2 } )

  return ZoneVec2
end

--- Returns a random location within the zone of the @{Wrapper.Group}.
-- @param #ZONE_GROUP self
-- @return DCS#Vec2 The random location of the zone based on the @{Wrapper.Group} location.
function ZONE_GROUP:GetRandomVec2()
  self:F( self.ZoneName )

  local Point = {}
  local Vec2 = self._.ZoneGROUP:GetVec2()

  local angle = math.random() * math.pi*2;
  Point.x = Vec2.x + math.cos( angle ) * math.random() * self:GetRadius();
  Point.y = Vec2.y + math.sin( angle ) * math.random() * self:GetRadius();

  self:T( { Point } )

  return Point
end

--- Returns a @{Core.Point#POINT_VEC2} object reflecting a random 2D location within the zone.
-- @param #ZONE_GROUP self
-- @param #number inner (optional) Minimal distance from the center of the zone. Default is 0.
-- @param #number outer (optional) Maximal distance from the outer edge of the zone. Default is the radius of the zone.
-- @return Core.Point#POINT_VEC2 The @{Core.Point#POINT_VEC2} object reflecting the random 3D location within the zone.
function ZONE_GROUP:GetRandomPointVec2( inner, outer )
  self:F( self.ZoneName, inner, outer )

  local PointVec2 = POINT_VEC2:NewFromVec2( self:GetRandomVec2() )

  self:T3( { PointVec2 } )

  return PointVec2
end


--- @type ZONE_POLYGON_BASE
-- --@field #ZONE_POLYGON_BASE.ListVec2 Polygon The polygon defined by an array of @{DCS#Vec2}.
-- @extends #ZONE_BASE


--- The ZONE_POLYGON_BASE class defined by a sequence of @{Wrapper.Group#GROUP} waypoints within the Mission Editor, forming a polygon.
-- This class implements the inherited functions from @{Core.Zone#ZONE_RADIUS} taking into account the own zone format and properties.
-- This class is an abstract BASE class for derived classes, and is not meant to be instantiated.
--
-- ## Zone point randomization
--
-- Various functions exist to find random points within the zone.
--
--   * @{#ZONE_POLYGON_BASE.GetRandomVec2}(): Gets a random 2D point in the zone.
--   * @{#ZONE_POLYGON_BASE.GetRandomPointVec2}(): Return a @{Core.Point#POINT_VEC2} object representing a random 2D point within the zone.
--   * @{#ZONE_POLYGON_BASE.GetRandomPointVec3}(): Return a @{Core.Point#POINT_VEC3} object representing a random 3D point at landheight within the zone.
--
-- ## Draw zone
--
--   * @{#ZONE_POLYGON_BASE.DrawZone}(): Draws the zone on the F10 map.
--
--
-- @field #ZONE_POLYGON_BASE
ZONE_POLYGON_BASE = {
  ClassName="ZONE_POLYGON_BASE",
  }

--- A 2D points array.
-- @type ZONE_POLYGON_BASE.ListVec2
-- @list <DCS#Vec2> Table of 2D vectors.

--- A 3D points array.
-- @type ZONE_POLYGON_BASE.ListVec3
-- @list <DCS#Vec3> Table of 3D vectors.

--- Constructor to create a ZONE_POLYGON_BASE instance, taking the zone name and an array of @{DCS#Vec2}, forming a polygon.
-- The @{Wrapper.Group#GROUP} waypoints define the polygon corners. The first and the last point are automatically connected.
-- @param #ZONE_POLYGON_BASE self
-- @param #string ZoneName Name of the zone.
-- @param #ZONE_POLYGON_BASE.ListVec2 PointsArray An array of @{DCS#Vec2}, forming a polygon.
-- @return #ZONE_POLYGON_BASE self
function ZONE_POLYGON_BASE:New( ZoneName, PointsArray )

  -- Inherit ZONE_BASE.
  local self = BASE:Inherit( self, ZONE_BASE:New( ZoneName ) )
  self:F( { ZoneName, PointsArray } )

  if PointsArray then

    self._.Polygon = {}

    for i = 1, #PointsArray do
      self._.Polygon[i] = {}
      self._.Polygon[i].x = PointsArray[i].x
      self._.Polygon[i].y = PointsArray[i].y
    end

  end

  return self
end

--- Update polygon points with an array of @{DCS#Vec2}.
-- @param #ZONE_POLYGON_BASE self
-- @param #ZONE_POLYGON_BASE.ListVec2 Vec2Array An array of @{DCS#Vec2}, forming a polygon.
-- @return #ZONE_POLYGON_BASE self
function ZONE_POLYGON_BASE:UpdateFromVec2(Vec2Array)

  self._.Polygon = {}

  for i=1,#Vec2Array do
    self._.Polygon[i] = {}
    self._.Polygon[i].x=Vec2Array[i].x
    self._.Polygon[i].y=Vec2Array[i].y
  end

  return self
end

--- Update polygon points with an array of @{DCS#Vec3}.
-- @param #ZONE_POLYGON_BASE self
-- @param #ZONE_POLYGON_BASE.ListVec3 Vec2Array An array of @{DCS#Vec3}, forming a polygon.
-- @return #ZONE_POLYGON_BASE self
function ZONE_POLYGON_BASE:UpdateFromVec3(Vec3Array)

  self._.Polygon = {}

  for i=1,#Vec3Array do
    self._.Polygon[i] = {}
    self._.Polygon[i].x=Vec3Array[i].x
    self._.Polygon[i].y=Vec3Array[i].z
  end

  return self
end

--- Returns the center location of the polygon.
-- @param #ZONE_POLYGON_BASE self
-- @return DCS#Vec2 The location of the zone based on the @{Wrapper.Group} location.
function ZONE_POLYGON_BASE:GetVec2()
  self:F( self.ZoneName )

  local Bounds = self:GetBoundingSquare()

  return { x = ( Bounds.x2 + Bounds.x1 ) / 2, y = ( Bounds.y2 + Bounds.y1 ) / 2 }
end

--- Get a vertex of the polygon.
-- @param #ZONE_POLYGON_BASE self
-- @param #number Index Index of the vertex. Default 1.
-- @return DCS#Vec2 Vertex of the polygon.
function ZONE_POLYGON_BASE:GetVertexVec2(Index)
  return self._.Polygon[Index or 1]
end

--- Get a vertex of the polygon.
-- @param #ZONE_POLYGON_BASE self
-- @param #number Index Index of the vertex. Default 1.
-- @return DCS#Vec3 Vertex of the polygon.
function ZONE_POLYGON_BASE:GetVertexVec3(Index)
  local vec2=self:GetVertexVec2(Index)
  if vec2 then
    local vec3={x=vec2.x, y=land.getHeight(vec2), z=vec2.y}
    return vec3
  end
  return nil
end

--- Get a vertex of the polygon.
-- @param #ZONE_POLYGON_BASE self
-- @param #number Index Index of the vertex. Default 1.
-- @return Core.Point#COORDINATE Vertex of the polygon.
function ZONE_POLYGON_BASE:GetVertexCoordinate(Index)
  local vec2=self:GetVertexVec2(Index)
  if vec2 then
    local coord=COORDINATE:NewFromVec2(vec2)
    return coord
  end
  return nil
end


--- Get a list of verticies of the polygon.
-- @param #ZONE_POLYGON_BASE self
-- @return <DCS#Vec2> List of DCS#Vec2 verticies defining the edges of the polygon.
function ZONE_POLYGON_BASE:GetVerticiesVec2()
  return self._.Polygon
end

--- Get a list of verticies of the polygon.
-- @param #ZONE_POLYGON_BASE self
-- @return #table List of DCS#Vec3 verticies defining the edges of the polygon.
function ZONE_POLYGON_BASE:GetVerticiesVec3()

  local coords={}

  for i,vec2 in ipairs(self._.Polygon) do
    local vec3={x=vec2.x, y=land.getHeight(vec2), z=vec2.y}
    table.insert(coords, vec3)
  end

  return coords
end

--- Get a list of verticies of the polygon.
-- @param #ZONE_POLYGON_BASE self
-- @return #table List of COORDINATES verticies defining the edges of the polygon.
function ZONE_POLYGON_BASE:GetVerticiesCoordinates()

  local coords={}

  for i,vec2 in ipairs(self._.Polygon) do
    local coord=COORDINATE:NewFromVec2(vec2)
    table.insert(coords, coord)
  end

  return coords
end

--- Flush polygon coordinates as a table in DCS.log.
-- @param #ZONE_POLYGON_BASE self
-- @return #ZONE_POLYGON_BASE self
function ZONE_POLYGON_BASE:Flush()
  self:F2()

  self:F( { Polygon = self.ZoneName, Coordinates = self._.Polygon } )

  return self
end

--- Smokes the zone boundaries in a color.
-- @param #ZONE_POLYGON_BASE self
-- @param #boolean UnBound If true, the tyres will be destroyed.
-- @return #ZONE_POLYGON_BASE self
function ZONE_POLYGON_BASE:BoundZone( UnBound )

  local i
  local j
  local Segments = 10

  i = 1
  j = #self._.Polygon

  while i <= #self._.Polygon do
    self:T( { i, j, self._.Polygon[i], self._.Polygon[j] } )

    local DeltaX = self._.Polygon[j].x - self._.Polygon[i].x
    local DeltaY = self._.Polygon[j].y - self._.Polygon[i].y

    for Segment = 0, Segments do -- We divide each line in 5 segments and smoke a point on the line.
      local PointX = self._.Polygon[i].x + ( Segment * DeltaX / Segments )
      local PointY = self._.Polygon[i].y + ( Segment * DeltaY / Segments )
      local Tire = {
          ["country"] = "USA",
          ["category"] = "Fortifications",
          ["canCargo"] = false,
          ["shape_name"] = "H-tyre_B_WF",
          ["type"] = "Black_Tyre_WF",
          ["y"] = PointY,
          ["x"] = PointX,
          ["name"] = string.format( "%s-Tire #%0d", self:GetName(), ((i - 1) * Segments) + Segment ),
          ["heading"] = 0,
      } -- end of ["group"]

      local Group = coalition.addStaticObject( country.id.USA, Tire )
      if UnBound and UnBound == true then
        Group:destroy()
      end

    end
    j = i
    i = i + 1
  end

  return self
end


--- Draw the zone on the F10 map.  **NOTE** Currently, only polygons with **exactly four points** are supported!
-- @param #ZONE_POLYGON_BASE self
-- @param #number Coalition Coalition: All=-1, Neutral=0, Red=1, Blue=2. Default -1=All.
-- @param #table Color RGB color table {r, g, b}, e.g. {1,0,0} for red.
-- @param #number Alpha Transparency [0,1]. Default 1.
-- @param #table FillColor RGB color table {r, g, b}, e.g. {1,0,0} for red. Default is same as `Color` value.
-- @param #number FillAlpha Transparency [0,1]. Default 0.15.
-- @param #number LineType Line type: 0=No line, 1=Solid, 2=Dashed, 3=Dotted, 4=Dot dash, 5=Long dash, 6=Two dash. Default 1=Solid.
-- @param #boolean ReadOnly (Optional) Mark is readonly and cannot be removed by users. Default false.
-- @return #ZONE_POLYGON_BASE self
function ZONE_POLYGON_BASE:DrawZone(Coalition, Color, Alpha, FillColor, FillAlpha, LineType, ReadOnly)

  local coordinate=COORDINATE:NewFromVec2(self._.Polygon[1])

  Color=Color or self:GetColorRGB()
  Alpha=Alpha or 1
  FillColor=FillColor or Color
  FillAlpha=FillAlpha or self:GetColorAlpha()


  if #self._.Polygon==4 then

    local Coord2=COORDINATE:NewFromVec2(self._.Polygon[2])
    local Coord3=COORDINATE:NewFromVec2(self._.Polygon[3])
    local Coord4=COORDINATE:NewFromVec2(self._.Polygon[4])

    self.DrawID=coordinate:QuadToAll(Coord2, Coord3, Coord4, Coalition, Color, Alpha, FillColor, FillAlpha, LineType, ReadOnly)

  else

    local Coordinates=self:GetVerticiesCoordinates()
    table.remove(Coordinates, 1)

    self.DrawID=coordinate:MarkupToAllFreeForm(Coordinates, Coalition, Color, Alpha, FillColor, FillAlpha, LineType, ReadOnly)

  end


  return self
end

--- Smokes the zone boundaries in a color.
-- @param #ZONE_POLYGON_BASE self
-- @param Utilities.Utils#SMOKECOLOR SmokeColor The smoke color.
-- @param #number Segments (Optional) Number of segments within boundary line. Default 10.
-- @return #ZONE_POLYGON_BASE self
function ZONE_POLYGON_BASE:SmokeZone( SmokeColor, Segments )
  self:F2( SmokeColor )

  Segments=Segments or 10

  local i=1
  local j=#self._.Polygon

  while i <= #self._.Polygon do
    self:T( { i, j, self._.Polygon[i], self._.Polygon[j] } )

    local DeltaX = self._.Polygon[j].x - self._.Polygon[i].x
    local DeltaY = self._.Polygon[j].y - self._.Polygon[i].y

    for Segment = 0, Segments do -- We divide each line in 5 segments and smoke a point on the line.
      local PointX = self._.Polygon[i].x + ( Segment * DeltaX / Segments )
      local PointY = self._.Polygon[i].y + ( Segment * DeltaY / Segments )
      POINT_VEC2:New( PointX, PointY ):Smoke( SmokeColor )
    end
    j = i
    i = i + 1
  end

  return self
end


--- Flare the zone boundaries in a color.
-- @param #ZONE_POLYGON_BASE self
-- @param Utilities.Utils#FLARECOLOR FlareColor The flare color.
-- @param #number Segments (Optional) Number of segments within boundary line. Default 10.
-- @param DCS#Azimuth Azimuth (optional) Azimuth The azimuth of the flare.
-- @param #number AddHeight (optional) The height to be added for the smoke.
-- @return #ZONE_POLYGON_BASE self
function ZONE_POLYGON_BASE:FlareZone( FlareColor, Segments, Azimuth, AddHeight )
  self:F2(FlareColor)

  Segments=Segments or 10

  AddHeight = AddHeight or 0

  local i=1
  local j=#self._.Polygon

  while i <= #self._.Polygon do
    self:T( { i, j, self._.Polygon[i], self._.Polygon[j] } )

    local DeltaX = self._.Polygon[j].x - self._.Polygon[i].x
    local DeltaY = self._.Polygon[j].y - self._.Polygon[i].y

    for Segment = 0, Segments do -- We divide each line in 5 segments and smoke a point on the line.
      local PointX = self._.Polygon[i].x + ( Segment * DeltaX / Segments )
      local PointY = self._.Polygon[i].y + ( Segment * DeltaY / Segments )
      POINT_VEC2:New( PointX, PointY, AddHeight ):Flare(FlareColor, Azimuth)
    end
    j = i
    i = i + 1
  end

  return self
end




--- Returns if a location is within the zone.
-- Source learned and taken from: https://www.ecse.rpi.edu/Homepages/wrf/Research/Short_Notes/pnpoly.html
-- @param #ZONE_POLYGON_BASE self
-- @param DCS#Vec2 Vec2 The location to test.
-- @return #boolean true if the location is within the zone.
function ZONE_POLYGON_BASE:IsVec2InZone( Vec2 )
  self:F2( Vec2 )

  local Next
  local Prev
  local InPolygon = false

  Next = 1
  Prev = #self._.Polygon

  while Next <= #self._.Polygon do
    self:T( { Next, Prev, self._.Polygon[Next], self._.Polygon[Prev] } )
    if ( ( ( self._.Polygon[Next].y > Vec2.y ) ~= ( self._.Polygon[Prev].y > Vec2.y ) ) and
         ( Vec2.x < ( self._.Polygon[Prev].x - self._.Polygon[Next].x ) * ( Vec2.y - self._.Polygon[Next].y ) / ( self._.Polygon[Prev].y - self._.Polygon[Next].y ) + self._.Polygon[Next].x )
       ) then
       InPolygon = not InPolygon
    end
    self:T2( { InPolygon = InPolygon } )
    Prev = Next
    Next = Next + 1
  end

  self:T( { InPolygon = InPolygon } )
  return InPolygon
end

--- Define a random @{DCS#Vec2} within the zone.
-- @param #ZONE_POLYGON_BASE self
-- @return DCS#Vec2 The Vec2 coordinate.
function ZONE_POLYGON_BASE:GetRandomVec2()

  -- It is a bit tricky to find a random point within a polygon. Right now i am doing it the dirty and inefficient way...
  
  -- Get the bounding square.
  local BS = self:GetBoundingSquare()
<<<<<<< HEAD
  
  local Nmax=1000 ; local n=0
  while n<Nmax do
  
    -- Random point in the bounding square.
    local Vec2={x=math.random(BS.x1, BS.x2), y=math.random(BS.y1, BS.y2)}
    
    -- Check if this is in the polygon.
    if self:IsVec2InZone(Vec2) then
      return Vec2
=======

  self:T2( BS )

  while Vec2Found == false do
    Vec2 = { x = math.random( BS.x1, BS.x2 ), y = math.random( BS.y1, BS.y2 ) }
    self:T2( Vec2 )
    if self:IsVec2InZone( Vec2 ) then
      Vec2Found = true
>>>>>>> 856c3578
    end
    
    n=n+1
  end
<<<<<<< HEAD
=======

  self:T2( Vec2 )
>>>>>>> 856c3578

  self:E("Could not find a random point in the polygon zone!")
  return nil
end

--- Return a @{Core.Point#POINT_VEC2} object representing a random 2D point at landheight within the zone.
-- @param #ZONE_POLYGON_BASE self
-- @return @{Core.Point#POINT_VEC2}
function ZONE_POLYGON_BASE:GetRandomPointVec2()
  self:F2()

  local PointVec2 = POINT_VEC2:NewFromVec2( self:GetRandomVec2() )

  self:T2( PointVec2 )

  return PointVec2
end

--- Return a @{Core.Point#POINT_VEC3} object representing a random 3D point at landheight within the zone.
-- @param #ZONE_POLYGON_BASE self
-- @return @{Core.Point#POINT_VEC3}
function ZONE_POLYGON_BASE:GetRandomPointVec3()
  self:F2()

  local PointVec3 = POINT_VEC3:NewFromVec2( self:GetRandomVec2() )

  self:T2( PointVec3 )

  return PointVec3
end


--- Return a @{Core.Point#COORDINATE} object representing a random 3D point at landheight within the zone.
-- @param #ZONE_POLYGON_BASE self
-- @return Core.Point#COORDINATE
function ZONE_POLYGON_BASE:GetRandomCoordinate()
  self:F2()

  local Coordinate = COORDINATE:NewFromVec2( self:GetRandomVec2() )

  self:T2( Coordinate )

  return Coordinate
end


--- Get the bounding square the zone.
-- @param #ZONE_POLYGON_BASE self
-- @return #ZONE_POLYGON_BASE.BoundingSquare The bounding square.
function ZONE_POLYGON_BASE:GetBoundingSquare()

  local x1 = self._.Polygon[1].x
  local y1 = self._.Polygon[1].y
  local x2 = self._.Polygon[1].x
  local y2 = self._.Polygon[1].y

  for i = 2, #self._.Polygon do
    self:T2( { self._.Polygon[i], x1, y1, x2, y2 } )
    x1 = ( x1 > self._.Polygon[i].x ) and self._.Polygon[i].x or x1
    x2 = ( x2 < self._.Polygon[i].x ) and self._.Polygon[i].x or x2
    y1 = ( y1 > self._.Polygon[i].y ) and self._.Polygon[i].y or y1
    y2 = ( y2 < self._.Polygon[i].y ) and self._.Polygon[i].y or y2

  end

  return { x1 = x1, y1 = y1, x2 = x2, y2 = y2 }
end


--- @type ZONE_POLYGON
-- @extends #ZONE_POLYGON_BASE


--- The ZONE_POLYGON class defined by a sequence of @{Wrapper.Group#GROUP} waypoints within the Mission Editor, forming a polygon.
-- This class implements the inherited functions from @{Core.Zone#ZONE_RADIUS} taking into account the own zone format and properties.
--
-- ## Declare a ZONE_POLYGON directly in the DCS mission editor!
--
-- You can declare a ZONE_POLYGON using the DCS mission editor by adding the ~ZONE_POLYGON tag in the group name.
--
-- So, imagine you have a group declared in the mission editor, with group name `DefenseZone~ZONE_POLYGON`.
-- Then during mission startup, when loading Moose.lua, this group will be detected as a ZONE_POLYGON declaration.
-- Within the background, a ZONE_POLYGON object will be created within the @{Core.Database} using the properties of the group.
-- The ZONE_POLYGON name will be the group name without the ~ZONE_POLYGON tag.
--
-- So, you can search yourself for the ZONE_POLYGON by using the @{#ZONE_POLYGON.FindByName}() method.
-- In this example, `local PolygonZone = ZONE_POLYGON:FindByName( "DefenseZone" )` would return the ZONE_POLYGON object
-- that was created at mission startup, and reference it into the `PolygonZone` local object.
--
-- Mission `ZON-510` shows a demonstration of this feature or method.
--
-- This is especially handy if you want to quickly setup a SET_ZONE...
-- So when you would declare `local SetZone = SET_ZONE:New():FilterPrefixes( "Defense" ):FilterStart()`,
-- then SetZone would contain the ZONE_POLYGON object `DefenseZone` as part of the zone collection,
-- without much scripting overhead!
--
-- @field #ZONE_POLYGON
ZONE_POLYGON = {
  ClassName="ZONE_POLYGON",
  }

--- Constructor to create a ZONE_POLYGON instance, taking the zone name and the @{Wrapper.Group#GROUP} defined within the Mission Editor.
-- The @{Wrapper.Group#GROUP} waypoints define the polygon corners. The first and the last point are automatically connected by ZONE_POLYGON.
-- @param #ZONE_POLYGON self
-- @param #string ZoneName Name of the zone.
-- @param Wrapper.Group#GROUP ZoneGroup The GROUP waypoints as defined within the Mission Editor define the polygon shape.
-- @return #ZONE_POLYGON self
function ZONE_POLYGON:New( ZoneName, ZoneGroup )

  local GroupPoints = ZoneGroup:GetTaskRoute()

  local self = BASE:Inherit( self, ZONE_POLYGON_BASE:New( ZoneName, GroupPoints ) )
  self:F( { ZoneName, ZoneGroup, self._.Polygon } )

  -- Zone objects are added to the _DATABASE and SET_ZONE objects.
  _EVENTDISPATCHER:CreateEventNewZone( self )

  return self
end


--- Constructor to create a ZONE_POLYGON instance, taking the zone name and the **name** of the @{Wrapper.Group#GROUP} defined within the Mission Editor.
-- The @{Wrapper.Group#GROUP} waypoints define the polygon corners. The first and the last point are automatically connected by ZONE_POLYGON.
-- @param #ZONE_POLYGON self
-- @param #string GroupName The group name of the GROUP defining the waypoints within the Mission Editor to define the polygon shape.
-- @return #ZONE_POLYGON self
function ZONE_POLYGON:NewFromGroupName( GroupName )

  local ZoneGroup = GROUP:FindByName( GroupName )

  local GroupPoints = ZoneGroup:GetTaskRoute()

  local self = BASE:Inherit( self, ZONE_POLYGON_BASE:New( GroupName, GroupPoints ) )
  self:F( { GroupName, ZoneGroup, self._.Polygon } )

  -- Zone objects are added to the _DATABASE and SET_ZONE objects.
  _EVENTDISPATCHER:CreateEventNewZone( self )

  return self
end


--- Find a polygon zone in the _DATABASE using the name of the polygon zone.
-- @param #ZONE_POLYGON self
-- @param #string ZoneName The name of the polygon zone.
-- @return #ZONE_POLYGON self
function ZONE_POLYGON:FindByName( ZoneName )

  local ZoneFound = _DATABASE:FindZone( ZoneName )
  return ZoneFound
end

do -- ZONE_AIRBASE

  --- @type ZONE_AIRBASE
  -- @extends #ZONE_RADIUS


  --- The ZONE_AIRBASE class defines by a zone around a @{Wrapper.Airbase#AIRBASE} with a radius.
  -- This class implements the inherited functions from @{Core.Zone#ZONE_RADIUS} taking into account the own zone format and properties.
  --
  -- @field #ZONE_AIRBASE
  ZONE_AIRBASE = {
    ClassName="ZONE_AIRBASE",
    }



  --- Constructor to create a ZONE_AIRBASE instance, taking the zone name, a zone @{Wrapper.Airbase#AIRBASE} and a radius.
  -- @param #ZONE_AIRBASE self
  -- @param #string AirbaseName Name of the airbase.
  -- @param DCS#Distance Radius (Optional)The radius of the zone in meters. Default 4000 meters.
  -- @return #ZONE_AIRBASE self
  function ZONE_AIRBASE:New( AirbaseName, Radius )

    Radius=Radius or 4000

    local Airbase = AIRBASE:FindByName( AirbaseName )

    local self = BASE:Inherit( self, ZONE_RADIUS:New( AirbaseName, Airbase:GetVec2(), Radius ) )

    self._.ZoneAirbase = Airbase
    self._.ZoneVec2Cache = self._.ZoneAirbase:GetVec2()

    -- Zone objects are added to the _DATABASE and SET_ZONE objects.
    _EVENTDISPATCHER:CreateEventNewZone( self )

    return self
  end

  --- Get the airbase as part of the ZONE_AIRBASE object.
  -- @param #ZONE_AIRBASE self
  -- @return Wrapper.Airbase#AIRBASE The airbase.
  function ZONE_AIRBASE:GetAirbase()
    return self._.ZoneAirbase
  end

  --- Returns the current location of the @{Wrapper.Group}.
  -- @param #ZONE_AIRBASE self
  -- @return DCS#Vec2 The location of the zone based on the @{Wrapper.Group} location.
  function ZONE_AIRBASE:GetVec2()
    self:F( self.ZoneName )

    local ZoneVec2 = nil

    if self._.ZoneAirbase:IsAlive() then
      ZoneVec2 = self._.ZoneAirbase:GetVec2()
      self._.ZoneVec2Cache = ZoneVec2
    else
      ZoneVec2 = self._.ZoneVec2Cache
    end

    self:T( { ZoneVec2 } )

    return ZoneVec2
  end

  --- Returns a random location within the zone of the @{Wrapper.Group}.
  -- @param #ZONE_AIRBASE self
  -- @return DCS#Vec2 The random location of the zone based on the @{Wrapper.Group} location.
  function ZONE_AIRBASE:GetRandomVec2()
    self:F( self.ZoneName )

    local Point = {}
    local Vec2 = self._.ZoneAirbase:GetVec2()

    local angle = math.random() * math.pi*2;
    Point.x = Vec2.x + math.cos( angle ) * math.random() * self:GetRadius();
    Point.y = Vec2.y + math.sin( angle ) * math.random() * self:GetRadius();

    self:T( { Point } )

    return Point
  end

  --- Returns a @{Core.Point#POINT_VEC2} object reflecting a random 2D location within the zone.
  -- @param #ZONE_AIRBASE self
  -- @param #number inner (optional) Minimal distance from the center of the zone. Default is 0.
  -- @param #number outer (optional) Maximal distance from the outer edge of the zone. Default is the radius of the zone.
  -- @return Core.Point#POINT_VEC2 The @{Core.Point#POINT_VEC2} object reflecting the random 3D location within the zone.
  function ZONE_AIRBASE:GetRandomPointVec2( inner, outer )
    self:F( self.ZoneName, inner, outer )

    local PointVec2 = POINT_VEC2:NewFromVec2( self:GetRandomVec2() )

    self:T3( { PointVec2 } )

    return PointVec2
  end


end<|MERGE_RESOLUTION|>--- conflicted
+++ resolved
@@ -1163,15 +1163,14 @@
 -- @param #ZONE_RADIUS self
 -- @param #number inner (Optional) Minimal distance from the center of the zone. Default is 0.
 -- @param #number outer (Optional) Maximal distance from the outer edge of the zone. Default is the radius of the zone.
--- @param #table surfacetypes (Optional) Table of surface types. Can also be a single surface type. We will try max 1000 times to find the right type! 
+-- @param #table surfacetypes (Optional) Table of surface types. Can also be a single surface type. We will try max 1000 times to find the right type!
 -- @return DCS#Vec2 The random location within the zone.
 function ZONE_RADIUS:GetRandomVec2(inner, outer, surfacetypes)
 
 	local Vec2 = self:GetVec2()
 	local _inner = inner or 0
 	local _outer = outer or self:GetRadius()
-<<<<<<< HEAD
-	
+
 	if surfacetypes and type(surfacetypes)~="table" then
     surfacetypes={surfacetypes}
 	end
@@ -1183,7 +1182,7 @@
     point.y = Vec2.y + math.sin(angle) * math.random(_inner, _outer)
     return point
   end
-  
+
   local function _checkSurface(point)
     for _,sf in pairs(surfacetypes) do
       if sf==land.getSurfaceType(point) then
@@ -1192,9 +1191,9 @@
     end
     return false
   end
-	
+
 	local point=_getpoint()
-	
+
 	if surfacetypes then
 	  local N=1 ; local Nmax=1000
     while _checkSurface(point)==false and N<=Nmax do
@@ -1202,18 +1201,8 @@
       N=N+1
     end
   end
-	
+
 	return point
-=======
-
-	local angle = math.random() * math.pi * 2;
-	Point.x = Vec2.x + math.cos( angle ) * math.random(_inner, _outer);
-	Point.y = Vec2.y + math.sin( angle ) * math.random(_inner, _outer);
-
-	self:T( { Point } )
-
-	return Point
->>>>>>> 856c3578
 end
 
 --- Returns a @{Core.Point#POINT_VEC2} object reflecting a random 2D location within the zone.
@@ -1267,19 +1256,14 @@
 -- @param #ZONE_RADIUS self
 -- @param #number inner (Optional) Minimal distance from the center of the zone. Default is 0.
 -- @param #number outer (Optional) Maximal distance from the outer edge of the zone. Default is the radius of the zone.
--- @param #table surfacetypes (Optional) Table of surface types. Can also be a single surface type. We will try max 1000 times to find the right type! 
+-- @param #table surfacetypes (Optional) Table of surface types. Can also be a single surface type. We will try max 1000 times to find the right type!
 -- @return Core.Point#COORDINATE The random coordinate.
 function ZONE_RADIUS:GetRandomCoordinate(inner, outer, surfacetypes)
 
   local vec2=self:GetRandomVec2(inner, outer, surfacetypes)
 
-<<<<<<< HEAD
   local Coordinate = COORDINATE:NewFromVec2(vec2)
-  
-=======
-  self:T3( { Coordinate = Coordinate } )
-
->>>>>>> 856c3578
+
   return Coordinate
 end
 
@@ -1982,39 +1966,23 @@
 function ZONE_POLYGON_BASE:GetRandomVec2()
 
   -- It is a bit tricky to find a random point within a polygon. Right now i am doing it the dirty and inefficient way...
-  
+
   -- Get the bounding square.
   local BS = self:GetBoundingSquare()
-<<<<<<< HEAD
-  
+
   local Nmax=1000 ; local n=0
   while n<Nmax do
-  
+
     -- Random point in the bounding square.
     local Vec2={x=math.random(BS.x1, BS.x2), y=math.random(BS.y1, BS.y2)}
-    
+
     -- Check if this is in the polygon.
     if self:IsVec2InZone(Vec2) then
       return Vec2
-=======
-
-  self:T2( BS )
-
-  while Vec2Found == false do
-    Vec2 = { x = math.random( BS.x1, BS.x2 ), y = math.random( BS.y1, BS.y2 ) }
-    self:T2( Vec2 )
-    if self:IsVec2InZone( Vec2 ) then
-      Vec2Found = true
->>>>>>> 856c3578
     end
-    
+
     n=n+1
   end
-<<<<<<< HEAD
-=======
-
-  self:T2( Vec2 )
->>>>>>> 856c3578
 
   self:E("Could not find a random point in the polygon zone!")
   return nil
