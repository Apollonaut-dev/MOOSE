--- **Core** -- ZONE classes define **zones** within your mission of **various forms**, with **various capabilities**.
-- 
-- ===
-- 
-- There are essentially two core functions that zones accomodate:
-- 
--   * Test if an object is within the zone boundaries.
--   * Provide the zone behaviour. Some zones are static, while others are moveable.
-- 
-- The object classes are using the zone classes to test the zone boundaries, which can take various forms:
-- 
--   * Test if completely within the zone.
--   * Test if partly within the zone (for @{Wrapper.Group#GROUP} objects).
--   * Test if not in the zone.
--   * Distance to the nearest intersecting point of the zone.
--   * Distance to the center of the zone.
--   * ...
-- 
-- Each of these ZONE classes have a zone name, and specific parameters defining the zone type:
--   
--   * @{#ZONE_BASE}: The ZONE_BASE class defining the base for all other zone classes.
--   * @{#ZONE_RADIUS}: The ZONE_RADIUS class defined by a zone name, a location and a radius.
--   * @{#ZONE}: The ZONE class, defined by the zone name as defined within the Mission Editor.
--   * @{#ZONE_UNIT}: The ZONE_UNIT class defines by a zone around a @{Wrapper.Unit#UNIT} with a radius.
--   * @{#ZONE_GROUP}: The ZONE_GROUP class defines by a zone around a @{Wrapper.Group#GROUP} with a radius.
--   * @{#ZONE_POLYGON}: The ZONE_POLYGON class defines by a sequence of @{Wrapper.Group#GROUP} waypoints within the Mission Editor, forming a polygon.
--
-- === 
-- 
-- ### Author: **FlightControl**
-- ### Contributions: 
-- 
-- ===
-- 
-- @module Core.Zone
-- @image Core_Zones.JPG 


--- @type ZONE_BASE
-- @field #string ZoneName Name of the zone.
-- @field #number ZoneProbability A value between 0 and 1. 0 = 0% and 1 = 100% probability.
-- @extends Core.Base#BASE


--- This class is an abstract BASE class for derived classes, and is not meant to be instantiated.
-- 
-- ## Each zone has a name:
-- 
--   * @{#ZONE_BASE.GetName}(): Returns the name of the zone.
--   * @{#ZONE_BASE.SetName}(): Sets the name of the zone.
--   
-- 
-- ## Each zone implements two polymorphic functions defined in @{Core.Zone#ZONE_BASE}:
-- 
--   * @{#ZONE_BASE.IsVec2InZone}(): Returns if a 2D vector is within the zone.
--   * @{#ZONE_BASE.IsVec3InZone}(): Returns if a 3D vector is within the zone.
--   * @{#ZONE_BASE.IsPointVec2InZone}(): Returns if a 2D point vector is within the zone.
--   * @{#ZONE_BASE.IsPointVec3InZone}(): Returns if a 3D point vector is within the zone.
--   
-- ## A zone has a probability factor that can be set to randomize a selection between zones:
-- 
--   * @{#ZONE_BASE.SetZoneProbability}(): Set the randomization probability of a zone to be selected, taking a value between 0 and 1 ( 0 = 0%, 1 = 100% )
--   * @{#ZONE_BASE.GetZoneProbability}(): Get the randomization probability of a zone to be selected, passing a value between 0 and 1 ( 0 = 0%, 1 = 100% )
--   * @{#ZONE_BASE.GetZoneMaybe}(): Get the zone taking into account the randomization probability. nil is returned if this zone is not a candidate.
-- 
-- ## A zone manages vectors:
-- 
--   * @{#ZONE_BASE.GetVec2}(): Returns the 2D vector coordinate of the zone.
--   * @{#ZONE_BASE.GetVec3}(): Returns the 3D vector coordinate of the zone.
--   * @{#ZONE_BASE.GetPointVec2}(): Returns the 2D point vector coordinate of the zone.
--   * @{#ZONE_BASE.GetPointVec3}(): Returns the 3D point vector coordinate of the zone.
--   * @{#ZONE_BASE.GetRandomVec2}(): Define a random 2D vector within the zone.
--   * @{#ZONE_BASE.GetRandomPointVec2}(): Define a random 2D point vector within the zone.
--   * @{#ZONE_BASE.GetRandomPointVec3}(): Define a random 3D point vector within the zone.
-- 
-- ## A zone has a bounding square:
-- 
--   * @{#ZONE_BASE.GetBoundingSquare}(): Get the outer most bounding square of the zone.
-- 
-- ## A zone can be marked: 
-- 
--   * @{#ZONE_BASE.SmokeZone}(): Smokes the zone boundaries in a color.
--   * @{#ZONE_BASE.FlareZone}(): Flares the zone boundaries in a color.
-- 
-- @field #ZONE_BASE
ZONE_BASE = {
  ClassName = "ZONE_BASE",
  ZoneName = "",
  ZoneProbability = 1,
  }


--- The ZONE_BASE.BoundingSquare
-- @type ZONE_BASE.BoundingSquare
-- @field DCS#Distance x1 The lower x coordinate (left down)
-- @field DCS#Distance y1 The lower y coordinate (left down)
-- @field DCS#Distance x2 The higher x coordinate (right up)
-- @field DCS#Distance y2 The higher y coordinate (right up)


--- ZONE_BASE constructor
-- @param #ZONE_BASE self
-- @param #string ZoneName Name of the zone.
-- @return #ZONE_BASE self
function ZONE_BASE:New( ZoneName )
  local self = BASE:Inherit( self, BASE:New() )
  self:F( ZoneName )

  self.ZoneName = ZoneName
  
  return self
end



--- Returns the name of the zone.
-- @param #ZONE_BASE self
-- @return #string The name of the zone.
function ZONE_BASE:GetName()
  self:F2()

  return self.ZoneName
end


--- Sets the name of the zone.
-- @param #ZONE_BASE self
-- @param #string ZoneName The name of the zone.
-- @return #ZONE_BASE
function ZONE_BASE:SetName( ZoneName )
  self:F2()

  self.ZoneName = ZoneName
end

--- Returns if a Vec2 is within the zone.
-- @param #ZONE_BASE self
-- @param DCS#Vec2 Vec2 The Vec2 to test.
-- @return #boolean true if the Vec2 is within the zone.
function ZONE_BASE:IsVec2InZone( Vec2 )
  self:F2( Vec2 )

  return false
end

--- Returns if a Vec3 is within the zone.
-- @param #ZONE_BASE self
-- @param DCS#Vec3 Vec3 The point to test.
-- @return #boolean true if the Vec3 is within the zone.
function ZONE_BASE:IsVec3InZone( Vec3 )
  local InZone = self:IsVec2InZone( { x = Vec3.x, y = Vec3.z } )
  return InZone
end

--- Returns if a Coordinate is within the zone.
-- @param #ZONE_BASE self
-- @param Core.Point#COORDINATE Coordinate The coordinate to test.
-- @return #boolean true if the coordinate is within the zone.
function ZONE_BASE:IsCoordinateInZone( Coordinate )
  local InZone = self:IsVec2InZone( Coordinate:GetVec2() )
  return InZone
end

--- Returns if a PointVec2 is within the zone.
-- @param #ZONE_BASE self
-- @param Core.Point#POINT_VEC2 PointVec2 The PointVec2 to test.
-- @return #boolean true if the PointVec2 is within the zone.
function ZONE_BASE:IsPointVec2InZone( PointVec2 )
  local InZone = self:IsVec2InZone( PointVec2:GetVec2() )
  return InZone
end

--- Returns if a PointVec3 is within the zone.
-- @param #ZONE_BASE self
-- @param Core.Point#POINT_VEC3 PointVec3 The PointVec3 to test.
-- @return #boolean true if the PointVec3 is within the zone.
function ZONE_BASE:IsPointVec3InZone( PointVec3 )
  local InZone = self:IsPointVec2InZone( PointVec3 )
  return InZone
end


--- Returns the @{DCS#Vec2} coordinate of the zone.
-- @param #ZONE_BASE self
-- @return #nil.
function ZONE_BASE:GetVec2()
  return nil 
end

--- Returns a @{Core.Point#POINT_VEC2} of the zone.
-- @param #ZONE_BASE self
-- @param DCS#Distance Height The height to add to the land height where the center of the zone is located.
-- @return Core.Point#POINT_VEC2 The PointVec2 of the zone.
function ZONE_BASE:GetPointVec2()
  self:F2( self.ZoneName )
  
  local Vec2 = self:GetVec2()

  local PointVec2 = POINT_VEC2:NewFromVec2( Vec2 )

  self:T2( { PointVec2 } )
  
  return PointVec2  
end


--- Returns a @{Core.Point#COORDINATE} of the zone.
-- @param #ZONE_BASE self
-- @return Core.Point#COORDINATE The Coordinate of the zone.
function ZONE_BASE:GetCoordinate()
  self:F2( self.ZoneName )
  
  local Vec2 = self:GetVec2()

  local Coordinate = COORDINATE:NewFromVec2( Vec2 )

  self:T2( { Coordinate } )
  
  return Coordinate  
end


--- Returns the @{DCS#Vec3} of the zone.
-- @param #ZONE_BASE self
-- @param DCS#Distance Height The height to add to the land height where the center of the zone is located.
-- @return DCS#Vec3 The Vec3 of the zone.
function ZONE_BASE:GetVec3( Height )
  self:F2( self.ZoneName )
  
  Height = Height or 0
  
  local Vec2 = self:GetVec2()

  local Vec3 = { x = Vec2.x, y = Height and Height or land.getHeight( self:GetVec2() ), z = Vec2.y }

  self:T2( { Vec3 } )
  
  return Vec3  
end

--- Returns a @{Core.Point#POINT_VEC3} of the zone.
-- @param #ZONE_BASE self
-- @param DCS#Distance Height The height to add to the land height where the center of the zone is located.
-- @return Core.Point#POINT_VEC3 The PointVec3 of the zone.
function ZONE_BASE:GetPointVec3( Height )
  self:F2( self.ZoneName )
  
  local Vec3 = self:GetVec3( Height )

  local PointVec3 = POINT_VEC3:NewFromVec3( Vec3 )

  self:T2( { PointVec3 } )
  
  return PointVec3  
end

--- Returns a @{Core.Point#COORDINATE} of the zone.
-- @param #ZONE_BASE self
-- @param DCS#Distance Height The height to add to the land height where the center of the zone is located.
-- @return Core.Point#COORDINATE The Coordinate of the zone.
function ZONE_BASE:GetCoordinate( Height ) --R2.1
  self:F2( self.ZoneName )
  
  local Vec3 = self:GetVec3( Height )

  local PointVec3 = COORDINATE:NewFromVec3( Vec3 )

  self:T2( { PointVec3 } )
  
  return PointVec3  
end


--- Define a random @{DCS#Vec2} within the zone.
-- @param #ZONE_BASE self
-- @return DCS#Vec2 The Vec2 coordinates.
function ZONE_BASE:GetRandomVec2()
  return nil
end

--- Define a random @{Core.Point#POINT_VEC2} within the zone.
-- @param #ZONE_BASE self
-- @return Core.Point#POINT_VEC2 The PointVec2 coordinates.
function ZONE_BASE:GetRandomPointVec2()
  return nil
end

--- Define a random @{Core.Point#POINT_VEC3} within the zone.
-- @param #ZONE_BASE self
-- @return Core.Point#POINT_VEC3 The PointVec3 coordinates.
function ZONE_BASE:GetRandomPointVec3()
  return nil
end

--- Get the bounding square the zone.
-- @param #ZONE_BASE self
-- @return #nil The bounding square.
function ZONE_BASE:GetBoundingSquare()
  --return { x1 = 0, y1 = 0, x2 = 0, y2 = 0 }
  return nil
end

--- Bound the zone boundaries with a tires.
-- @param #ZONE_BASE self
function ZONE_BASE:BoundZone()
  self:F2()

end

--- Smokes the zone boundaries in a color.
-- @param #ZONE_BASE self
-- @param Utilities.Utils#SMOKECOLOR SmokeColor The smoke color.
function ZONE_BASE:SmokeZone( SmokeColor )
  self:F2( SmokeColor )

end

--- Set the randomization probability of a zone to be selected.
-- @param #ZONE_BASE self
-- @param ZoneProbability A value between 0 and 1. 0 = 0% and 1 = 100% probability.
function ZONE_BASE:SetZoneProbability( ZoneProbability )
  self:F( { self:GetName(), ZoneProbability = ZoneProbability } )
  
  self.ZoneProbability = ZoneProbability or 1
  return self
end

--- Get the randomization probability of a zone to be selected.
-- @param #ZONE_BASE self
-- @return #number A value between 0 and 1. 0 = 0% and 1 = 100% probability.
function ZONE_BASE:GetZoneProbability()
  self:F2()
  
  return self.ZoneProbability
end

--- Get the zone taking into account the randomization probability of a zone to be selected.
-- @param #ZONE_BASE self
-- @return #ZONE_BASE The zone is selected taking into account the randomization probability factor.
-- @return #nil The zone is not selected taking into account the randomization probability factor.
-- @usage
-- 
-- local ZoneArray = { ZONE:New( "Zone1" ), ZONE:New( "Zone2" ) }
-- 
-- -- We set a zone probability of 70% to the first zone and 30% to the second zone.
-- ZoneArray[1]:SetZoneProbability( 0.5 )
-- ZoneArray[2]:SetZoneProbability( 0.5 )
-- 
-- local ZoneSelected = nil
-- 
-- while ZoneSelected == nil do
--   for _, Zone in pairs( ZoneArray ) do
--     ZoneSelected = Zone:GetZoneMaybe()
--     if ZoneSelected ~= nil then
--       break
--     end
--   end
-- end
-- 
-- -- The result should be that Zone1 would be more probable selected than Zone2.
-- 
function ZONE_BASE:GetZoneMaybe()
  self:F2()
  
  local Randomization = math.random()
  if Randomization <= self.ZoneProbability then
    return self
  else
    return nil
  end
end


--- The ZONE_RADIUS class, defined by a zone name, a location and a radius.
-- @type ZONE_RADIUS
-- @field DCS#Vec2 Vec2 The current location of the zone.
-- @field DCS#Distance Radius The radius of the zone.
-- @extends #ZONE_BASE

--- The ZONE_RADIUS class defined by a zone name, a location and a radius.
-- This class implements the inherited functions from Core.Zone#ZONE_BASE taking into account the own zone format and properties.
-- 
-- ## ZONE_RADIUS constructor
-- 
--   * @{#ZONE_RADIUS.New}(): Constructor.
--   
-- ## Manage the radius of the zone
-- 
--   * @{#ZONE_RADIUS.SetRadius}(): Sets the radius of the zone.
--   * @{#ZONE_RADIUS.GetRadius}(): Returns the radius of the zone.
-- 
-- ## Manage the location of the zone
-- 
--   * @{#ZONE_RADIUS.SetVec2}(): Sets the @{DCS#Vec2} of the zone.
--   * @{#ZONE_RADIUS.GetVec2}(): Returns the @{DCS#Vec2} of the zone.
--   * @{#ZONE_RADIUS.GetVec3}(): Returns the @{DCS#Vec3} of the zone, taking an additional height parameter.
-- 
-- ## Zone point randomization
-- 
-- Various functions exist to find random points within the zone.
-- 
--   * @{#ZONE_RADIUS.GetRandomVec2}(): Gets a random 2D point in the zone.
--   * @{#ZONE_RADIUS.GetRandomPointVec2}(): Gets a @{Core.Point#POINT_VEC2} object representing a random 2D point in the zone.
--   * @{#ZONE_RADIUS.GetRandomPointVec3}(): Gets a @{Core.Point#POINT_VEC3} object representing a random 3D point in the zone. Note that the height of the point is at landheight.
-- 
-- @field #ZONE_RADIUS
ZONE_RADIUS = {
	ClassName="ZONE_RADIUS",
	}

--- Constructor of @{#ZONE_RADIUS}, taking the zone name, the zone location and a radius.
-- @param #ZONE_RADIUS self
-- @param #string ZoneName Name of the zone.
-- @param DCS#Vec2 Vec2 The location of the zone.
-- @param DCS#Distance Radius The radius of the zone.
-- @return #ZONE_RADIUS self
function ZONE_RADIUS:New( ZoneName, Vec2, Radius )
	local self = BASE:Inherit( self, ZONE_BASE:New( ZoneName ) ) -- #ZONE_RADIUS
	self:F( { ZoneName, Vec2, Radius } )

	self.Radius = Radius
	self.Vec2 = Vec2
	
	return self
end

--- Bounds the zone with tires.
-- @param #ZONE_RADIUS self
-- @param #number Points (optional) The amount of points in the circle. Default 360.
-- @param DCS#country.id CountryID The country id of the tire objects, e.g. country.id.USA for blue or country.id.RUSSIA for red.
-- @param #boolean UnBound (Optional) If true the tyres will be destroyed.
-- @return #ZONE_RADIUS self
function ZONE_RADIUS:BoundZone( Points, CountryID, UnBound )

  local Point = {}
  local Vec2 = self:GetVec2()

  Points = Points and Points or 360

  local Angle
  local RadialBase = math.pi*2
  
  --
  for Angle = 0, 360, (360 / Points ) do
    local Radial = Angle * RadialBase / 360
    Point.x = Vec2.x + math.cos( Radial ) * self:GetRadius()
    Point.y = Vec2.y + math.sin( Radial ) * self:GetRadius()
    
    local CountryName = _DATABASE.COUNTRY_NAME[CountryID]
    
    local Tire = {
        ["country"] = CountryName, 
        ["category"] = "Fortifications",
        ["canCargo"] = false,
        ["shape_name"] = "H-tyre_B_WF",
        ["type"] = "Black_Tyre_WF",
        --["unitId"] = Angle + 10000,
        ["y"] = Point.y,
        ["x"] = Point.x,
        ["name"] = string.format( "%s-Tire #%0d", self:GetName(), Angle ),
        ["heading"] = 0,
    } -- end of ["group"]

    local Group = coalition.addStaticObject( CountryID, Tire )
    if UnBound and UnBound == true then
      Group:destroy()
    end
  end

  return self
end


--- Smokes the zone boundaries in a color.
-- @param #ZONE_RADIUS self
-- @param Utilities.Utils#SMOKECOLOR SmokeColor The smoke color.
-- @param #number Points (optional) The amount of points in the circle.
-- @param #number AddHeight (optional) The height to be added for the smoke.
-- @param #number AddOffSet (optional) The angle to be added for the smoking start position.
-- @return #ZONE_RADIUS self
function ZONE_RADIUS:SmokeZone( SmokeColor, Points, AddHeight, AngleOffset )
  self:F2( SmokeColor )

  local Point = {}
  local Vec2 = self:GetVec2()
  
  AddHeight = AddHeight or 0
  AngleOffset = AngleOffset or 0

  Points = Points and Points or 360

  local Angle
  local RadialBase = math.pi*2
  
  for Angle = 0, 360, 360 / Points do
    local Radial = ( Angle + AngleOffset ) * RadialBase / 360
    Point.x = Vec2.x + math.cos( Radial ) * self:GetRadius()
    Point.y = Vec2.y + math.sin( Radial ) * self:GetRadius()
    POINT_VEC2:New( Point.x, Point.y, AddHeight ):Smoke( SmokeColor )
  end

  return self
end


--- Flares the zone boundaries in a color.
-- @param #ZONE_RADIUS self
-- @param Utilities.Utils#FLARECOLOR FlareColor The flare color.
-- @param #number Points (optional) The amount of points in the circle.
-- @param DCS#Azimuth Azimuth (optional) Azimuth The azimuth of the flare.
-- @param #number AddHeight (optional) The height to be added for the smoke.
-- @return #ZONE_RADIUS self
function ZONE_RADIUS:FlareZone( FlareColor, Points, Azimuth, AddHeight )
  self:F2( { FlareColor, Azimuth } )

  local Point = {}
  local Vec2 = self:GetVec2()
  
  AddHeight = AddHeight or 0

  Points = Points and Points or 360

  local Angle
  local RadialBase = math.pi*2
  
  for Angle = 0, 360, 360 / Points do
    local Radial = Angle * RadialBase / 360
    Point.x = Vec2.x + math.cos( Radial ) * self:GetRadius()
    Point.y = Vec2.y + math.sin( Radial ) * self:GetRadius()
    POINT_VEC2:New( Point.x, Point.y, AddHeight ):Flare( FlareColor, Azimuth )
  end

  return self
end

--- Returns the radius of the zone.
-- @param #ZONE_RADIUS self
-- @return DCS#Distance The radius of the zone.
function ZONE_RADIUS:GetRadius()
  self:F2( self.ZoneName )

  self:T2( { self.Radius } )

  return self.Radius
end

--- Sets the radius of the zone.
-- @param #ZONE_RADIUS self
-- @param DCS#Distance Radius The radius of the zone.
-- @return DCS#Distance The radius of the zone.
function ZONE_RADIUS:SetRadius( Radius )
  self:F2( self.ZoneName )

  self.Radius = Radius
  self:T2( { self.Radius } )

  return self.Radius
end

--- Returns the @{DCS#Vec2} of the zone.
-- @param #ZONE_RADIUS self
-- @return DCS#Vec2 The location of the zone.
function ZONE_RADIUS:GetVec2()
	self:F2( self.ZoneName )

	self:T2( { self.Vec2 } )
	
	return self.Vec2	
end

--- Sets the @{DCS#Vec2} of the zone.
-- @param #ZONE_RADIUS self
-- @param DCS#Vec2 Vec2 The new location of the zone.
-- @return DCS#Vec2 The new location of the zone.
function ZONE_RADIUS:SetVec2( Vec2 )
  self:F2( self.ZoneName )
  
  self.Vec2 = Vec2

  self:T2( { self.Vec2 } )
  
  return self.Vec2 
end

--- Returns the @{DCS#Vec3} of the ZONE_RADIUS.
-- @param #ZONE_RADIUS self
-- @param DCS#Distance Height The height to add to the land height where the center of the zone is located.
-- @return DCS#Vec3 The point of the zone.
function ZONE_RADIUS:GetVec3( Height )
  self:F2( { self.ZoneName, Height } )

  Height = Height or 0
  local Vec2 = self:GetVec2()

  local Vec3 = { x = Vec2.x, y = land.getHeight( self:GetVec2() ) + Height, z = Vec2.y }

  self:T2( { Vec3 } )
  
  return Vec3  
end


--- Scan the zone for the presence of units of the given ObjectCategories.
-- Note that after a zone has been scanned, the zone can be evaluated by:
-- 
--   * @{ZONE_RADIUS.IsAllInZoneOfCoalition}(): Scan the presence of units in the zone of a coalition.
--   * @{ZONE_RADIUS.IsAllInZoneOfOtherCoalition}(): Scan the presence of units in the zone of an other coalition.
--   * @{ZONE_RADIUS.IsSomeInZoneOfCoalition}(): Scan if there is some presence of units in the zone of the given coalition.
--   * @{ZONE_RADIUS.IsNoneInZoneOfCoalition}(): Scan if there isn't any presence of units in the zone of an other coalition than the given one.
--   * @{ZONE_RADIUS.IsNoneInZone}(): Scan if the zone is empty.
-- @{#ZONE_RADIUS.
-- @param #ZONE_RADIUS self
-- @param ObjectCategories
-- @param Coalition
-- @usage
--    self.Zone:Scan()
--    local IsAttacked = self.Zone:IsSomeInZoneOfCoalition( self.Coalition )
function ZONE_RADIUS:Scan( ObjectCategories )

  self.ScanData = {}
  self.ScanData.Coalitions = {}
  self.ScanData.Scenery = {}
  self.ScanData.Units = {}

  local ZoneCoord = self:GetCoordinate()
  local ZoneRadius = self:GetRadius()
  
  self:F({ZoneCoord = ZoneCoord, ZoneRadius = ZoneRadius, ZoneCoordLL = ZoneCoord:ToStringLLDMS()})

  local SphereSearch = {
    id = world.VolumeType.SPHERE,
      params = {
      point = ZoneCoord:GetVec3(),
      radius = ZoneRadius,
      }
    }

  local function EvaluateZone( ZoneObject )
    --if ZoneObject:isExist() then --FF: isExist always returns false for SCENERY objects since DCS 2.2 and still in DCS 2.5
    if ZoneObject then  
      local ObjectCategory = ZoneObject:getCategory()
      if ( ObjectCategory == Object.Category.UNIT and ZoneObject:isExist() and ZoneObject:isActive() ) or 
         (ObjectCategory == Object.Category.STATIC and ZoneObject:isExist()) then
        local CoalitionDCSUnit = ZoneObject:getCoalition()
        self.ScanData.Coalitions[CoalitionDCSUnit] = true
        self.ScanData.Units[ZoneObject] = ZoneObject
        self:F( { Name = ZoneObject:getName(), Coalition = CoalitionDCSUnit } )
      end
      if ObjectCategory == Object.Category.SCENERY then
        local SceneryType = ZoneObject:getTypeName()
        local SceneryName = ZoneObject:getName()
        self.ScanData.Scenery[SceneryType] = self.ScanData.Scenery[SceneryType] or {}
        self.ScanData.Scenery[SceneryType][SceneryName] = SCENERY:Register( SceneryName, ZoneObject )
        self:F( { SCENERY =  self.ScanData.Scenery[SceneryType][SceneryName] } )
      end
    end
    return true
  end

  world.searchObjects( ObjectCategories, SphereSearch, EvaluateZone )
  
end


function ZONE_RADIUS:GetScannedUnits()

  return self.ScanData.Units
end


function ZONE_RADIUS:CountScannedCoalitions()

  local Count = 0
  
  for CoalitionID, Coalition in pairs( self.ScanData.Coalitions ) do
    Count = Count + 1
  end
  return Count
end


--- Get Coalitions of the units in the Zone, or Check if there are units of the given Coalition in the Zone.
-- Returns nil if there are none ot two Coalitions in the zone!
-- Returns one Coalition if there are only Units of one Coalition in the Zone.
-- Returns the Coalition for the given Coalition if there are units of the Coalition in the Zone
-- @param #ZONE_RADIUS self
-- @return #table
function ZONE_RADIUS:GetScannedCoalition( Coalition )

  if Coalition then
    return self.ScanData.Coalitions[Coalition]
  else
    local Count = 0
    local ReturnCoalition = nil
    
    for CoalitionID, Coalition in pairs( self.ScanData.Coalitions ) do
      Count = Count + 1
      ReturnCoalition = CoalitionID
    end
    
    if Count ~= 1 then
      ReturnCoalition = nil
    end
    
    return ReturnCoalition
  end
end


function ZONE_RADIUS:GetScannedSceneryType( SceneryType )
  return self.ScanData.Scenery[SceneryType]
end


function ZONE_RADIUS:GetScannedScenery()
  return self.ScanData.Scenery
end


--- Is All in Zone of Coalition?
-- @param #ZONE_RADIUS self
-- @param Coalition
-- @return #boolean
-- @usage
--    self.Zone:Scan()
--    local IsGuarded = self.Zone:IsAllInZoneOfCoalition( self.Coalition )
function ZONE_RADIUS:IsAllInZoneOfCoalition( Coalition )

  --self:E( { Coalitions = self.Coalitions, Count = self:CountScannedCoalitions() } )
  return self:CountScannedCoalitions() == 1 and self:GetScannedCoalition( Coalition ) == true
end


--- Is All in Zone of Other Coalition?
-- You first need to use the @{#ZONE_RADIUS.Scan} method to scan the zone before it can be evaluated!
-- Note that once a zone has been scanned, multiple evaluations can be done on the scan result set.
-- @param #ZONE_RADIUS self
-- @param Coalition
-- @return #boolean
-- @usage
--    self.Zone:Scan()
--    local IsCaptured = self.Zone:IsAllInZoneOfOtherCoalition( self.Coalition )
function ZONE_RADIUS:IsAllInZoneOfOtherCoalition( Coalition )

  --self:E( { Coalitions = self.Coalitions, Count = self:CountScannedCoalitions() } )
  return self:CountScannedCoalitions() == 1 and self:GetScannedCoalition( Coalition ) == nil
end


--- Is Some in Zone of Coalition?
-- You first need to use the @{#ZONE_RADIUS.Scan} method to scan the zone before it can be evaluated!
-- Note that once a zone has been scanned, multiple evaluations can be done on the scan result set.
-- @param #ZONE_RADIUS self
-- @param Coalition
-- @return #boolean
-- @usage
--    self.Zone:Scan()
--    local IsAttacked = self.Zone:IsSomeInZoneOfCoalition( self.Coalition )
function ZONE_RADIUS:IsSomeInZoneOfCoalition( Coalition )

  return self:CountScannedCoalitions() > 1 and self:GetScannedCoalition( Coalition ) == true
end


--- Is None in Zone of Coalition?
-- You first need to use the @{#ZONE_RADIUS.Scan} method to scan the zone before it can be evaluated!
-- Note that once a zone has been scanned, multiple evaluations can be done on the scan result set.
-- @param #ZONE_RADIUS self
-- @param Coalition
-- @return #boolean
-- @usage
--    self.Zone:Scan()
--    local IsOccupied = self.Zone:IsNoneInZoneOfCoalition( self.Coalition )
function ZONE_RADIUS:IsNoneInZoneOfCoalition( Coalition )

  return self:GetScannedCoalition( Coalition ) == nil
end


--- Is None in Zone?
-- You first need to use the @{#ZONE_RADIUS.Scan} method to scan the zone before it can be evaluated!
-- Note that once a zone has been scanned, multiple evaluations can be done on the scan result set.
-- @param #ZONE_RADIUS self
-- @return #boolean
-- @usage
--    self.Zone:Scan()
--    local IsEmpty = self.Zone:IsNoneInZone()
function ZONE_RADIUS:IsNoneInZone()

  return self:CountScannedCoalitions() == 0
end




--- Searches the zone
-- @param #ZONE_RADIUS self
-- @param ObjectCategories A list of categories, which are members of Object.Category
-- @param EvaluateFunction
function ZONE_RADIUS:SearchZone( EvaluateFunction, ObjectCategories )

  local SearchZoneResult = true

  local ZoneCoord = self:GetCoordinate()
  local ZoneRadius = self:GetRadius()
  
  self:F({ZoneCoord = ZoneCoord, ZoneRadius = ZoneRadius, ZoneCoordLL = ZoneCoord:ToStringLLDMS()})

  local SphereSearch = {
    id = world.VolumeType.SPHERE,
      params = {
      point = ZoneCoord:GetVec3(),
      radius = ZoneRadius / 2,
      }
    }

  local function EvaluateZone( ZoneDCSUnit )
  
    env.info( ZoneDCSUnit:getName() ) 
  
    local ZoneUnit = UNIT:Find( ZoneDCSUnit )

    return EvaluateFunction( ZoneUnit )
  end

  world.searchObjects( Object.Category.UNIT, SphereSearch, EvaluateZone )

end

--- Returns if a location is within the zone.
-- @param #ZONE_RADIUS self
-- @param DCS#Vec2 Vec2 The location to test.
-- @return #boolean true if the location is within the zone.
function ZONE_RADIUS:IsVec2InZone( Vec2 )
  self:F2( Vec2 )
  
  local ZoneVec2 = self:GetVec2()
  
  if ZoneVec2 then
    if (( Vec2.x - ZoneVec2.x )^2 + ( Vec2.y - ZoneVec2.y ) ^2 ) ^ 0.5 <= self:GetRadius() then
      return true
    end
  end
  
  return false
end

--- Returns if a point is within the zone.
-- @param #ZONE_RADIUS self
-- @param DCS#Vec3 Vec3 The point to test.
-- @return #boolean true if the point is within the zone.
function ZONE_RADIUS:IsVec3InZone( Vec3 )
  self:F2( Vec3 )

  local InZone = self:IsVec2InZone( { x = Vec3.x, y = Vec3.z } )

  return InZone
end

--- Returns a random Vec2 location within the zone.
-- @param #ZONE_RADIUS self
-- @param #number inner (optional) Minimal distance from the center of the zone. Default is 0.
-- @param #number outer (optional) Maximal distance from the outer edge of the zone. Default is the radius of the zone.
-- @return DCS#Vec2 The random location within the zone.
function ZONE_RADIUS:GetRandomVec2( inner, outer )
	self:F( self.ZoneName, inner, outer )

	local Point = {}
	local Vec2 = self:GetVec2()
	local _inner = inner or 0
	local _outer = outer or self:GetRadius()

	local angle = math.random() * math.pi * 2;
	Point.x = Vec2.x + math.cos( angle ) * math.random(_inner, _outer);
	Point.y = Vec2.y + math.sin( angle ) * math.random(_inner, _outer);
	
	self:T( { Point } )
	
	return Point
end

--- Returns a @{Core.Point#POINT_VEC2} object reflecting a random 2D location within the zone.
-- @param #ZONE_RADIUS self
-- @param #number inner (optional) Minimal distance from the center of the zone. Default is 0.
-- @param #number outer (optional) Maximal distance from the outer edge of the zone. Default is the radius of the zone.
-- @return Core.Point#POINT_VEC2 The @{Core.Point#POINT_VEC2} object reflecting the random 3D location within the zone.
function ZONE_RADIUS:GetRandomPointVec2( inner, outer )
  self:F( self.ZoneName, inner, outer )

  local PointVec2 = POINT_VEC2:NewFromVec2( self:GetRandomVec2( inner, outer ) )

  self:T3( { PointVec2 } )
  
  return PointVec2
end

--- Returns Returns a random Vec3 location within the zone.
-- @param #ZONE_RADIUS self
-- @param #number inner (optional) Minimal distance from the center of the zone. Default is 0.
-- @param #number outer (optional) Maximal distance from the outer edge of the zone. Default is the radius of the zone.
-- @return DCS#Vec3 The random location within the zone.
function ZONE_RADIUS:GetRandomVec3( inner, outer )
  self:F( self.ZoneName, inner, outer )

  local Vec2 = self:GetRandomVec2( inner, outer )

  self:T3( { x = Vec2.x, y = self.y, z = Vec2.y } )
  
  return { x = Vec2.x, y = self.y, z = Vec2.y }
end


--- Returns a @{Core.Point#POINT_VEC3} object reflecting a random 3D location within the zone.
-- @param #ZONE_RADIUS self
-- @param #number inner (optional) Minimal distance from the center of the zone. Default is 0.
-- @param #number outer (optional) Maximal distance from the outer edge of the zone. Default is the radius of the zone.
-- @return Core.Point#POINT_VEC3 The @{Core.Point#POINT_VEC3} object reflecting the random 3D location within the zone.
function ZONE_RADIUS:GetRandomPointVec3( inner, outer )
  self:F( self.ZoneName, inner, outer )

  local PointVec3 = POINT_VEC3:NewFromVec2( self:GetRandomVec2( inner, outer ) )

  self:T3( { PointVec3 } )
  
  return PointVec3
end


--- Returns a @{Core.Point#COORDINATE} object reflecting a random 3D location within the zone.
-- @param #ZONE_RADIUS self
-- @param #number inner (optional) Minimal distance from the center of the zone. Default is 0.
-- @param #number outer (optional) Maximal distance from the outer edge of the zone. Default is the radius of the zone.
-- @return Core.Point#COORDINATE
function ZONE_RADIUS:GetRandomCoordinate( inner, outer )
  self:F( self.ZoneName, inner, outer )

  local Coordinate = COORDINATE:NewFromVec2( self:GetRandomVec2() )

  self:T3( { Coordinate = Coordinate } )
  
  return Coordinate
end



--- @type ZONE
-- @extends #ZONE_RADIUS


--- The ZONE class, defined by the zone name as defined within the Mission Editor.
-- This class implements the inherited functions from @{#ZONE_RADIUS} taking into account the own zone format and properties.
-- 
-- ## ZONE constructor
-- 
--   * @{#ZONE.New}(): Constructor. This will search for a trigger zone with the name given, and will return for you a ZONE object.
--   
-- ## Declare a ZONE directly in the DCS mission editor!
-- 
-- You can declare a ZONE using the DCS mission editor by adding a trigger zone in the mission editor.
-- 
-- Then during mission startup, when loading Moose.lua, this trigger zone will be detected as a ZONE declaration.
-- Within the background, a ZONE object will be created within the @{Core.Database}.
-- The ZONE name will be the trigger zone name.
-- 
-- So, you can search yourself for the ZONE object by using the @{#ZONE.FindByName}() method.
-- In this example, `local TriggerZone = ZONE:FindByName( "DefenseZone" )` would return the ZONE object
-- that was created at mission startup, and reference it into the `TriggerZone` local object. 
-- 
-- Refer to mission `ZON-110` for a demonstration.
-- 
-- This is especially handy if you want to quickly setup a SET_ZONE...
-- So when you would declare `local SetZone = SET_ZONE:New():FilterPrefixes( "Defense" ):FilterStart()`,
-- then SetZone would contain the ZONE object `DefenseZone` as part of the zone collection,
-- without much scripting overhead!!! 
-- 
-- 
-- @field #ZONE 
ZONE = {
  ClassName="ZONE",
  }


--- Constructor of ZONE, taking the zone name.
-- @param #ZONE self
-- @param #string ZoneName The name of the zone as defined within the mission editor.
-- @return #ZONE
function ZONE:New( ZoneName )

  local Zone = trigger.misc.getZone( ZoneName )
  
  if not Zone then
    error( "Zone " .. ZoneName .. " does not exist." )
    return nil
  end

  local self = BASE:Inherit( self, ZONE_RADIUS:New( ZoneName, { x = Zone.point.x, y = Zone.point.z }, Zone.radius ) )
  self:F( ZoneName )

  self.Zone = Zone
  
  return self
end

--- Find a zone in the _DATABASE using the name of the zone.
-- @param #ZONE_BASE self
-- @param #string ZoneName The name of the zone.
-- @return #ZONE_BASE self
function ZONE:FindByName( ZoneName )
  
  local ZoneFound = _DATABASE:FindZone( ZoneName )
  return ZoneFound
end



--- @type ZONE_UNIT
-- @field Wrapper.Unit#UNIT ZoneUNIT
-- @extends Core.Zone#ZONE_RADIUS

<<<<<<< HEAD
--- # ZONE_UNIT class, extends @{Zone#ZONE_RADIUS}
-- 
-- The ZONE_UNIT class defined by a zone attached to a @{Unit#UNIT} with a radius and optional x and y offsets.
=======
--- The ZONE_UNIT class defined by a zone around a @{Wrapper.Unit#UNIT} with a radius.
>>>>>>> 5c7312cd
-- This class implements the inherited functions from @{#ZONE_RADIUS} taking into account the own zone format and properties.
-- 
-- @field #ZONE_UNIT
ZONE_UNIT = {
  ClassName="ZONE_UNIT",
  }
  
--- Constructor to create a ZONE_UNIT instance, taking the zone name, a zone unit and a radius and optional offsets in X and Y directions.
-- @param #ZONE_UNIT self
-- @param #string ZoneName Name of the zone.
-- @param Wrapper.Unit#UNIT ZoneUNIT The unit as the center of the zone.
<<<<<<< HEAD
-- @param Dcs.DCSTypes#Distance Radius The radius of the zone.
-- @param #table Offset A table specifying the offset. The offset table may have the following elements:
--  dx The offset in X direction, +x is north.
--  dy The offset in Y direction, +y is east.
--  rho The distance of the zone from the unit
--  theta The azimuth of the zone relative to unit
--  relative_to_unit If true, theta is measured clockwise from unit's direction else clockwise from north. If using dx, dy setting this to true makes +x parallel to unit heading.
--  dx, dy OR rho, theta may be used, not both.
=======
-- @param DCS#Distance Radius The radius of the zone.
>>>>>>> 5c7312cd
-- @return #ZONE_UNIT self
function ZONE_UNIT:New( ZoneName, ZoneUNIT, Radius, Offset)
  
  -- check if the inputs was reasonable, either (dx, dy) or (rho, theta) can be given, else raise an exception.  
  if (Offset.dx or Offset.dy) and (Offset.rho or Offset.theta) then
    error("Cannot use (dx, dy) with (rho, theta)")  
  end
  
  self.dy = Offset.dy or 0.0
  self.dx = Offset.dx or 0.0
  self.rho = Offset.rho or 0.0
  self.theta = (Offset.theta or 0.0) * math.pi / 180.0
  self.relative_to_unit = Offset.relative_to_unit or false
  
  local self = BASE:Inherit( self, ZONE_RADIUS:New( ZoneName, ZoneUNIT:GetVec2(), Radius ) )

  self:F( { ZoneName, ZoneUNIT:GetVec2(), Radius } )

  self.ZoneUNIT = ZoneUNIT
  self.LastVec2 = ZoneUNIT:GetVec2()
  
  -- Zone objects are added to the _DATABASE and SET_ZONE objects.
  _EVENTDISPATCHER:CreateEventNewZone( self )
  
  return self
end


--- Returns the current location of the @{Wrapper.Unit#UNIT}.
-- @param #ZONE_UNIT self
<<<<<<< HEAD
-- @return Dcs.DCSTypes#Vec2 The location of the zone based on the @{Unit#UNIT}location and the offset, if any.
=======
-- @return DCS#Vec2 The location of the zone based on the @{Wrapper.Unit#UNIT}location.
>>>>>>> 5c7312cd
function ZONE_UNIT:GetVec2()
  self:F2( self.ZoneName )
  
  local ZoneVec2 = self.ZoneUNIT:GetVec2()
  if ZoneVec2 then
  
    if self.relative_to_unit then
        heading = ( self.ZoneUNIT:GetHeading() or 0.0 ) * math.pi / 180.0
      else
        heading = 0.0
    end
    
    -- update the zone position with the offsets.
    if (self.dx or self.dy) then
    
      -- use heading to rotate offset relative to unit using rotation matrix in 2D.
      -- see: https://en.wikipedia.org/wiki/Rotation_matrix
      ZoneVec2.x = ZoneVec2.x + self.dx * math.cos( -heading ) + self.dy * math.sin( -heading ) 
      ZoneVec2.y = ZoneVec2.y - self.dx * math.sin( -heading ) + self.dy * math.cos( -heading ) 
    end
    
    -- if using the polar coordinates
    if (self.rho or self.theta) then               
       ZoneVec2.x = ZoneVec2.x + self.rho * math.cos( self.theta + heading )
       ZoneVec2.y = ZoneVec2.y + self.rho * math.sin( self.theta + heading )
    end
    
    self.LastVec2 = ZoneVec2
    return ZoneVec2
  else
    return self.LastVec2
  end

  self:T2( { ZoneVec2 } )

  return nil  
end

--- Returns a random location within the zone.
-- @param #ZONE_UNIT self
-- @return DCS#Vec2 The random location within the zone.
function ZONE_UNIT:GetRandomVec2()
  self:F( self.ZoneName )

  local RandomVec2 = {}
  local Vec2 = self.ZoneUNIT:GetVec2()
  
  if not Vec2 then
    Vec2 = self.LastVec2
  end

  local angle = math.random() * math.pi*2;
  RandomVec2.x = Vec2.x + math.cos( angle ) * math.random() * self:GetRadius();
  RandomVec2.y = Vec2.y + math.sin( angle ) * math.random() * self:GetRadius();
  
  self:T( { RandomVec2 } )
  
  return RandomVec2
end

--- Returns the @{DCS#Vec3} of the ZONE_UNIT.
-- @param #ZONE_UNIT self
-- @param DCS#Distance Height The height to add to the land height where the center of the zone is located.
-- @return DCS#Vec3 The point of the zone.
function ZONE_UNIT:GetVec3( Height )
  self:F2( self.ZoneName )
  
  Height = Height or 0
  
  local Vec2 = self:GetVec2()

  local Vec3 = { x = Vec2.x, y = land.getHeight( self:GetVec2() ) + Height, z = Vec2.y }

  self:T2( { Vec3 } )
  
  return Vec3  
end

--- @type ZONE_GROUP
-- @extends #ZONE_RADIUS


--- The ZONE_GROUP class defines by a zone around a @{Wrapper.Group#GROUP} with a radius. The current leader of the group defines the center of the zone.
-- This class implements the inherited functions from @{Core.Zone#ZONE_RADIUS} taking into account the own zone format and properties.
-- 
-- @field #ZONE_GROUP
ZONE_GROUP = {
  ClassName="ZONE_GROUP",
  }
  
--- Constructor to create a ZONE_GROUP instance, taking the zone name, a zone @{Wrapper.Group#GROUP} and a radius.
-- @param #ZONE_GROUP self
-- @param #string ZoneName Name of the zone.
-- @param Wrapper.Group#GROUP ZoneGROUP The @{Wrapper.Group} as the center of the zone.
-- @param DCS#Distance Radius The radius of the zone.
-- @return #ZONE_GROUP self
function ZONE_GROUP:New( ZoneName, ZoneGROUP, Radius )
  local self = BASE:Inherit( self, ZONE_RADIUS:New( ZoneName, ZoneGROUP:GetVec2(), Radius ) )
  self:F( { ZoneName, ZoneGROUP:GetVec2(), Radius } )

  self._.ZoneGROUP = ZoneGROUP

  -- Zone objects are added to the _DATABASE and SET_ZONE objects.
  _EVENTDISPATCHER:CreateEventNewZone( self )
  
  return self
end


--- Returns the current location of the @{Wrapper.Group}.
-- @param #ZONE_GROUP self
-- @return DCS#Vec2 The location of the zone based on the @{Wrapper.Group} location.
function ZONE_GROUP:GetVec2()
  self:F( self.ZoneName )
  
  local ZoneVec2 = self._.ZoneGROUP:GetVec2()

  self:T( { ZoneVec2 } )
  
  return ZoneVec2
end

--- Returns a random location within the zone of the @{Wrapper.Group}.
-- @param #ZONE_GROUP self
-- @return DCS#Vec2 The random location of the zone based on the @{Wrapper.Group} location.
function ZONE_GROUP:GetRandomVec2()
  self:F( self.ZoneName )

  local Point = {}
  local Vec2 = self._.ZoneGROUP:GetVec2()

  local angle = math.random() * math.pi*2;
  Point.x = Vec2.x + math.cos( angle ) * math.random() * self:GetRadius();
  Point.y = Vec2.y + math.sin( angle ) * math.random() * self:GetRadius();
  
  self:T( { Point } )
  
  return Point
end

--- Returns a @{Core.Point#POINT_VEC2} object reflecting a random 2D location within the zone.
-- @param #ZONE_GROUP self
-- @param #number inner (optional) Minimal distance from the center of the zone. Default is 0.
-- @param #number outer (optional) Maximal distance from the outer edge of the zone. Default is the radius of the zone.
-- @return Core.Point#POINT_VEC2 The @{Core.Point#POINT_VEC2} object reflecting the random 3D location within the zone.
function ZONE_GROUP:GetRandomPointVec2( inner, outer )
  self:F( self.ZoneName, inner, outer )

  local PointVec2 = POINT_VEC2:NewFromVec2( self:GetRandomVec2() )

  self:T3( { PointVec2 } )
  
  return PointVec2
end


--- @type ZONE_POLYGON_BASE
-- --@field #ZONE_POLYGON_BASE.ListVec2 Polygon The polygon defined by an array of @{DCS#Vec2}.
-- @extends #ZONE_BASE


--- The ZONE_POLYGON_BASE class defined by a sequence of @{Wrapper.Group#GROUP} waypoints within the Mission Editor, forming a polygon.
-- This class implements the inherited functions from @{Core.Zone#ZONE_RADIUS} taking into account the own zone format and properties.
-- This class is an abstract BASE class for derived classes, and is not meant to be instantiated.
-- 
-- ## Zone point randomization
-- 
-- Various functions exist to find random points within the zone.
-- 
--   * @{#ZONE_POLYGON_BASE.GetRandomVec2}(): Gets a random 2D point in the zone.
--   * @{#ZONE_POLYGON_BASE.GetRandomPointVec2}(): Return a @{Core.Point#POINT_VEC2} object representing a random 2D point within the zone.
--   * @{#ZONE_POLYGON_BASE.GetRandomPointVec3}(): Return a @{Core.Point#POINT_VEC3} object representing a random 3D point at landheight within the zone.
-- 
-- @field #ZONE_POLYGON_BASE
ZONE_POLYGON_BASE = {
  ClassName="ZONE_POLYGON_BASE",
  }

--- A points array.
-- @type ZONE_POLYGON_BASE.ListVec2
-- @list <DCS#Vec2>

--- Constructor to create a ZONE_POLYGON_BASE instance, taking the zone name and an array of @{DCS#Vec2}, forming a polygon.
-- The @{Wrapper.Group#GROUP} waypoints define the polygon corners. The first and the last point are automatically connected.
-- @param #ZONE_POLYGON_BASE self
-- @param #string ZoneName Name of the zone.
-- @param #ZONE_POLYGON_BASE.ListVec2 PointsArray An array of @{DCS#Vec2}, forming a polygon..
-- @return #ZONE_POLYGON_BASE self
function ZONE_POLYGON_BASE:New( ZoneName, PointsArray )
  local self = BASE:Inherit( self, ZONE_BASE:New( ZoneName ) )
  self:F( { ZoneName, PointsArray } )

  local i = 0
  
  self._.Polygon = {}
  
  for i = 1, #PointsArray do
    self._.Polygon[i] = {}
    self._.Polygon[i].x = PointsArray[i].x
    self._.Polygon[i].y = PointsArray[i].y
  end

  return self
end

--- Returns the center location of the polygon.
-- @param #ZONE_GROUP self
-- @return DCS#Vec2 The location of the zone based on the @{Wrapper.Group} location.
function ZONE_POLYGON_BASE:GetVec2()
  self:F( self.ZoneName )

  local Bounds = self:GetBoundingSquare()
  
  return { x = ( Bounds.x2 + Bounds.x1 ) / 2, y = ( Bounds.y2 + Bounds.y1 ) / 2 }  
end

--- Flush polygon coordinates as a table in DCS.log.
-- @param #ZONE_POLYGON_BASE self
-- @return #ZONE_POLYGON_BASE self
function ZONE_POLYGON_BASE:Flush()
  self:F2()

  self:E( { Polygon = self.ZoneName, Coordinates = self._.Polygon } )

  return self
end

--- Smokes the zone boundaries in a color.
-- @param #ZONE_POLYGON_BASE self
-- @param #boolean UnBound If true, the tyres will be destroyed.
-- @return #ZONE_POLYGON_BASE self
function ZONE_POLYGON_BASE:BoundZone( UnBound )

  local i 
  local j 
  local Segments = 10
  
  i = 1
  j = #self._.Polygon
  
  while i <= #self._.Polygon do
    self:T( { i, j, self._.Polygon[i], self._.Polygon[j] } )
    
    local DeltaX = self._.Polygon[j].x - self._.Polygon[i].x
    local DeltaY = self._.Polygon[j].y - self._.Polygon[i].y
    
    for Segment = 0, Segments do -- We divide each line in 5 segments and smoke a point on the line.
      local PointX = self._.Polygon[i].x + ( Segment * DeltaX / Segments )
      local PointY = self._.Polygon[i].y + ( Segment * DeltaY / Segments )
      local Tire = {
          ["country"] = "USA", 
          ["category"] = "Fortifications",
          ["canCargo"] = false,
          ["shape_name"] = "H-tyre_B_WF",
          ["type"] = "Black_Tyre_WF",
          ["y"] = PointY,
          ["x"] = PointX,
          ["name"] = string.format( "%s-Tire #%0d", self:GetName(), ((i - 1) * Segments) + Segment ),
          ["heading"] = 0,
      } -- end of ["group"]
      
      local Group = coalition.addStaticObject( country.id.USA, Tire )
      if UnBound and UnBound == true then
        Group:destroy()
      end
      
    end
    j = i
    i = i + 1
  end

  return self
end



--- Smokes the zone boundaries in a color.
-- @param #ZONE_POLYGON_BASE self
-- @param Utilities.Utils#SMOKECOLOR SmokeColor The smoke color.
-- @return #ZONE_POLYGON_BASE self
function ZONE_POLYGON_BASE:SmokeZone( SmokeColor )
  self:F2( SmokeColor )

  local i 
  local j 
  local Segments = 10
  
  i = 1
  j = #self._.Polygon
  
  while i <= #self._.Polygon do
    self:T( { i, j, self._.Polygon[i], self._.Polygon[j] } )
    
    local DeltaX = self._.Polygon[j].x - self._.Polygon[i].x
    local DeltaY = self._.Polygon[j].y - self._.Polygon[i].y
    
    for Segment = 0, Segments do -- We divide each line in 5 segments and smoke a point on the line.
      local PointX = self._.Polygon[i].x + ( Segment * DeltaX / Segments )
      local PointY = self._.Polygon[i].y + ( Segment * DeltaY / Segments )
      POINT_VEC2:New( PointX, PointY ):Smoke( SmokeColor )
    end
    j = i
    i = i + 1
  end

  return self
end




--- Returns if a location is within the zone.
-- Source learned and taken from: https://www.ecse.rpi.edu/Homepages/wrf/Research/Short_Notes/pnpoly.html
-- @param #ZONE_POLYGON_BASE self
-- @param DCS#Vec2 Vec2 The location to test.
-- @return #boolean true if the location is within the zone.
function ZONE_POLYGON_BASE:IsVec2InZone( Vec2 )
  self:F2( Vec2 )

  local Next 
  local Prev 
  local InPolygon = false
  
  Next = 1
  Prev = #self._.Polygon
  
  while Next <= #self._.Polygon do
    self:T( { Next, Prev, self._.Polygon[Next], self._.Polygon[Prev] } )
    if ( ( ( self._.Polygon[Next].y > Vec2.y ) ~= ( self._.Polygon[Prev].y > Vec2.y ) ) and
         ( Vec2.x < ( self._.Polygon[Prev].x - self._.Polygon[Next].x ) * ( Vec2.y - self._.Polygon[Next].y ) / ( self._.Polygon[Prev].y - self._.Polygon[Next].y ) + self._.Polygon[Next].x ) 
       ) then
       InPolygon = not InPolygon
    end
    self:T2( { InPolygon = InPolygon } )
    Prev = Next
    Next = Next + 1
  end

  self:T( { InPolygon = InPolygon } )
  return InPolygon
end

--- Define a random @{DCS#Vec2} within the zone.
-- @param #ZONE_POLYGON_BASE self
-- @return DCS#Vec2 The Vec2 coordinate.
function ZONE_POLYGON_BASE:GetRandomVec2()
  self:F2()

  --- It is a bit tricky to find a random point within a polygon. Right now i am doing it the dirty and inefficient way...
  local Vec2Found = false
  local Vec2
  local BS = self:GetBoundingSquare()
  
  self:T2( BS )
  
  while Vec2Found == false do
    Vec2 = { x = math.random( BS.x1, BS.x2 ), y = math.random( BS.y1, BS.y2 ) }
    self:T2( Vec2 )
    if self:IsVec2InZone( Vec2 ) then
      Vec2Found = true
    end
  end
  
  self:T2( Vec2 )

  return Vec2
end

--- Return a @{Core.Point#POINT_VEC2} object representing a random 2D point at landheight within the zone.
-- @param #ZONE_POLYGON_BASE self
-- @return @{Core.Point#POINT_VEC2}
function ZONE_POLYGON_BASE:GetRandomPointVec2()
  self:F2()

  local PointVec2 = POINT_VEC2:NewFromVec2( self:GetRandomVec2() )
  
  self:T2( PointVec2 )

  return PointVec2
end

--- Return a @{Core.Point#POINT_VEC3} object representing a random 3D point at landheight within the zone.
-- @param #ZONE_POLYGON_BASE self
-- @return @{Core.Point#POINT_VEC3}
function ZONE_POLYGON_BASE:GetRandomPointVec3()
  self:F2()

  local PointVec3 = POINT_VEC3:NewFromVec2( self:GetRandomVec2() )
  
  self:T2( PointVec3 )

  return PointVec3
end


--- Return a @{Core.Point#COORDINATE} object representing a random 3D point at landheight within the zone.
-- @param #ZONE_POLYGON_BASE self
-- @return Core.Point#COORDINATE
function ZONE_POLYGON_BASE:GetRandomCoordinate()
  self:F2()

  local Coordinate = COORDINATE:NewFromVec2( self:GetRandomVec2() )
  
  self:T2( Coordinate )

  return Coordinate
end


--- Get the bounding square the zone.
-- @param #ZONE_POLYGON_BASE self
-- @return #ZONE_POLYGON_BASE.BoundingSquare The bounding square.
function ZONE_POLYGON_BASE:GetBoundingSquare()

  local x1 = self._.Polygon[1].x
  local y1 = self._.Polygon[1].y
  local x2 = self._.Polygon[1].x
  local y2 = self._.Polygon[1].y
  
  for i = 2, #self._.Polygon do
    self:T2( { self._.Polygon[i], x1, y1, x2, y2 } )
    x1 = ( x1 > self._.Polygon[i].x ) and self._.Polygon[i].x or x1
    x2 = ( x2 < self._.Polygon[i].x ) and self._.Polygon[i].x or x2
    y1 = ( y1 > self._.Polygon[i].y ) and self._.Polygon[i].y or y1
    y2 = ( y2 < self._.Polygon[i].y ) and self._.Polygon[i].y or y2
    
  end

  return { x1 = x1, y1 = y1, x2 = x2, y2 = y2 }
end


--- @type ZONE_POLYGON
-- @extends #ZONE_POLYGON_BASE


--- The ZONE_POLYGON class defined by a sequence of @{Wrapper.Group#GROUP} waypoints within the Mission Editor, forming a polygon.
-- This class implements the inherited functions from @{Core.Zone#ZONE_RADIUS} taking into account the own zone format and properties.
-- 
-- ## Declare a ZONE_POLYGON directly in the DCS mission editor!
-- 
-- You can declare a ZONE_POLYGON using the DCS mission editor by adding the ~ZONE_POLYGON tag in the group name.
-- 
-- So, imagine you have a group declared in the mission editor, with group name `DefenseZone~ZONE_POLYGON`.
-- Then during mission startup, when loading Moose.lua, this group will be detected as a ZONE_POLYGON declaration.
-- Within the background, a ZONE_POLYGON object will be created within the @{Core.Database} using the properties of the group.
-- The ZONE_POLYGON name will be the group name without the ~ZONE_POLYGON tag.
-- 
-- So, you can search yourself for the ZONE_POLYGON by using the @{#ZONE_POLYGON.FindByName}() method.
-- In this example, `local PolygonZone = ZONE_POLYGON:FindByName( "DefenseZone" )` would return the ZONE_POLYGON object
-- that was created at mission startup, and reference it into the `PolygonZone` local object.
-- 
-- Mission `ZON-510` shows a demonstration of this feature or method.
-- 
-- This is especially handy if you want to quickly setup a SET_ZONE...
-- So when you would declare `local SetZone = SET_ZONE:New():FilterPrefixes( "Defense" ):FilterStart()`,
-- then SetZone would contain the ZONE_POLYGON object `DefenseZone` as part of the zone collection,
-- without much scripting overhead!!! 
-- 
-- @field #ZONE_POLYGON
ZONE_POLYGON = {
  ClassName="ZONE_POLYGON",
  }

--- Constructor to create a ZONE_POLYGON instance, taking the zone name and the @{Wrapper.Group#GROUP} defined within the Mission Editor.
-- The @{Wrapper.Group#GROUP} waypoints define the polygon corners. The first and the last point are automatically connected by ZONE_POLYGON.
-- @param #ZONE_POLYGON self
-- @param #string ZoneName Name of the zone.
-- @param Wrapper.Group#GROUP ZoneGroup The GROUP waypoints as defined within the Mission Editor define the polygon shape.
-- @return #ZONE_POLYGON self
function ZONE_POLYGON:New( ZoneName, ZoneGroup )

  local GroupPoints = ZoneGroup:GetTaskRoute()

  local self = BASE:Inherit( self, ZONE_POLYGON_BASE:New( ZoneName, GroupPoints ) )
  self:F( { ZoneName, ZoneGroup, self._.Polygon } )

  return self
end


--- Constructor to create a ZONE_POLYGON instance, taking the zone name and the **name** of the @{Wrapper.Group#GROUP} defined within the Mission Editor.
-- The @{Wrapper.Group#GROUP} waypoints define the polygon corners. The first and the last point are automatically connected by ZONE_POLYGON.
-- @param #ZONE_POLYGON self
-- @param #string ZoneName Name of the zone.
-- @param #string GroupName The group name of the GROUP defining the waypoints within the Mission Editor to define the polygon shape.
-- @return #ZONE_POLYGON self
function ZONE_POLYGON:NewFromGroupName( GroupName )

  local ZoneGroup = GROUP:FindByName( GroupName )

  local GroupPoints = ZoneGroup:GetTaskRoute()

  local self = BASE:Inherit( self, ZONE_POLYGON_BASE:New( GroupName, GroupPoints ) )
  self:F( { GroupName, ZoneGroup, self._.Polygon } )

  return self
end


--- Find a polygon zone in the _DATABASE using the name of the polygon zone.
-- @param #ZONE_POLYGON self
-- @param #string ZoneName The name of the polygon zone.
-- @return #ZONE_POLYGON self
function ZONE_POLYGON:FindByName( ZoneName )
  
  local ZoneFound = _DATABASE:FindZone( ZoneName )
  return ZoneFound
end

<|MERGE_RESOLUTION|>--- conflicted
+++ resolved
@@ -1017,13 +1017,10 @@
 -- @field Wrapper.Unit#UNIT ZoneUNIT
 -- @extends Core.Zone#ZONE_RADIUS
 
-<<<<<<< HEAD
+
 --- # ZONE_UNIT class, extends @{Zone#ZONE_RADIUS}
 -- 
--- The ZONE_UNIT class defined by a zone attached to a @{Unit#UNIT} with a radius and optional x and y offsets.
-=======
---- The ZONE_UNIT class defined by a zone around a @{Wrapper.Unit#UNIT} with a radius.
->>>>>>> 5c7312cd
+-- The ZONE_UNIT class defined by a zone attached to a @{Wrapper.Unit#UNIT} with a radius and optional offsets.
 -- This class implements the inherited functions from @{#ZONE_RADIUS} taking into account the own zone format and properties.
 -- 
 -- @field #ZONE_UNIT
@@ -1035,7 +1032,6 @@
 -- @param #ZONE_UNIT self
 -- @param #string ZoneName Name of the zone.
 -- @param Wrapper.Unit#UNIT ZoneUNIT The unit as the center of the zone.
-<<<<<<< HEAD
 -- @param Dcs.DCSTypes#Distance Radius The radius of the zone.
 -- @param #table Offset A table specifying the offset. The offset table may have the following elements:
 --  dx The offset in X direction, +x is north.
@@ -1044,9 +1040,7 @@
 --  theta The azimuth of the zone relative to unit
 --  relative_to_unit If true, theta is measured clockwise from unit's direction else clockwise from north. If using dx, dy setting this to true makes +x parallel to unit heading.
 --  dx, dy OR rho, theta may be used, not both.
-=======
--- @param DCS#Distance Radius The radius of the zone.
->>>>>>> 5c7312cd
+
 -- @return #ZONE_UNIT self
 function ZONE_UNIT:New( ZoneName, ZoneUNIT, Radius, Offset)
   
@@ -1077,11 +1071,7 @@
 
 --- Returns the current location of the @{Wrapper.Unit#UNIT}.
 -- @param #ZONE_UNIT self
-<<<<<<< HEAD
--- @return Dcs.DCSTypes#Vec2 The location of the zone based on the @{Unit#UNIT}location and the offset, if any.
-=======
--- @return DCS#Vec2 The location of the zone based on the @{Wrapper.Unit#UNIT}location.
->>>>>>> 5c7312cd
+-- @return DCS#Vec2 The location of the zone based on the @{Wrapper.Unit#UNIT}location and the offset, if any.
 function ZONE_UNIT:GetVec2()
   self:F2( self.ZoneName )
   
