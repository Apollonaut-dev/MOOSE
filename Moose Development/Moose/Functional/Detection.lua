--- **Functional** -- Models the detection of enemy units by FACs or RECCEs and group them according various methods.
-- 
-- ===
-- 
-- ## Features:
-- 
--   * Detection of targets by recce units.
--   * Group detected targets per unit, type or area (zone).
--   * Keep persistency of detected targets, if when detection is lost.
--   * Provide an indication of detected targets.
--   * Report detected targets.
--   * Refresh detection upon specified time intervals.
-- 
-- ===
-- 
-- ## Missions:
-- 
-- [DET - Detection](https://github.com/FlightControl-Master/MOOSE_MISSIONS/tree/master/DET%20-%20Detection)
-- 
-- ===
-- 
-- Facilitate the detection of enemy units within the battle zone executed by FACs (Forward Air Controllers) or RECCEs (Reconnassance Units).
-- It uses the in-built detection capabilities of DCS World, but adds new functionalities.
-- 
-- ===
-- 
-- ### Contributions: 
-- 
--   * Mechanist : Early concept of DETECTION_AREAS.
-- 
-- ### Authors: 
-- 
--   * FlightControl : Analysis, Design, Programming, Testing
-- 
-- ===
-- 
-- @module Functional.Detection
-- @image Detection.JPG


do -- DETECTION_BASE

  --- @type DETECTION_BASE
  -- @field Core.Set#SET_GROUP DetectionSetGroup The @{Set} of GROUPs in the Forward Air Controller role.
  -- @field DCS#Distance DetectionRange The range till which targets are accepted to be detected.
  -- @field #DETECTION_BASE.DetectedObjects DetectedObjects The list of detected objects.
  -- @field #table DetectedObjectsIdentified Map of the DetectedObjects identified.
  -- @field #number DetectionRun
  -- @extends Core.Fsm#FSM
  
  --- Defines the core functions to administer detected objects.
  -- The DETECTION_BASE class will detect objects within the battle zone for a list of @{Wrapper.Group}s detecting targets following (a) detection method(s).
  -- 
  -- ## DETECTION_BASE constructor
  -- 
  -- Construct a new DETECTION_BASE instance using the @{#DETECTION_BASE.New}() method.
  -- 
  -- ## Initialization
  -- 
  -- By default, detection will return detected objects with all the detection sensors available.
  -- However, you can ask how the objects were found with specific detection methods. 
  -- If you use one of the below methods, the detection will work with the detection method specified.
  -- You can specify to apply multiple detection methods.
  -- 
  -- Use the following functions to report the objects it detected using the methods Visual, Optical, Radar, IRST, RWR, DLINK:
  -- 
  --   * @{#DETECTION_BASE.InitDetectVisual}(): Detected using Visual.
  --   * @{#DETECTION_BASE.InitDetectOptical}(): Detected using Optical.
  --   * @{#DETECTION_BASE.InitDetectRadar}(): Detected using Radar.
  --   * @{#DETECTION_BASE.InitDetectIRST}(): Detected using IRST.
  --   * @{#DETECTION_BASE.InitDetectRWR}(): Detected using RWR.
  --   * @{#DETECTION_BASE.InitDetectDLINK}(): Detected using DLINK.
  -- 
  -- ## **Filter** detected units based on **category of the unit**
  -- 
  -- Filter the detected units based on Unit.Category using the method @{#DETECTION_BASE.FilterCategories}().  
  -- The different values of Unit.Category can be:
  -- 
  --   * Unit.Category.AIRPLANE
  --   * Unit.Category.GROUND_UNIT
  --   * Unit.Category.HELICOPTER
  --   * Unit.Category.SHIP
  --   * Unit.Category.STRUCTURE
  --   
  -- Multiple Unit.Category entries can be given as a table and then these will be evaluated as an OR expression.
  -- 
  -- Example to filter a single category (Unit.Category.AIRPLANE).
  -- 
  --     DetectionObject:FilterCategories( Unit.Category.AIRPLANE ) 
  -- 
  -- Example to filter multiple categories (Unit.Category.AIRPLANE, Unit.Category.HELICOPTER). Note the {}.
  -- 
  --     DetectionObject:FilterCategories( { Unit.Category.AIRPLANE, Unit.Category.HELICOPTER } )
  -- 
  -- 
  -- ## **DETECTION_ derived classes** group the detected units into a **DetectedItems[]** list
  -- 
  -- DETECTION_BASE derived classes build a list called DetectedItems[], which is essentially a first later 
  -- of grouping of detected units. Each DetectedItem within the DetectedItems[] list contains
  -- a SET_UNIT object that contains the  detected units that belong to that group.
  -- 
  -- Derived classes will apply different methods to group the detected units. 
  -- Examples are per area, per quadrant, per distance, per type.
  -- See further the derived DETECTION classes on which grouping methods are currently supported. 
  -- 
  -- Various methods exist how to retrieve the grouped items from a DETECTION_BASE derived class:
  -- 
  --   * The method @{Functional.Detection#DETECTION_BASE.GetDetectedItems}() retrieves the DetectedItems[] list.
  --   * A DetectedItem from the DetectedItems[] list can be retrieved using the method @{Functional.Detection#DETECTION_BASE.GetDetectedItem}( DetectedItemIndex ).
  --     Note that this method returns a DetectedItem element from the list, that contains a Set variable and further information
  --     about the DetectedItem that is set by the DETECTION_BASE derived classes, used to group the DetectedItem.
  --   * A DetectedSet from the DetectedItems[] list can be retrieved using the method @{Functional.Detection#DETECTION_BASE.GetDetectedSet}( DetectedItemIndex ).
  --     This method retrieves the Set from a DetectedItem element from the DetectedItem list (DetectedItems[ DetectedItemIndex ].Set ).
  -- 
  -- ## **Visual filters** to fine-tune the probability of the detected objects
  -- 
  -- By default, DCS World will return any object that is in LOS and within "visual reach", or detectable through one of the electronic detection means.
  -- That being said, the DCS World detection algorithm can sometimes be unrealistic.
  -- Especially for a visual detection, DCS World is able to report within 1 second a detailed detection of a group of 20 units (including types of the units) that are 10 kilometers away, using only visual capabilities.
  -- Additionally, trees and other obstacles are not accounted during the DCS World detection.
  -- 
  -- Therefore, an additional (optional) filtering has been built into the DETECTION_BASE class, that can be set for visual detected units.
  -- For electronic detection, this filtering is not applied, only for visually detected targets.
  -- 
  -- The following additional filtering can be applied for visual filtering:
  -- 
  --   * A probability factor per kilometer distance.
  --   * A probability factor based on the alpha angle between the detected object and the unit detecting.
  --     A detection from a higher altitude allows for better detection than when on the ground.
  --   * Define a probability factor for "cloudy zones", which are zones where forests or villages are located. In these zones, detection will be much more difficult.
  --     The mission designer needs to define these cloudy zones within the mission, and needs to register these zones in the DETECTION_ objects additing a probability factor per zone.
  -- 
  -- I advise however, that, when you first use the DETECTION derived classes, that you don't use these filters.
  -- Only when you experience unrealistic behaviour in your missions, these filters could be applied.
  -- 
  -- 
  -- ### Distance visual detection probability
  -- 
  -- Upon a **visual** detection, the further away a detected object is, the less likely it is to be detected properly.
  -- Also, the speed of accurate detection plays a role.
  -- 
  -- A distance probability factor between 0 and 1 can be given, that will model a linear extrapolated probability over 10 km distance.
  -- 
  -- For example, if a probability factor of 0.6 (60%) is given, the extrapolated probabilities over 15 kilometers would like like:
  -- 1 km: 96%, 2 km: 92%, 3 km: 88%, 4 km: 84%, 5 km: 80%, 6 km: 76%, 7 km: 72%, 8 km: 68%, 9 km: 64%, 10 km: 60%, 11 km: 56%, 12 km: 52%, 13 km: 48%, 14 km: 44%, 15 km: 40%.
  -- 
  -- Note that based on this probability factor, not only the detection but also the **type** of the unit will be applied!
  -- 
  -- Use the method @{Functional.Detection#DETECTION_BASE.SetDistanceProbability}() to set the probability factor upon a 10 km distance.
  -- 
  -- ### Alpha Angle visual detection probability
  -- 
  -- Upon a **visual** detection, the higher the unit is during the detecting process, the more likely the detected unit is to be detected properly.
  -- A detection at a 90% alpha angle is the most optimal, a detection at 10% is less and a detection at 0% is less likely to be correct.
  -- 
  -- A probability factor between 0 and 1 can be given, that will model a progressive extrapolated probability if the target would be detected at a 0° angle.
  -- 
  -- For example, if a alpha angle probability factor of 0.7 is given, the extrapolated probabilities of the different angles would look like:
  -- 0°: 70%, 10°: 75,21%, 20°: 80,26%, 30°: 85%, 40°: 89,28%, 50°: 92,98%, 60°: 95,98%, 70°: 98,19%, 80°: 99,54%, 90°: 100%
  -- 
  -- Use the method @{Functional.Detection#DETECTION_BASE.SetAlphaAngleProbability}() to set the probability factor if 0°.
  -- 
  -- ### Cloudy Zones detection probability
  -- 
  -- Upon a **visual** detection, the more a detected unit is within a cloudy zone, the less likely the detected unit is to be detected successfully.
  -- The Cloudy Zones work with the ZONE_BASE derived classes. The mission designer can define within the mission
  -- zones that reflect cloudy areas where detected units may not be so easily visually detected.
  -- 
  -- Use the method @{Functional.Detection#DETECTION_BASE.SetZoneProbability}() to set for a defined number of zones, the probability factors.
  -- 
  -- Note however, that the more zones are defined to be "cloudy" within a detection, the more performance it will take
  -- from the DETECTION_BASE to calculate the presence of the detected unit within each zone.
  -- Expecially for ZONE_POLYGON, try to limit the amount of nodes of the polygon!
  -- 
  -- Typically, this kind of filter would be applied for very specific areas were a detection needs to be very realisting for
  -- AI not to detect so easily targets within a forrest or village rich area.
  -- 
  -- ## Accept / Reject detected units
  -- 
  -- DETECTION_BASE can accept or reject successful detections based on the location of the detected object, 
  -- if it is located in range or located inside or outside of specific zones.
  -- 
  -- ### Detection acceptance of within range limit
  -- 
  -- A range can be set that will limit a successful detection for a unit.
  -- Use the method @{Functional.Detection#DETECTION_BASE.SetAcceptRange}() to apply a range in meters till where detected units will be accepted.
  -- 
  --      local SetGroup = SET_GROUP:New():FilterPrefixes( "FAC" ):FilterStart() -- Build a SetGroup of Forward Air Controllers.
  -- 
  --      -- Build a detect object.
  --      local Detection = DETECTION_UNITS:New( SetGroup )
  --      
  --      -- This will accept detected units if the range is below 5000 meters.
  --      Detection:SetAcceptRange( 5000 ) 
  --      
  --      -- Start the Detection.
  --      Detection:Start()
  -- 
  -- 
  -- ### Detection acceptance if within zone(s).
  -- 
  -- Specific ZONE_BASE object(s) can be given as a parameter, which will only accept a detection if the unit is within the specified ZONE_BASE object(s).
  -- Use the method @{Functional.Detection#DETECTION_BASE.SetAcceptZones}() will accept detected units if they are within the specified zones.
  -- 
  --      local SetGroup = SET_GROUP:New():FilterPrefixes( "FAC" ):FilterStart() -- Build a SetGroup of Forward Air Controllers.
  -- 
  --      -- Search fo the zones where units are to be accepted.
  --      local ZoneAccept1 = ZONE:New( "AcceptZone1" )
  --      local ZoneAccept2 = ZONE:New( "AcceptZone2" )
  --      
  --      -- Build a detect object.
  --      local Detection = DETECTION_UNITS:New( SetGroup )
  --      
  --      -- This will accept detected units by Detection when the unit is within ZoneAccept1 OR ZoneAccept2.
  --      Detection:SetAcceptZones( { ZoneAccept1, ZoneAccept2 } ) 
  --      
  --      -- Start the Detection.
  --      Detection:Start()
  -- 
  -- ### Detection rejectance if within zone(s).
  -- 
  -- Specific ZONE_BASE object(s) can be given as a parameter, which will reject detection if the unit is within the specified ZONE_BASE object(s).
  -- Use the method @{Functional.Detection#DETECTION_BASE.SetRejectZones}() will reject detected units if they are within the specified zones.
  -- An example of how to use the method is shown below.
  -- 
  --      local SetGroup = SET_GROUP:New():FilterPrefixes( "FAC" ):FilterStart() -- Build a SetGroup of Forward Air Controllers.
  -- 
  --      -- Search fo the zones where units are to be rejected.
  --      local ZoneReject1 = ZONE:New( "RejectZone1" )
  --      local ZoneReject2 = ZONE:New( "RejectZone2" )
  --      
  --      -- Build a detect object.
  --      local Detection = DETECTION_UNITS:New( SetGroup )
  --      
  --      -- This will reject detected units by Detection when the unit is within ZoneReject1 OR ZoneReject2.
  --      Detection:SetRejectZones( { ZoneReject1, ZoneReject2 } ) 
  --      
  --      -- Start the Detection.
  --      Detection:Start()
  --      
  -- ## Detection of Friendlies Nearby
  -- 
  -- Use the method @{Functional.Detection#DETECTION_BASE.SetFriendliesRange}() to set the range what will indicate when friendlies are nearby
  -- a DetectedItem. The default range is 6000 meters. For air detections, it is advisory to use about 30.000 meters.
  -- 
  -- ## DETECTION_BASE is a Finite State Machine
  --
  -- Various Events and State Transitions can be tailored using DETECTION_BASE.
  -- 
  -- ### DETECTION_BASE States
  -- 
  --   * **Detecting**: The detection is running.
  --   * **Stopped**: The detection is stopped.
  -- 
  -- ### DETECTION_BASE Events
  -- 
  --   * **Start**: Start the detection process.
  --   * **Detect**: Detect new units.
  --   * **Detected**: New units have been detected.
  --   * **Stop**: Stop the detection process.
  --   
  -- @field #DETECTION_BASE DETECTION_BASE
  -- 
  DETECTION_BASE = {
    ClassName = "DETECTION_BASE",
    DetectionSetGroup = nil,
    DetectionRange = nil,
    DetectedObjects = {},
    DetectionRun = 0,
    DetectedObjectsIdentified = {},
    DetectedItems = {},
    DetectedItemsByIndex = {},  
  }
  
  --- @type DETECTION_BASE.DetectedObjects
  -- @list <#DETECTION_BASE.DetectedObject>
  
  --- @type DETECTION_BASE.DetectedObject
  -- @field #string Name
  -- @field #boolean IsVisible
  -- @field #boolean KnowType
  -- @field #boolean KnowDistance
  -- @field #string Type
  -- @field #number Distance
  -- @field #boolean Identified
  -- @field #number LastTime
  -- @field #boolean LastPos
  -- @field #number LastVelocity

  
  --- @type DETECTION_BASE.DetectedItems
  -- @list <#DETECTION_BASE.DetectedItem>
  
  --- @type DETECTION_BASE.DetectedItem
  -- @field #boolean IsDetected Indicates if the DetectedItem has been detected or not.
  -- @field Core.Set#SET_UNIT Set
  -- @field Core.Set#SET_UNIT Set -- The Set of Units in the detected area.
  -- @field Core.Zone#ZONE_UNIT Zone -- The Zone of the detected area.
  -- @field #boolean Changed Documents if the detected area has changes.
  -- @field #table Changes A list of the changes reported on the detected area. (It is up to the user of the detected area to consume those changes).
  -- @field #number ID -- The identifier of the detected area.
  -- @field #boolean FriendliesNearBy Indicates if there are friendlies within the detected area.
  -- @field Wrapper.Unit#UNIT NearestFAC The nearest FAC near the Area.
  -- @field Core.Point#COORDINATE Coordinate The last known coordinate of the DetectedItem.
  
  --- DETECTION constructor.
  -- @param #DETECTION_BASE self
  -- @param Core.Set#SET_BASE DetectionSet The @{Set} that is used to detect the units.
  -- @return #DETECTION_BASE self
  function DETECTION_BASE:New( DetectionSet )
  
    -- Inherits from BASE
    local self = BASE:Inherit( self, FSM:New() ) -- #DETECTION_BASE
    
    self.DetectedItemCount = 0
    self.DetectedItemMax = 0
    self.DetectedItems = {}
    
    self.DetectionSet = DetectionSet
    
    self.RefreshTimeInterval = 30
    
    self:InitDetectVisual( nil )
    self:InitDetectOptical( nil )
    self:InitDetectRadar( nil )
    self:InitDetectRWR( nil )
    self:InitDetectIRST( nil )
    self:InitDetectDLINK( nil )
    
    self:FilterCategories( {
      Unit.Category.AIRPLANE,
      Unit.Category.GROUND_UNIT,
      Unit.Category.HELICOPTER,
      Unit.Category.SHIP,
      Unit.Category.STRUCTURE
    } )
    
    self:SetFriendliesRange( 6000 )
  
    -- Create FSM transitions.
    
    self:SetStartState( "Stopped" )
    
    self:AddTransition( "Stopped", "Start", "Detecting")
    
    --- OnLeave Transition Handler for State Stopped.
    -- @function [parent=#DETECTION_BASE] OnLeaveStopped
    -- @param #DETECTION_BASE self
    -- @param #string From The From State string.
    -- @param #string Event The Event string.
    -- @param #string To The To State string.
    -- @return #boolean Return false to cancel Transition.
    
    --- OnEnter Transition Handler for State Stopped.
    -- @function [parent=#DETECTION_BASE] OnEnterStopped
    -- @param #DETECTION_BASE self
    -- @param #string From The From State string.
    -- @param #string Event The Event string.
    -- @param #string To The To State string.
    
    --- OnBefore Transition Handler for Event Start.
    -- @function [parent=#DETECTION_BASE] OnBeforeStart
    -- @param #DETECTION_BASE self
    -- @param #string From The From State string.
    -- @param #string Event The Event string.
    -- @param #string To The To State string.
    -- @return #boolean Return false to cancel Transition.
    
    --- OnAfter Transition Handler for Event Start.
    -- @function [parent=#DETECTION_BASE] OnAfterStart
    -- @param #DETECTION_BASE self
    -- @param #string From The From State string.
    -- @param #string Event The Event string.
    -- @param #string To The To State string.
    	
    --- Synchronous Event Trigger for Event Start.
    -- @function [parent=#DETECTION_BASE] Start
    -- @param #DETECTION_BASE self
    
    --- Asynchronous Event Trigger for Event Start.
    -- @function [parent=#DETECTION_BASE] __Start
    -- @param #DETECTION_BASE self
    -- @param #number Delay The delay in seconds.
    
    --- OnLeave Transition Handler for State Detecting.
    -- @function [parent=#DETECTION_BASE] OnLeaveDetecting
    -- @param #DETECTION_BASE self
    -- @param #string From The From State string.
    -- @param #string Event The Event string.
    -- @param #string To The To State string.
    -- @return #boolean Return false to cancel Transition.
    
    --- OnEnter Transition Handler for State Detecting.
    -- @function [parent=#DETECTION_BASE] OnEnterDetecting
    -- @param #DETECTION_BASE self
    -- @param #string From The From State string.
    -- @param #string Event The Event string.
    -- @param #string To The To State string.
    
    self:AddTransition( "Detecting", "Detect", "Detecting" )
    self:AddTransition( "Detecting", "Detection", "Detecting" )
    
    --- OnBefore Transition Handler for Event Detect.
    -- @function [parent=#DETECTION_BASE] OnBeforeDetect
    -- @param #DETECTION_BASE self
    -- @param #string From The From State string.
    -- @param #string Event The Event string.
    -- @param #string To The To State string.
    -- @return #boolean Return false to cancel Transition.
    
    --- OnAfter Transition Handler for Event Detect.
    -- @function [parent=#DETECTION_BASE] OnAfterDetect
    -- @param #DETECTION_BASE self
    -- @param #string From The From State string.
    -- @param #string Event The Event string.
    -- @param #string To The To State string.
    	
    --- Synchronous Event Trigger for Event Detect.
    -- @function [parent=#DETECTION_BASE] Detect
    -- @param #DETECTION_BASE self
    
    --- Asynchronous Event Trigger for Event Detect.
    -- @function [parent=#DETECTION_BASE] __Detect
    -- @param #DETECTION_BASE self
    -- @param #number Delay The delay in seconds.
    
    
    self:AddTransition( "Detecting", "Detected", "Detecting" )
    
    --- OnBefore Transition Handler for Event Detected.
    -- @function [parent=#DETECTION_BASE] OnBeforeDetected
    -- @param #DETECTION_BASE self
    -- @param #string From The From State string.
    -- @param #string Event The Event string.
    -- @param #string To The To State string.
    -- @return #boolean Return false to cancel Transition.
    
    --- OnAfter Transition Handler for Event Detected.
    -- @function [parent=#DETECTION_BASE] OnAfterDetected
    -- @param #DETECTION_BASE self
    -- @param #string From The From State string.
    -- @param #string Event The Event string.
    -- @param #string To The To State string.
    	
    --- Synchronous Event Trigger for Event Detected.
    -- @function [parent=#DETECTION_BASE] Detected
    -- @param #DETECTION_BASE self
    
    --- Asynchronous Event Trigger for Event Detected.
    -- @function [parent=#DETECTION_BASE] __Detected
    -- @param #DETECTION_BASE self
    -- @param #number Delay The delay in seconds.
    
    self:AddTransition( "Detecting", "DetectedItem", "Detecting" )
    
    --- OnAfter Transition Handler for Event DetectedItem.
    -- @function [parent=#DETECTION_BASE] OnAfterDetectedItem
    -- @param #DETECTION_BASE self
    -- @param #string From The From State string.
    -- @param #string Event The Event string.
    -- @param #string To The To State string.
    -- @param #table DetectedItem The DetectedItem.
      
    self:AddTransition( "*", "Stop", "Stopped" )
    
    --- OnBefore Transition Handler for Event Stop.
    -- @function [parent=#DETECTION_BASE] OnBeforeStop
    -- @param #DETECTION_BASE self
    -- @param #string From The From State string.
    -- @param #string Event The Event string.
    -- @param #string To The To State string.
    -- @return #boolean Return false to cancel Transition.
    
    --- OnAfter Transition Handler for Event Stop.
    -- @function [parent=#DETECTION_BASE] OnAfterStop
    -- @param #DETECTION_BASE self
    -- @param #string From The From State string.
    -- @param #string Event The Event string.
    -- @param #string To The To State string.
    	
    --- Synchronous Event Trigger for Event Stop.
    -- @function [parent=#DETECTION_BASE] Stop
    -- @param #DETECTION_BASE self
    
    --- Asynchronous Event Trigger for Event Stop.
    -- @function [parent=#DETECTION_BASE] __Stop
    -- @param #DETECTION_BASE self
    -- @param #number Delay The delay in seconds.
    
    --- OnLeave Transition Handler for State Stopped.
    -- @function [parent=#DETECTION_BASE] OnLeaveStopped
    -- @param #DETECTION_BASE self
    -- @param #string From The From State string.
    -- @param #string Event The Event string.
    -- @param #string To The To State string.
    -- @return #boolean Return false to cancel Transition.
    
    --- OnEnter Transition Handler for State Stopped.
    -- @function [parent=#DETECTION_BASE] OnEnterStopped
    -- @param #DETECTION_BASE self
    -- @param #string From The From State string.
    -- @param #string Event The Event string.
    -- @param #string To The To State string.
    
    return self
  end
  
  do -- State Transition Handling
  
    --- @param #DETECTION_BASE self
    -- @param #string From The From State string.
    -- @param #string Event The Event string.
    -- @param #string To The To State string.
    function DETECTION_BASE:onafterStart(From,Event,To)
      self:__Detect( 1 )
    end

    --- @param #DETECTION_BASE self
    -- @param #string From The From State string.
    -- @param #string Event The Event string.
    -- @param #string To The To State string.
    function DETECTION_BASE:onafterDetect(From,Event,To)

      local DetectDelay = 0.1
      self.DetectionCount = 0
      self.DetectionRun = 0
      self:UnIdentifyAllDetectedObjects() -- Resets the DetectedObjectsIdentified table
      
      local DetectionTimeStamp = timer.getTime()
      
      -- Reset detection cache for the next detection run.
      for DetectionObjectName, DetectedObjectData in pairs( self.DetectedObjects ) do
        
        self.DetectedObjects[DetectionObjectName].IsDetected = false
        self.DetectedObjects[DetectionObjectName].IsVisible = false
        self.DetectedObjects[DetectionObjectName].KnowDistance = nil
        self.DetectedObjects[DetectionObjectName].LastTime = nil
        self.DetectedObjects[DetectionObjectName].LastPos = nil
        self.DetectedObjects[DetectionObjectName].LastVelocity = nil
        self.DetectedObjects[DetectionObjectName].Distance = 10000000
      
      end
      
      self.DetectionCount = self.DetectionSet:Count()
      for DetectionID, DetectionData in pairs( self.DetectionSet:GetSet() ) do
        --self:F( { DetectionGroupData } )
        self:F( { DetectionGroup = DetectionData:GetName() } )
        self:__Detection( DetectDelay, DetectionData, DetectionTimeStamp ) -- Process each detection asynchronously.
        DetectDelay = DetectDelay + 1
      end
    end
    
    --- @param #DETECTION_BASE self
    -- @param #string From The From State string.
    -- @param #string Event The Event string.
    -- @param #string To The To State string.
    -- @param Wrapper.Group#GROUP DetectionGroup The Group detecting.
    -- @param #number DetectionTimeStamp Time stamp of detection event.
    function DETECTION_BASE:onafterDetection( From, Event, To, Detection, DetectionTimeStamp  )
      
      --self:F( { DetectedObjects = self.DetectedObjects } )
      
      self.DetectionRun = self.DetectionRun + 1
      
      local HasDetectedObjects = false
      
      if Detection:IsAlive() then
    
        --self:T( { "DetectionGroup is Alive", DetectionGroup:GetName() } )
        
        local DetectionGroupName = Detection:GetName()
        local DetectionUnit = Detection:GetUnit(1)
        
        local DetectedUnits = {}
        
        local DetectedTargets = Detection:GetDetectedTargets(
          self.DetectVisual,
          self.DetectOptical,
          self.DetectRadar,
          self.DetectIRST,
          self.DetectRWR,
          self.DetectDLINK
        )
        
        self:F( { DetectedTargets = DetectedTargets } )
        
        for DetectionObjectID, Detection in pairs( DetectedTargets ) do
          local DetectedObject = Detection.object -- DCS#Object
          
          if DetectedObject and DetectedObject:isExist() and DetectedObject.id_ < 50000000 then -- and ( DetectedObject:getCategory() == Object.Category.UNIT or DetectedObject:getCategory() == Object.Category.STATIC ) then
            local DetectedObjectName = DetectedObject:getName()
            if not self.DetectedObjects[DetectedObjectName] then
              self.DetectedObjects[DetectedObjectName] = self.DetectedObjects[DetectedObjectName] or {} 
              self.DetectedObjects[DetectedObjectName].Name = DetectedObjectName
              self.DetectedObjects[DetectedObjectName].Object = DetectedObject
            end
          end
        end
        
        for DetectionObjectName, DetectedObjectData in pairs( self.DetectedObjects ) do
        
          local DetectedObject = DetectedObjectData.Object
          
          if DetectedObject:isExist() then
  
            local TargetIsDetected, TargetIsVisible, TargetLastTime, TargetKnowType, TargetKnowDistance, TargetLastPos, TargetLastVelocity = DetectionUnit:IsTargetDetected( 
              DetectedObject,
              self.DetectVisual,
              self.DetectOptical,
              self.DetectRadar,
              self.DetectIRST,
              self.DetectRWR,
              self.DetectDLINK
            )
            
            --self:T2( { TargetIsDetected = TargetIsDetected, TargetIsVisible = TargetIsVisible, TargetLastTime = TargetLastTime, TargetKnowType = TargetKnowType, TargetKnowDistance = TargetKnowDistance, TargetLastPos = TargetLastPos, TargetLastVelocity = TargetLastVelocity } )
  
            -- Only process if the target is visible. Detection also returns invisible units.
            --if Detection.visible == true then
            
              local DetectionAccepted = true
              
              local DetectedObjectName = DetectedObject:getName()
              local DetectedObjectType = DetectedObject:getTypeName()
      
              local DetectedObjectVec3 = DetectedObject:getPoint()
              local DetectedObjectVec2 = { x = DetectedObjectVec3.x, y = DetectedObjectVec3.z }
              local DetectionGroupVec3 = Detection:GetVec3()
              local DetectionGroupVec2 = { x = DetectionGroupVec3.x, y = DetectionGroupVec3.z }
      
              local Distance = ( ( DetectedObjectVec3.x - DetectionGroupVec3.x )^2 +
                ( DetectedObjectVec3.y - DetectionGroupVec3.y )^2 +
                ( DetectedObjectVec3.z - DetectionGroupVec3.z )^2
                ) ^ 0.5 / 1000
  
              local DetectedUnitCategory = DetectedObject:getDesc().category
      
              --self:F( { "Detected Target:", DetectionGroupName, DetectedObjectName, DetectedObjectType, Distance, DetectedUnitCategory } )
  
              -- Calculate Acceptance
              
              DetectionAccepted = self._.FilterCategories[DetectedUnitCategory] ~= nil and DetectionAccepted or false
      
  --            if Distance > 15000 then
  --              if DetectedUnitCategory == Unit.Category.GROUND_UNIT or DetectedUnitCategory == Unit.Category.SHIP then
  --                if DetectedObject:hasSensors( Unit.SensorType.RADAR, Unit.RadarType.AS ) == false then
  --                  DetectionAccepted = false
  --                end
  --              end
  --            end
      
              if self.AcceptRange and Distance * 1000 > self.AcceptRange then
                DetectionAccepted = false
              end
              
              if self.AcceptZones then
                local AnyZoneDetection = false
                for AcceptZoneID, AcceptZone in pairs( self.AcceptZones ) do
                  local AcceptZone = AcceptZone -- Core.Zone#ZONE_BASE
                  if AcceptZone:IsVec2InZone( DetectedObjectVec2 ) then
                    AnyZoneDetection = true
                  end
                end
                if not AnyZoneDetection then
                  DetectionAccepted = false            
                end
              end
  
              if self.RejectZones then
                for RejectZoneID, RejectZone in pairs( self.RejectZones ) do
                  local RejectZone = RejectZone -- Core.Zone#ZONE_BASE
                  if RejectZone:IsPointVec2InZone( DetectedObjectVec2 ) == true then
                    DetectionAccepted = false
                  end
                end
              end
              
              -- Calculate additional probabilities
              
              if not self.DetectedObjects[DetectedObjectName] and TargetIsVisible and self.DistanceProbability then
                local DistanceFactor = Distance / 4
                local DistanceProbabilityReversed = ( 1 - self.DistanceProbability ) * DistanceFactor
                local DistanceProbability = 1 - DistanceProbabilityReversed
                DistanceProbability = DistanceProbability * 30 / 300
                local Probability = math.random() -- Selects a number between 0 and 1
                --self:T( { Probability, DistanceProbability } )
                if Probability > DistanceProbability then
                  DetectionAccepted = false
                end
              end
              
              if not self.DetectedObjects[DetectedObjectName] and TargetIsVisible and self.AlphaAngleProbability then
                local NormalVec2 = { x = DetectedObjectVec2.x - DetectionGroupVec2.x, y = DetectedObjectVec2.y - DetectionGroupVec2.y }
                local AlphaAngle = math.atan2( NormalVec2.y, NormalVec2.x )
                local Sinus = math.sin( AlphaAngle )
                local AlphaAngleProbabilityReversed = ( 1 - self.AlphaAngleProbability ) * ( 1 - Sinus )
                local AlphaAngleProbability = 1 - AlphaAngleProbabilityReversed
                
                AlphaAngleProbability = AlphaAngleProbability * 30 / 300
                
                local Probability =  math.random() -- Selects a number between 0 and 1
                --self:T( { Probability, AlphaAngleProbability } )
                if Probability > AlphaAngleProbability then
                  DetectionAccepted = false
                end
                 
              end
              
              if not self.DetectedObjects[DetectedObjectName] and TargetIsVisible and self.ZoneProbability then
              
                for ZoneDataID, ZoneData in pairs( self.ZoneProbability ) do
                  self:F({ZoneData})
                  local ZoneObject = ZoneData[1] -- Core.Zone#ZONE_BASE
                  local ZoneProbability = ZoneData[2] -- #number
                  ZoneProbability = ZoneProbability * 30 / 300
                  
                  if ZoneObject:IsPointVec2InZone( DetectedObjectVec2 ) == true then
                    local Probability =  math.random() -- Selects a number between 0 and 1
                    --self:T( { Probability, ZoneProbability } )
                    if Probability > ZoneProbability then
                      DetectionAccepted = false
                      break
                    end
                  end
                end
              end
              
              if DetectionAccepted then
                
                HasDetectedObjects = true
      
                self.DetectedObjects[DetectedObjectName] = self.DetectedObjects[DetectedObjectName] or {}
                self.DetectedObjects[DetectedObjectName].Name = DetectedObjectName
  
                if TargetIsDetected and TargetIsDetected == true then
                  self.DetectedObjects[DetectedObjectName].IsDetected = TargetIsDetected
                end
                
                if TargetIsDetected and TargetIsVisible and TargetIsVisible == true then
                  self.DetectedObjects[DetectedObjectName].IsVisible = TargetIsDetected and TargetIsVisible
                end
                
                if TargetIsDetected and not self.DetectedObjects[DetectedObjectName].KnowType then
                  self.DetectedObjects[DetectedObjectName].KnowType = TargetIsDetected and TargetKnowType
                end
                self.DetectedObjects[DetectedObjectName].KnowDistance = TargetKnowDistance -- Detection.distance   -- TargetKnowDistance
                self.DetectedObjects[DetectedObjectName].LastTime = ( TargetIsDetected and TargetIsVisible == false )  and TargetLastTime
                self.DetectedObjects[DetectedObjectName].LastPos = ( TargetIsDetected and TargetIsVisible == false )  and TargetLastPos
                self.DetectedObjects[DetectedObjectName].LastVelocity = ( TargetIsDetected and TargetIsVisible == false )  and TargetLastVelocity
                
                if not self.DetectedObjects[DetectedObjectName].Distance or ( Distance and self.DetectedObjects[DetectedObjectName].Distance > Distance ) then
                  self.DetectedObjects[DetectedObjectName].Distance = Distance
                end
  
                self.DetectedObjects[DetectedObjectName].DetectionTimeStamp = DetectionTimeStamp
                
                self:F( { DetectedObject = self.DetectedObjects[DetectedObjectName] } )
                
                local DetectedUnit = UNIT:FindByName( DetectedObjectName )
                
                DetectedUnits[DetectedObjectName] = DetectedUnit
              else
                -- if beyond the DetectionRange then nullify...
                self:F( { DetectedObject = "No more detection for " .. DetectedObjectName } )
                if self.DetectedObjects[DetectedObjectName] then
                  self.DetectedObjects[DetectedObjectName] = nil
                end
              end
            
            --self:T2( self.DetectedObjects )
          else
            -- The previously detected object does not exist anymore, delete from the cache.
            self:F( "Removing from DetectedObjects: " .. DetectionObjectName )
            self.DetectedObjects[DetectionObjectName] = nil
          end
        end
        
        if HasDetectedObjects then
          self:__Detected( 0.1, DetectedUnits )
        end
        
      end
      
      if self.DetectionCount > 0 and self.DetectionRun == self.DetectionCount then
        
        -- First check if all DetectedObjects were detected.
        -- This is important. When there are DetectedObjects in the list, but were not detected,
        -- And these remain undetected for more than 60 seconds, then these DetectedObjects will be flagged as not Detected.
        -- IsDetected = false!
        -- This is used in A2A_TASK_DISPATCHER to initiate fighter sweeping! The TASK_A2A_INTERCEPT tasks will be replaced with TASK_A2A_SWEEP tasks.
        for DetectedObjectName, DetectedObject in pairs( self.DetectedObjects ) do
          if self.DetectedObjects[DetectedObjectName].IsDetected == true and self.DetectedObjects[DetectedObjectName].DetectionTimeStamp + 300 <= DetectionTimeStamp then
            self.DetectedObjects[DetectedObjectName].IsDetected = false
          end
        end

        self:CreateDetectionItems() -- Polymorphic call to Create/Update the DetectionItems list for the DETECTION_ class grouping method.
        for DetectedItemID, DetectedItem in pairs( self.DetectedItems ) do
          self:UpdateDetectedItemDetection( DetectedItem )
          self:CleanDetectionItem( DetectedItem, DetectedItemID ) -- Any DetectionItem that has a Set with zero elements in it, must be removed from the DetectionItems list.
          if DetectedItem then
            self:__DetectedItem( 0.1, DetectedItem )
          end
        end
 
        self:__Detect( self.RefreshTimeInterval )
      end

    end
  
  
  end
  
  do -- DetectionItems Creation
  
    -- Clean the DetectedItem table.
    -- @param #DETECTION_BASE self
    -- @return #DETECTION_BASE
    function DETECTION_BASE:CleanDetectionItem( DetectedItem, DetectedItemID )
    
      -- We clean all DetectedItems.
      -- if there are any remaining DetectedItems with no Set Objects then the Item in the DetectedItems must be deleted.
  
      local DetectedSet = DetectedItem.Set
      
      if DetectedSet:Count() == 0 then
        self:RemoveDetectedItem( DetectedItemID )
      end

      return self
    end
    
    --- Forget a Unit from a DetectionItem
    -- @param #DETECTION_BASE self
    -- @param #string UnitName The UnitName that needs to be forgotten from the DetectionItem Sets.
    -- @return #DETECTION_BASE
    function DETECTION_BASE:ForgetDetectedUnit( UnitName )

      local DetectedItems = self:GetDetectedItems()
      
      for DetectedItemIndex, DetectedItem in pairs( DetectedItems ) do
        local DetectedSet = self:GetDetectedItemSet( DetectedItem )
        if DetectedSet then
          DetectedSet:RemoveUnitsByName( UnitName )
        end
      end

      return self
    end
  
    --- Make a DetectionSet table. This function will be overridden in the derived clsses.
    -- @param #DETECTION_BASE self
    -- @return #DETECTION_BASE
    function DETECTION_BASE:CreateDetectionItems()
    
      self:F( "Error, in DETECTION_BASE class..." )
      return self
    end
  

  end
  
  do -- Initialization methods
  
    --- Detect Visual.
    -- @param #DETECTION_BASE self
    -- @param #boolean DetectVisual
    -- @return #DETECTION_BASE self
    function DETECTION_BASE:InitDetectVisual( DetectVisual )
    
      self.DetectVisual = DetectVisual
      
      return self
    end
    
    --- Detect Optical.
    -- @param #DETECTION_BASE self
    -- @param #boolean DetectOptical
    -- @return #DETECTION_BASE self
    function DETECTION_BASE:InitDetectOptical( DetectOptical )
    	self:F2()
    
      self.DetectOptical = DetectOptical
      
      return self
    end
    
    --- Detect Radar.
    -- @param #DETECTION_BASE self
    -- @param #boolean DetectRadar
    -- @return #DETECTION_BASE self
    function DETECTION_BASE:InitDetectRadar( DetectRadar )
      self:F2()
    
      self.DetectRadar = DetectRadar
      
      return self
    end
    
    --- Detect IRST.
    -- @param #DETECTION_BASE self
    -- @param #boolean DetectIRST
    -- @return #DETECTION_BASE self
    function DETECTION_BASE:InitDetectIRST( DetectIRST )
      self:F2()
    
      self.DetectIRST = DetectIRST
      
      return self
    end
    
    --- Detect RWR.
    -- @param #DETECTION_BASE self
    -- @param #boolean DetectRWR
    -- @return #DETECTION_BASE self
    function DETECTION_BASE:InitDetectRWR( DetectRWR )
      self:F2()
    
      self.DetectRWR = DetectRWR
      
      return self
    end
    
    --- Detect DLINK.
    -- @param #DETECTION_BASE self
    -- @param #boolean DetectDLINK
    -- @return #DETECTION_BASE self
    function DETECTION_BASE:InitDetectDLINK( DetectDLINK )
      self:F2()
    
      self.DetectDLINK = DetectDLINK
      
      return self
    end
  
  end
  
  do -- Filter methods
  
    --- Filter the detected units based on Unit.Category  
    -- The different values of Unit.Category can be:
    -- 
    --   * Unit.Category.AIRPLANE
    --   * Unit.Category.GROUND_UNIT
    --   * Unit.Category.HELICOPTER
    --   * Unit.Category.SHIP
    --   * Unit.Category.STRUCTURE
    --   
    -- Multiple Unit.Category entries can be given as a table and then these will be evaluated as an OR expression.
    -- 
    -- Example to filter a single category (Unit.Category.AIRPLANE).
    -- 
    --     DetectionObject:FilterCategories( Unit.Category.AIRPLANE ) 
    -- 
    -- Example to filter multiple categories (Unit.Category.AIRPLANE, Unit.Category.HELICOPTER). Note the {}.
    -- 
    --     DetectionObject:FilterCategories( { Unit.Category.AIRPLANE, Unit.Category.HELICOPTER } )
    -- 
    -- @param #DETECTION_BASE self
    -- @param #list<DCS#Unit> FilterCategories The Categories entries
    -- @return #DETECTION_BASE self
    function DETECTION_BASE:FilterCategories( FilterCategories )
      self:F2()
    
      self._.FilterCategories = {}
      if type( FilterCategories ) == "table" then
        for CategoryID, Category in pairs( FilterCategories ) do
          self._.FilterCategories[Category] = Category
        end 
      else
        self._.FilterCategories[FilterCategories] = FilterCategories
      end
      return self
      
    end

  end

  do
  
    --- Set the detection interval time in seconds.
    -- @param #DETECTION_BASE self
    -- @param #number RefreshTimeInterval Interval in seconds.
    -- @return #DETECTION_BASE self
    function DETECTION_BASE:SetRefreshTimeInterval( RefreshTimeInterval )
      self:F2()
    
      self.RefreshTimeInterval = RefreshTimeInterval
      
      return self
    end
  
  end

  do -- Friendlies Radius

    --- Set the radius in meters to validate if friendlies are nearby.
    -- @param #DETECTION_BASE self
    -- @param #number FriendliesRange Radius to use when checking if Friendlies are nearby.
    -- @return #DETECTION_BASE self
    function DETECTION_BASE:SetFriendliesRange( FriendliesRange ) --R2.2 Friendlies range
      self:F2()
    
      self.FriendliesRange = FriendliesRange
      
      return self
    end
  
  end
  
  do -- Intercept Point
  
    --- Set the parameters to calculate to optimal intercept point.
    -- @param #DETECTION_BASE self
    -- @param #boolean Intercept Intercept is true if an intercept point is calculated. Intercept is false if it is disabled. The default Intercept is false.
    -- @param #number InterceptDelay If Intercept is true, then InterceptDelay is the average time it takes to get airplanes airborne.
    -- @return #DETECTION_BASE self
    function DETECTION_BASE:SetIntercept( Intercept, InterceptDelay )
      self:F2()
    
      self.Intercept = Intercept
      self.InterceptDelay = InterceptDelay
      
      return self
    end

  end
  
  do -- Accept / Reject detected units
  
    --- Accept detections if within a range in meters.
    -- @param #DETECTION_BASE self
    -- @param #number AcceptRange Accept a detection if the unit is within the AcceptRange in meters.
    -- @return #DETECTION_BASE self
    function DETECTION_BASE:SetAcceptRange( AcceptRange )
      self:F2()
    
      self.AcceptRange = AcceptRange
      
      return self
    end
    
    --- Accept detections if within the specified zone(s).
    -- @param #DETECTION_BASE self
    -- @param Core.Zone#ZONE_BASE AcceptZones Can be a list or ZONE_BASE objects, or a single ZONE_BASE object.
    -- @return #DETECTION_BASE self
    function DETECTION_BASE:SetAcceptZones( AcceptZones )
      self:F2()
    
      if type( AcceptZones ) == "table" then
        if AcceptZones.ClassName and AcceptZones:IsInstanceOf( ZONE_BASE ) then
          self.AcceptZones = { AcceptZones }
        else
          self.AcceptZones = AcceptZones
        end
      else
        self:F( { "AcceptZones must be a list of ZONE_BASE derived objects or one ZONE_BASE derived object", AcceptZones } )
        error()
      end
      
      return self
    end
    
    --- Reject detections if within the specified zone(s).
    -- @param #DETECTION_BASE self
    -- @param Core.Zone#ZONE_BASE RejectZones Can be a list or ZONE_BASE objects, or a single ZONE_BASE object.
    -- @return #DETECTION_BASE self
    function DETECTION_BASE:SetRejectZones( RejectZones )
      self:F2()
    
      if type( RejectZones ) == "table" then
        if RejectZones.ClassName and RejectZones:IsInstanceOf( ZONE_BASE ) then
          self.RejectZones = { RejectZones }
        else
          self.RejectZones = RejectZones
        end
      else
        self:F( { "RejectZones must be a list of ZONE_BASE derived objects or one ZONE_BASE derived object", RejectZones } )
        error()
      end
      
      return self
    end
  
  end
  
  do -- Probability methods
  
    --- Upon a **visual** detection, the further away a detected object is, the less likely it is to be detected properly.
    -- Also, the speed of accurate detection plays a role.
    -- A distance probability factor between 0 and 1 can be given, that will model a linear extrapolated probability over 10 km distance.
    -- For example, if a probability factor of 0.6 (60%) is given, the extrapolated probabilities over 15 kilometers would like like:
    -- 1 km: 96%, 2 km: 92%, 3 km: 88%, 4 km: 84%, 5 km: 80%, 6 km: 76%, 7 km: 72%, 8 km: 68%, 9 km: 64%, 10 km: 60%, 11 km: 56%, 12 km: 52%, 13 km: 48%, 14 km: 44%, 15 km: 40%.
    -- @param #DETECTION_BASE self
    -- @param DistanceProbability The probability factor.
    -- @return #DETECTION_BASE self
    function DETECTION_BASE:SetDistanceProbability( DistanceProbability )
      self:F2()
    
      self.DistanceProbability = DistanceProbability
      
      return self
    end
  
  
    --- Upon a **visual** detection, the higher the unit is during the detecting process, the more likely the detected unit is to be detected properly.
    -- A detection at a 90% alpha angle is the most optimal, a detection at 10% is less and a detection at 0% is less likely to be correct.
    -- 
    -- A probability factor between 0 and 1 can be given, that will model a progressive extrapolated probability if the target would be detected at a 0° angle.
    -- 
    -- For example, if a alpha angle probability factor of 0.7 is given, the extrapolated probabilities of the different angles would look like:
    -- 0°: 70%, 10°: 75,21%, 20°: 80,26%, 30°: 85%, 40°: 89,28%, 50°: 92,98%, 60°: 95,98%, 70°: 98,19%, 80°: 99,54%, 90°: 100%
    -- @param #DETECTION_BASE self
    -- @param AlphaAngleProbability The probability factor.
    -- @return #DETECTION_BASE self
    function DETECTION_BASE:SetAlphaAngleProbability( AlphaAngleProbability )
      self:F2()
    
      self.AlphaAngleProbability = AlphaAngleProbability
      
      return self
    end
  
    --- Upon a **visual** detection, the more a detected unit is within a cloudy zone, the less likely the detected unit is to be detected successfully.
    -- The Cloudy Zones work with the ZONE_BASE derived classes. The mission designer can define within the mission
    -- zones that reflect cloudy areas where detected units may not be so easily visually detected.
    -- @param #DETECTION_BASE self
    -- @param ZoneArray Aray of a The ZONE_BASE object and a ZoneProbability pair..
    -- @return #DETECTION_BASE self
    function DETECTION_BASE:SetZoneProbability( ZoneArray )
      self:F2()
    
      self.ZoneProbability = ZoneArray 
      
      return self
    end
  
  
  end
  
  do -- Change processing
  
    --- Accepts changes from the detected item.
    -- @param #DETECTION_BASE self
    -- @param #DETECTION_BASE.DetectedItem DetectedItem
    -- @return #DETECTION_BASE self
    function DETECTION_BASE:AcceptChanges( DetectedItem )
    
      DetectedItem.Changed = false
      DetectedItem.Changes = {}
    
      return self
    end

    --- Add a change to the detected zone.
    -- @param #DETECTION_BASE self
    -- @param #DETECTION_BASE.DetectedItem DetectedItem
    -- @param #string ChangeCode
    -- @return #DETECTION_BASE self
    function DETECTION_BASE:AddChangeItem( DetectedItem, ChangeCode, ItemUnitType )
    
      DetectedItem.Changed = true
      local ID = DetectedItem.ID
      
      DetectedItem.Changes = DetectedItem.Changes or {}
      DetectedItem.Changes[ChangeCode] = DetectedItem.Changes[ChangeCode] or {}
      DetectedItem.Changes[ChangeCode].ID = ID
      DetectedItem.Changes[ChangeCode].ItemUnitType = ItemUnitType
    
      self:F( { "Change on Detected Item:", DetectedItemID = DetectedItem.ID, ChangeCode = ChangeCode, ItemUnitType = ItemUnitType } )
     
      return self
    end
    
    
    --- Add a change to the detected zone.
    -- @param #DETECTION_BASE self
    -- @param #DETECTION_BASE.DetectedItem DetectedItem
    -- @param #string ChangeCode
    -- @param #string ChangeUnitType
    -- @return #DETECTION_BASE self
    function DETECTION_BASE:AddChangeUnit( DetectedItem, ChangeCode, ChangeUnitType )
    
      DetectedItem.Changed = true
      local ID = DetectedItem.ID
      
      DetectedItem.Changes = DetectedItem.Changes or {}
      DetectedItem.Changes[ChangeCode] = DetectedItem.Changes[ChangeCode] or {}
      DetectedItem.Changes[ChangeCode][ChangeUnitType] = DetectedItem.Changes[ChangeCode][ChangeUnitType] or 0
      DetectedItem.Changes[ChangeCode][ChangeUnitType] = DetectedItem.Changes[ChangeCode][ChangeUnitType] + 1
      DetectedItem.Changes[ChangeCode].ID = ID
      
      self:F( { "Change on Detected Unit:", DetectedItemID = DetectedItem.ID, ChangeCode = ChangeCode, ChangeUnitType = ChangeUnitType } )
    
      return self
    end
      
  end
  
  do -- Friendly calculations
  
    --- This will allow during friendly search any recce or detection unit to be also considered as a friendly.
    -- By default, recce aren't considered friendly, because that would mean that a recce would be also an attacking friendly,
    -- and this is wrong.
    -- However, in a CAP situation, when the CAP is part of an EWR network, the CAP is also an attacker.
    -- This, this method allows to register for a detection the CAP unit name prefixes to be considered CAP.
    -- @param #DETECTION_BASE self
    -- @param #string FriendlyPrefixes A string or a list of prefixes.
    -- @return #DETECTION_BASE 
    function DETECTION_BASE:SetFriendlyPrefixes( FriendlyPrefixes )

      self.FriendlyPrefixes = self.FriendlyPrefixes or {}
      if type( FriendlyPrefixes ) ~= "table" then
        FriendlyPrefixes = { FriendlyPrefixes }
      end
      for PrefixID, Prefix in pairs( FriendlyPrefixes ) do
        self:F( { FriendlyPrefix = Prefix } )
        self.FriendlyPrefixes[Prefix] = Prefix
      end
      return self    
    end
  
    --- This will allow during friendly search only units of the specified list of categories.
    -- @param #DETECTION_BASE self
    -- @param #string FriendlyCategories A list of unit categories.
    -- @return #DETECTION_BASE 
    -- @usage
    --    -- Only allow Ships and Vehicles to be part of the friendly team.
    --    Detection:SetFriendlyCategories( { Unit.Category.SHIP, Unit.Category.GROUND_UNIT } )
  
    --- Returns if there are friendlies nearby the FAC units ...
    -- @param #DETECTION_BASE self
    -- @param DetectedItem
    -- @param DCS#Unit.Category Category The category of the unit.
    -- @return #boolean true if there are friendlies nearby 
    function DETECTION_BASE:IsFriendliesNearBy( DetectedItem, Category )
--      self:F( { "FriendliesNearBy Test", DetectedItem.FriendliesNearBy } )
      return ( DetectedItem.FriendliesNearBy and DetectedItem.FriendliesNearBy[Category] ~= nil ) or false
    end
  
    --- Returns friendly units nearby the FAC units ...
    -- @param #DETECTION_BASE self
    -- @param DetectedItem
    -- @param DCS#Unit.Category Category The category of the unit.
    -- @return #map<#string,Wrapper.Unit#UNIT> The map of Friendly UNITs. 
    function DETECTION_BASE:GetFriendliesNearBy( DetectedItem, Category )
      
      return DetectedItem.FriendliesNearBy and DetectedItem.FriendliesNearBy[Category]
    end
    
    --- Returns if there are friendlies nearby the intercept ...
    -- @param #DETECTION_BASE self
    -- @return #boolean trhe if there are friendlies near the intercept.
    function DETECTION_BASE:IsFriendliesNearIntercept( DetectedItem )
      
      return DetectedItem.FriendliesNearIntercept ~= nil or false
    end
  
    --- Returns friendly units nearby the intercept point ...
    -- @param #DETECTION_BASE self
    -- @return #map<#string,Wrapper.Unit#UNIT> The map of Friendly UNITs. 
    function DETECTION_BASE:GetFriendliesNearIntercept( DetectedItem )
      
      return DetectedItem.FriendliesNearIntercept
    end
  
    --- Returns the distance used to identify friendlies near the deteted item ...
    -- @param #DETECTION_BASE self
    -- @return #number The distance. 
    function DETECTION_BASE:GetFriendliesDistance( DetectedItem )
      
      return DetectedItem.FriendliesDistance
    end
  
    --- Returns if there are friendlies nearby the FAC units ...
    -- @param #DETECTION_BASE self
    -- @return #boolean trhe if there are friendlies nearby 
    function DETECTION_BASE:IsPlayersNearBy( DetectedItem )
      
      return DetectedItem.PlayersNearBy ~= nil
    end
  
    --- Returns friendly units nearby the FAC units ...
    -- @param #DETECTION_BASE self
    -- @return #map<#string,Wrapper.Unit#UNIT> The map of Friendly UNITs. 
    function DETECTION_BASE:GetPlayersNearBy( DetectedItem )
      
      return DetectedItem.PlayersNearBy
    end
  
    --- Background worker function to determine if there are friendlies nearby ...
    -- @param #DETECTION_BASE self
    function DETECTION_BASE:ReportFriendliesNearBy( TargetData )
      --self:F( { "Search Friendlies", DetectedItem = TargetData.DetectedItem } )
      
      local DetectedItem = TargetData.DetectedItem  -- Functional.Detection#DETECTION_BASE.DetectedItem    
      local DetectedSet = TargetData.DetectedItem.Set
      local DetectedUnit = DetectedSet:GetFirst() -- Wrapper.Unit#UNIT
    
      DetectedItem.FriendliesNearBy = nil

      -- We need to ensure that the DetectedUnit is alive!
      if DetectedUnit and DetectedUnit:IsAlive() then
      
        local DetectedUnitCoord = DetectedUnit:GetCoordinate()
        local InterceptCoord = TargetData.InterceptCoord or DetectedUnitCoord
        
        local SphereSearch = {
         id = world.VolumeType.SPHERE,
          params = {
           point = InterceptCoord:GetVec3(),
           radius = self.FriendliesRange,
          }
          
         }
         
        --- @param DCS#Unit FoundDCSUnit
        -- @param Wrapper.Group#GROUP ReportGroup
        -- @param Core.Set#SET_GROUP ReportSetGroup
        local FindNearByFriendlies = function( FoundDCSUnit, ReportGroupData )
            
          local DetectedItem = ReportGroupData.DetectedItem  -- Functional.Detection#DETECTION_BASE.DetectedItem    
          local DetectedSet = ReportGroupData.DetectedItem.Set
          local DetectedUnit = DetectedSet:GetFirst() -- Wrapper.Unit#UNIT
          local DetectedUnitCoord = DetectedUnit:GetCoordinate()
          local InterceptCoord = ReportGroupData.InterceptCoord or DetectedUnitCoord
          local ReportSetGroup = ReportGroupData.ReportSetGroup
    
          local EnemyCoalition = DetectedUnit:GetCoalition()
          
          local FoundUnitCoalition = FoundDCSUnit:getCoalition()
          local FoundUnitCategory = FoundDCSUnit:getDesc().category
          local FoundUnitName = FoundDCSUnit:getName()
          local FoundUnitGroupName = FoundDCSUnit:getGroup():getName()
          local EnemyUnitName = DetectedUnit:GetName()

          local FoundUnitInReportSetGroup = ReportSetGroup:FindGroup( FoundUnitGroupName ) ~= nil
          --self:T( { "Friendlies search:", FoundUnitName, FoundUnitCoalition, EnemyUnitName, EnemyCoalition, FoundUnitInReportSetGroup } )
          
          if FoundUnitInReportSetGroup == true then
            -- If the recce was part of the friendlies found, then check if the recce is part of the allowed friendly unit prefixes.
            for PrefixID, Prefix in pairs( self.FriendlyPrefixes or {} ) do
              --self:F( { "Friendly Prefix:", Prefix = Prefix } )
              -- In case a match is found (so a recce unit name is part of the friendly prefixes), then report that recce to be part of the friendlies.
              -- This is important if CAP planes (so planes using their own radar) to be scanning for targets as part of the EWR network.
              -- But CAP planes are also attackers, so they need to be considered friendlies too!
              -- I chose to use prefixes because it is the fastest way to check.
              if string.find( FoundUnitName, Prefix:gsub ("-", "%%-"), 1 ) then
                FoundUnitInReportSetGroup = false
                break
              end
            end
          end
          
          --self:F( { "Friendlies near Target:", FoundUnitName, FoundUnitCoalition, EnemyUnitName, EnemyCoalition, FoundUnitInReportSetGroup } )
          
          if FoundUnitCoalition ~= EnemyCoalition and FoundUnitInReportSetGroup == false then
            local FriendlyUnit = UNIT:Find( FoundDCSUnit )
            local FriendlyUnitName = FriendlyUnit:GetName()
            local FriendlyUnitCategory = FriendlyUnit:GetDesc().category

            -- Friendlies are sorted per unit category.            
            DetectedItem.FriendliesNearBy = DetectedItem.FriendliesNearBy or {}
            DetectedItem.FriendliesNearBy[FoundUnitCategory] = DetectedItem.FriendliesNearBy[FoundUnitCategory] or {}
            DetectedItem.FriendliesNearBy[FoundUnitCategory][FriendlyUnitName] = FriendlyUnit

            local Distance = DetectedUnitCoord:Get2DDistance( FriendlyUnit:GetCoordinate() )
            DetectedItem.FriendliesDistance = DetectedItem.FriendliesDistance or {}
            DetectedItem.FriendliesDistance[Distance] = FriendlyUnit
            --self:F( { "Friendlies Found:", FriendlyUnitName = FriendlyUnitName, Distance = Distance, FriendlyUnitCategory = FriendlyUnitCategory, FriendliesCategory = self.FriendliesCategory } )
            return true
          end
          
          return true
        end
        
        world.searchObjects( Object.Category.UNIT, SphereSearch, FindNearByFriendlies, TargetData )

        DetectedItem.PlayersNearBy = nil
        local DetectionZone = ZONE_UNIT:New( "DetectionPlayers", DetectedUnit, self.FriendliesRange )
        
        _DATABASE:ForEachPlayer(
          --- @param Wrapper.Unit#UNIT PlayerUnit
          function( PlayerUnitName )
            local PlayerUnit = UNIT:FindByName( PlayerUnitName )

            if PlayerUnit and PlayerUnit:IsInZone(DetectionZone) then

              local PlayerUnitCategory = PlayerUnit:GetDesc().category
    
              if ( not self.FriendliesCategory ) or ( self.FriendliesCategory and ( self.FriendliesCategory == PlayerUnitCategory ) ) then

                local PlayerUnitName = PlayerUnit:GetName()
      
                DetectedItem.PlayersNearBy = DetectedItem.PlayersNearBy or {}
                DetectedItem.PlayersNearBy[PlayerUnitName] = PlayerUnit
      
                -- Friendlies are sorted per unit category.            
                DetectedItem.FriendliesNearBy = DetectedItem.FriendliesNearBy or {}
                DetectedItem.FriendliesNearBy[PlayerUnitCategory] = DetectedItem.FriendliesNearBy[PlayerUnitCategory] or {}
                DetectedItem.FriendliesNearBy[PlayerUnitCategory][PlayerUnitName] = PlayerUnit
      
                local Distance = DetectedUnitCoord:Get2DDistance( PlayerUnit:GetCoordinate() )
                DetectedItem.FriendliesDistance = DetectedItem.FriendliesDistance or {}
                DetectedItem.FriendliesDistance[Distance] = PlayerUnit

              end
            end
          end
        )
      end    

      self:F( { Friendlies = DetectedItem.FriendliesNearBy, Players = DetectedItem.PlayersNearBy } )
    
    end
  
  end
  
  --- Determines if a detected object has already been identified during detection processing.
  -- @param #DETECTION_BASE self
  -- @param #DETECTION_BASE.DetectedObject DetectedObject
  -- @return #boolean true if already identified.
  function DETECTION_BASE:IsDetectedObjectIdentified( DetectedObject )
  
    local DetectedObjectName = DetectedObject.Name
    if DetectedObjectName then
      local DetectedObjectIdentified = self.DetectedObjectsIdentified[DetectedObjectName] == true
      return DetectedObjectIdentified
    else
      return nil
    end
  end
  
  --- Identifies a detected object during detection processing.
  -- @param #DETECTION_BASE self
  -- @param #DETECTION_BASE.DetectedObject DetectedObject
  function DETECTION_BASE:IdentifyDetectedObject( DetectedObject )
    --self:F( { "Identified:", DetectedObject.Name } )
  
    local DetectedObjectName = DetectedObject.Name
    self.DetectedObjectsIdentified[DetectedObjectName] = true
  end
  
  --- UnIdentify a detected object during detection processing.
  -- @param #DETECTION_BASE self
  -- @param #DETECTION_BASE.DetectedObject DetectedObject
  function DETECTION_BASE:UnIdentifyDetectedObject( DetectedObject )
  
    local DetectedObjectName = DetectedObject.Name
    self.DetectedObjectsIdentified[DetectedObjectName] = false
  end
  
  --- UnIdentify all detected objects during detection processing.
  -- @param #DETECTION_BASE self
  function DETECTION_BASE:UnIdentifyAllDetectedObjects()
  
    self.DetectedObjectsIdentified = {} -- Table will be garbage collected.
  end
  
  --- Gets a detected object with a given name.
  -- @param #DETECTION_BASE self
  -- @param #string ObjectName
  -- @return #DETECTION_BASE.DetectedObject
  function DETECTION_BASE:GetDetectedObject( ObjectName )
  	self:F2( { ObjectName = ObjectName } )
    
    if ObjectName then
      local DetectedObject = self.DetectedObjects[ObjectName]
      
      if DetectedObject then
        --self:F( { DetectedObjects = self.DetectedObjects } )
        -- Only return detected objects that are alive!
        local DetectedUnit = UNIT:FindByName( ObjectName )
        if DetectedUnit and DetectedUnit:IsAlive() then
          if self:IsDetectedObjectIdentified( DetectedObject ) == false then
            --self:F( { DetectedObject = DetectedObject } )
            return DetectedObject
          end
        end
      end
    end
    
    return nil
  end
  

  --- Gets a detected unit type name, taking into account the detection results.
  -- @param #DETECTION_BASE self
  -- @param Wrapper.Unit#UNIT DetectedUnit
  -- @return #string The type name
  function DETECTION_BASE:GetDetectedUnitTypeName( DetectedUnit )
    --self:F2( ObjectName )
    
    if DetectedUnit and DetectedUnit:IsAlive() then
      local DetectedUnitName = DetectedUnit:GetName()
      local DetectedObject = self.DetectedObjects[DetectedUnitName]
      
      if DetectedObject then
        if DetectedObject.KnowType then
          return DetectedUnit:GetTypeName()
        else
          return "Unknown"
        end
      else
        return "Unknown"
      end
    else
      return "Dead:" .. DetectedUnit:GetName()
    end
    
    return "Undetected:" .. DetectedUnit:GetName()
  end

  
  --- Adds a new DetectedItem to the DetectedItems list.
  -- The DetectedItem is a table and contains a SET_UNIT in the field Set.
  -- @param #DETECTION_BASE self
  -- @param ItemPrefix
  -- @param DetectedItemKey The key of the DetectedItem.
  -- @param Core.Set#SET_UNIT Set (optional) The Set of Units to be added.
  -- @return #DETECTION_BASE.DetectedItem
  function DETECTION_BASE:AddDetectedItem( ItemPrefix, DetectedItemKey, Set )
  
    local DetectedItem = {}
    self.DetectedItemCount = self.DetectedItemCount + 1
    self.DetectedItemMax = self.DetectedItemMax + 1
    
    
    DetectedItemKey = DetectedItemKey or self.DetectedItemMax
    self.DetectedItems[DetectedItemKey] = DetectedItem
    self.DetectedItemsByIndex[DetectedItemKey] = DetectedItem
    DetectedItem.Index = DetectedItemKey
    
    DetectedItem.Set = Set or SET_UNIT:New():FilterDeads():FilterCrashes()
    DetectedItem.ItemID = ItemPrefix .. "." .. self.DetectedItemMax
    DetectedItem.ID = self.DetectedItemMax
    DetectedItem.Removed = false
    
    if self.Locking then
      self:LockDetectedItem( DetectedItem )
    end
    
    return DetectedItem
  end
  
  --- Adds a new DetectedItem to the DetectedItems list.
  -- The DetectedItem is a table and contains a SET_UNIT in the field Set.
  -- @param #DETECTION_BASE self
  -- @param DetectedItemKey The key of the DetectedItem.
  -- @param Core.Set#SET_UNIT Set (optional) The Set of Units to be added.
  -- @param Core.Zone#ZONE_UNIT Zone (optional) The Zone to be added where the Units are located.
  -- @return #DETECTION_BASE.DetectedItem
  function DETECTION_BASE:AddDetectedItemZone( ItemPrefix, DetectedItemKey, Set, Zone )
<<<<<<< HEAD
  
    self:F( { ItemPrefix, DetectedItemKey, Set, Zone } )
  
=======
  
    self:F( { ItemPrefix, DetectedItemKey, Set, Zone } )
  
>>>>>>> 59974ea3
    local DetectedItem = self:AddDetectedItem( ItemPrefix, DetectedItemKey, Set )

    DetectedItem.Zone = Zone
    
    return DetectedItem
  end
  
  --- Removes an existing DetectedItem from the DetectedItems list.
  -- The DetectedItem is a table and contains a SET_UNIT in the field Set.
  -- @param #DETECTION_BASE self
  -- @param DetectedItemKey The key in the DetectedItems list where the item needs to be removed.
  function DETECTION_BASE:RemoveDetectedItem( DetectedItemKey )
    
    local DetectedItem = self.DetectedItems[DetectedItemKey]

    if DetectedItem then
      self.DetectedItemCount = self.DetectedItemCount - 1
      local DetectedItemIndex = DetectedItem.Index
      self.DetectedItemsByIndex[DetectedItemIndex] = nil
      self.DetectedItems[DetectedItemKey] = nil
    end
  end
  
  
  --- Get the DetectedItems by Key.
  -- This will return the DetectedItems collection, indexed by the Key, which can be any object that acts as the key of the detection.
  -- @param #DETECTION_BASE self
  -- @return #DETECTION_BASE.DetectedItems
  function DETECTION_BASE:GetDetectedItems()
  
    return self.DetectedItems
  end
  
  --- Get the DetectedItems by Index.
  -- This will return the DetectedItems collection, indexed by an internal numerical Index.
  -- @param #DETECTION_BASE self
  -- @return #DETECTION_BASE.DetectedItems
  function DETECTION_BASE:GetDetectedItemsByIndex()
  
    return self.DetectedItemsByIndex
  end
  
  --- Get the amount of SETs with detected objects.
  -- @param #DETECTION_BASE self
  -- @return #number The amount of detected items. Note that the amount of detected items can differ with the reality, because detections are not real-time but doen in intervals!
  function DETECTION_BASE:GetDetectedItemsCount()
  
    local DetectedCount = self.DetectedItemCount
    return DetectedCount
  end
  
  --- Get a detected item using a given Key.
  -- @param #DETECTION_BASE self
  -- @param Key
  -- @return #DETECTION_BASE.DetectedItem
  function DETECTION_BASE:GetDetectedItemByKey( Key )
  
    self:F( { DetectedItems = self.DetectedItems } )
    
    local DetectedItem = self.DetectedItems[Key]
    if DetectedItem then
      return DetectedItem
    end
    
    return nil
  end
  
  --- Get a detected item using a given numeric index.
  -- @param #DETECTION_BASE self
  -- @param #number Index
  -- @return #DETECTION_BASE.DetectedItem
  function DETECTION_BASE:GetDetectedItemByIndex( Index )
  
    self:I( { DetectedItemsByIndex = self.DetectedItemsByIndex } )
    
    self:I( { self.DetectedItemsByIndex } )
    
    local DetectedItem = self.DetectedItemsByIndex[Index]
    if DetectedItem then
      return DetectedItem
    end
    
    return nil
  end
  
  --- Get a detected ItemID using a given numeric index.
  -- @param #DETECTION_BASE self
  -- @param #DETECTION_BASE.DetectedItem DetectedItem The DetectedItem.
  -- @return #string DetectedItemID
  function DETECTION_BASE:GetDetectedItemID( DetectedItem ) --R2.1
  
    return DetectedItem and DetectedItem.ItemID or ""
  end
  
  --- Get a detected ID using a given numeric index.
  -- @param #DETECTION_BASE self
  -- @param #number Index
  -- @return #string DetectedItemID
  function DETECTION_BASE:GetDetectedID( Index ) --R2.1
  
    local DetectedItem = self.DetectedItemsByIndex[Index]
    if DetectedItem then
      return DetectedItem.ID
    end
    
    return ""
  end
  
  --- Get the @{Core.Set#SET_UNIT} of a detecttion area using a given numeric index.
  -- @param #DETECTION_BASE self
  -- @param #DETECTION_BASE.DetectedItem DetectedItem
  -- @return Core.Set#SET_UNIT DetectedSet
  function DETECTION_BASE:GetDetectedItemSet( DetectedItem )
  
    local DetectedSetUnit = DetectedItem and DetectedItem.Set
    if DetectedSetUnit then
      return DetectedSetUnit
    end
    
    return nil
  end
  
  --- Set IsDetected flag for the DetectedItem, which can have more units.
  -- @param #DETECTION_BASE self
  -- @return #DETECTION_BASE.DetectedItem DetectedItem
  -- @return #boolean true if at least one UNIT is detected from the DetectedSet, false if no UNIT was detected from the DetectedSet.
  function DETECTION_BASE:UpdateDetectedItemDetection( DetectedItem )
    
    local IsDetected = false
    
    for UnitName, UnitData in pairs( DetectedItem.Set:GetSet() ) do
      local DetectedObject = self.DetectedObjects[UnitName]
      self:F({UnitName = UnitName, IsDetected = DetectedObject.IsDetected})
      if DetectedObject.IsDetected then
        IsDetected = true
        break
      end
    end
  
    self:F( { IsDetected = DetectedItem.IsDetected } )
  
    DetectedItem.IsDetected = IsDetected
    
    return IsDetected
  end

  --- Checks if there is at least one UNIT detected in the Set of the the DetectedItem.
  -- @param #DETECTION_BASE self
  -- @return #boolean true if at least one UNIT is detected from the DetectedSet, false if no UNIT was detected from the DetectedSet.
  function DETECTION_BASE:IsDetectedItemDetected( DetectedItem ) 
  
    return DetectedItem.IsDetected
  end
  

  do -- Zones
  
    --- Get the @{Core.Zone#ZONE_UNIT} of a detection area using a given numeric index.
    -- @param #DETECTION_BASE self
    -- @param #DETECTION_BASE.DetectedItem DetectedItem The DetectedItem.
    -- @return Core.Zone#ZONE_UNIT DetectedZone
    function DETECTION_BASE:GetDetectedItemZone( DetectedItem )
    
      local DetectedZone = DetectedItem and DetectedItem.Zone
      if DetectedZone then
        return DetectedZone
      end
      
      local Detected
      
      return nil
    end

  end  

  --- Lock the detected items when created and lock all existing detected items.
  -- @param #DETECTION_BASE self
  -- @return #DETECTION_BASE
  function DETECTION_BASE:LockDetectedItems()

    for DetectedItemID, DetectedItem in pairs( self.DetectedItems ) do
      self:LockDetectedItem( DetectedItem )
    end
    self.Locking = true

    return self
  end


  --- Unlock the detected items when created and unlock all existing detected items.
  -- @param #DETECTION_BASE self
  -- @return #DETECTION_BASE
  function DETECTION_BASE:UnlockDetectedItems()

    for DetectedItemID, DetectedItem in pairs( self.DetectedItems ) do
      self:UnlockDetectedItem( DetectedItem )
    end
    self.Locking = nil

    return self
  end
  
  --- Validate if the detected item is locked.
  -- @param #DETECTION_BASE self
  -- @param #DETECTION_BASE.DetectedItem DetectedItem The DetectedItem.
  -- @return #boolean
  function DETECTION_BASE:IsDetectedItemLocked( DetectedItem )

    return self.Locking and DetectedItem.Locked == true

  end
  

  --- Lock a detected item.
  -- @param #DETECTION_BASE self
  -- @param #DETECTION_BASE.DetectedItem DetectedItem The DetectedItem.
  -- @return #DETECTION_BASE
  function DETECTION_BASE:LockDetectedItem( DetectedItem )

    DetectedItem.Locked = true

    return self
  end

  --- Unlock a detected item.
  -- @param #DETECTION_BASE self
  -- @param #DETECTION_BASE.DetectedItem DetectedItem The DetectedItem.
  -- @return #DETECTION_BASE
  function DETECTION_BASE:UnlockDetectedItem( DetectedItem )

    DetectedItem.Locked = nil

    return self
  end




  --- Set the detected item coordinate.
  -- @param #DETECTION_BASE self
  -- @param #DETECTION_BASE.DetectedItem DetectedItem The DetectedItem to set the coordinate at.
  -- @param Core.Point#COORDINATE Coordinate The coordinate to set the last know detected position at.
  -- @param Wrapper.Unit#UNIT DetectedItemUnit The unit to set the heading and altitude from.
  -- @return #DETECTION_BASE
  function DETECTION_BASE:SetDetectedItemCoordinate( DetectedItem, Coordinate, DetectedItemUnit )
    self:F( { Coordinate = Coordinate } )
  
    if DetectedItem then
      if DetectedItemUnit then
        DetectedItem.Coordinate = Coordinate
        DetectedItem.Coordinate:SetHeading( DetectedItemUnit:GetHeading() )
        DetectedItem.Coordinate.y = DetectedItemUnit:GetAltitude()
        DetectedItem.Coordinate:SetVelocity( DetectedItemUnit:GetVelocityMPS() )
      end
    end
  end


  --- Get the detected item coordinate.
  -- @param #DETECTION_BASE self
  -- @param #DETECTION_BASE.DetectedItem DetectedItem The DetectedItem to set the coordinate at.
  -- @return Core.Point#COORDINATE
  function DETECTION_BASE:GetDetectedItemCoordinate( DetectedItem )
    self:F( { DetectedItem = DetectedItem } )
  
    if DetectedItem then
      return DetectedItem.Coordinate
    end
    
    return nil
  end

  --- Get a list of the detected item coordinates.
  -- @param #DETECTION_BASE self
  -- @param #DETECTION_BASE.DetectedItem DetectedItem The DetectedItem to set the coordinate at.
  -- @return Core.Point#COORDINATE
  function DETECTION_BASE:GetDetectedItemCoordinates()
  
    local Coordinates = {}
  
    for DetectedItemID, DetectedItem in pairs( self:GetDetectedItems() ) do
      Coordinates[DetectedItem] = self:GetDetectedItemCoordinate( DetectedItem )
    end
  
    return Coordinates
  end

  --- Set the detected item threatlevel.
  -- @param #DETECTION_BASE self
  -- @param #DETECTION_BASE.DetectedItem The DetectedItem to calculate the threatlevel for.
  -- @return #DETECTION_BASE
  function DETECTION_BASE:SetDetectedItemThreatLevel( DetectedItem )
  
    local DetectedSet = DetectedItem.Set
  
    if DetectedItem then
      DetectedItem.ThreatLevel, DetectedItem.ThreatText = DetectedSet:CalculateThreatLevelA2G()
    end
  end
  


  --- Get the detected item coordinate.
  -- @param #DETECTION_BASE self
  -- @param #DETECTION_BASE.DetectedItem DetectedItem The DetectedItem.
  -- @return #number ThreatLevel
  function DETECTION_BASE:GetDetectedItemThreatLevel( DetectedItem )
    self:F( { DetectedItem = DetectedItem } )
  
    if DetectedItem then
      self:F( { ThreatLevel = DetectedItem.ThreatLevel, ThreatText = DetectedItem.ThreatText } )
      return DetectedItem.ThreatLevel or 0, DetectedItem.ThreatText or ""
    end
    
    return nil, ""
  end
  

  --- Report summary of a detected item using a given numeric index.
  -- @param #DETECTION_BASE self
  -- @param #DETECTION_BASE.DetectedItem DetectedItem The DetectedItem.
  -- @param Wrapper.Group#GROUP AttackGroup The group to generate the report for.
  -- @param Core.Settings#SETTINGS Settings Message formatting settings to use.
  -- @return Core.Report#REPORT
  function DETECTION_BASE:DetectedItemReportSummary( DetectedItem, AttackGroup, Settings )
    self:F()
    return nil
  end
  
  --- Report detailed of a detectedion result.
  -- @param #DETECTION_BASE self
  -- @param Wrapper.Group#GROUP AttackGroup The group to generate the report for.
  -- @return #string
  function DETECTION_BASE:DetectedReportDetailed( AttackGroup )
    self:F()
    return nil
  end
  
  --- Get the Detection Set.
  -- @param #DETECTION_BASE self
  -- @return Core.Set#SET_BASE
  function DETECTION_BASE:GetDetectionSet()
  
    local DetectionSet = self.DetectionSet
    return DetectionSet
  end
  
    --- Find the nearest Recce of the DetectedItem.
  -- @param #DETECTION_BASE self
  -- @param #DETECTION_BASE.DetectedItem DetectedItem
  -- @return Wrapper.Unit#UNIT The nearest FAC unit
  function DETECTION_BASE:NearestRecce( DetectedItem )
    
    local NearestRecce = nil
    local DistanceRecce = 1000000000 -- Units are not further than 1000000 km away from an area :-)
    
    for RecceGroupName, RecceGroup in pairs( self.DetectionSet:GetSet() ) do
      if RecceGroup and RecceGroup:IsAlive() then
        for RecceUnit, RecceUnit in pairs( RecceGroup:GetUnits() ) do
          if RecceUnit:IsActive() then
            local RecceUnitCoord = RecceUnit:GetCoordinate()
            local Distance = RecceUnitCoord:Get2DDistance( self:GetDetectedItemCoordinate( DetectedItem ) )
            if Distance < DistanceRecce then
              DistanceRecce = Distance
              NearestRecce = RecceUnit
            end
          end
        end
      end
    end
  
    DetectedItem.NearestFAC = NearestRecce
    DetectedItem.DistanceRecce = DistanceRecce
    
  end
  
  
  
  --- Schedule the DETECTION construction.
  -- @param #DETECTION_BASE self
  -- @param #number DelayTime The delay in seconds to wait the reporting.
  -- @param #number RepeatInterval The repeat interval in seconds for the reporting to happen repeatedly.
  -- @return #DETECTION_BASE self
  function DETECTION_BASE:Schedule( DelayTime, RepeatInterval )
    self:F2()
  
    self.ScheduleDelayTime = DelayTime
    self.ScheduleRepeatInterval = RepeatInterval
    
    self.DetectionScheduler = SCHEDULER:New( self, self._DetectionScheduler, { self, "Detection" }, DelayTime, RepeatInterval )
    return self
  end

end

do -- DETECTION_UNITS

  --- @type DETECTION_UNITS
  -- @field DCS#Distance DetectionRange The range till which targets are detected.
  -- @extends Functional.Detection#DETECTION_BASE

  --- Will detect units within the battle zone.
  -- 
  -- It will build a DetectedItems list filled with DetectedItems. Each DetectedItem will contain a field Set, which contains a @{Core.Set#SET_UNIT} containing ONE @{UNIT} object reference.
  -- Beware that when the amount of units detected is large, the DetectedItems list will be large also. 
  -- 
  -- @field #DETECTION_UNITS
  DETECTION_UNITS = {
    ClassName = "DETECTION_UNITS",
    DetectionRange = nil,
  }
  
  --- DETECTION_UNITS constructor.
  -- @param Functional.Detection#DETECTION_UNITS self
  -- @param Core.Set#SET_GROUP DetectionSetGroup The @{Set} of GROUPs in the Forward Air Controller role.
  -- @return Functional.Detection#DETECTION_UNITS self
  function DETECTION_UNITS:New( DetectionSetGroup )
  
    -- Inherits from DETECTION_BASE
    local self = BASE:Inherit( self, DETECTION_BASE:New( DetectionSetGroup ) ) -- #DETECTION_UNITS
  
    self._SmokeDetectedUnits = false
    self._FlareDetectedUnits = false
    self._SmokeDetectedZones = false
    self._FlareDetectedZones = false
    self._BoundDetectedZones = false
    
    return self
  end

  --- Make text documenting the changes of the detected zone.
  -- @param #DETECTION_UNITS self
  -- @param #DETECTION_BASE.DetectedItem DetectedItem
  -- @return #string The Changes text
  function DETECTION_UNITS:GetChangeText( DetectedItem )
    self:F( DetectedItem )
    
    local MT = {}
    
    for ChangeCode, ChangeData in pairs( DetectedItem.Changes ) do
  
      if ChangeCode == "AU" then
        local MTUT = {}
        for ChangeUnitType, ChangeUnitCount in pairs( ChangeData ) do
          if ChangeUnitType  ~= "ID" then
            MTUT[#MTUT+1] = ChangeUnitCount .. " of " .. ChangeUnitType
          end
        end
        MT[#MT+1] = "   New target(s) detected: " .. table.concat( MTUT, ", " ) .. "."
      end
  
      if ChangeCode == "RU" then
        local MTUT = {}
        for ChangeUnitType, ChangeUnitCount in pairs( ChangeData ) do
          if ChangeUnitType  ~= "ID" then
            MTUT[#MTUT+1] = ChangeUnitCount .. " of " .. ChangeUnitType
          end
        end
        MT[#MT+1] = "   Invisible or destroyed target(s): " .. table.concat( MTUT, ", " ) .. "."
      end
      
    end
    
    return table.concat( MT, "\n" )
    
  end
  
  
  --- Create the DetectedItems list from the DetectedObjects table. 
  -- For each DetectedItem, a one field array is created containing the Unit detected.
  -- @param #DETECTION_UNITS self
  -- @return #DETECTION_UNITS self
  function DETECTION_UNITS:CreateDetectionItems()
    -- Loop the current detected items, and check if each object still exists and is detected.
    
    for DetectedItemKey, DetectedItem in pairs( self.DetectedItems ) do
    
      local DetectedItemSet = DetectedItem.Set -- Core.Set#SET_UNIT
      
      for DetectedUnitName, DetectedUnitData in pairs( DetectedItemSet:GetSet() ) do
        local DetectedUnit = DetectedUnitData -- Wrapper.Unit#UNIT

        local DetectedObject = nil
        --self:F( DetectedUnit )
        if DetectedUnit:IsAlive() then
        --self:F(DetectedUnit:GetName())
          DetectedObject = self:GetDetectedObject( DetectedUnit:GetName() )
        end
        if DetectedObject then
            
          -- Yes, the DetectedUnit is still detected or exists. Flag as identified.
          self:IdentifyDetectedObject( DetectedObject )
          
          self:F( { "**DETECTED**", IsVisible = DetectedObject.IsVisible } )
          -- Update the detection with the new data provided.
          DetectedItem.TypeName = DetectedUnit:GetTypeName()            
          DetectedItem.CategoryName = DetectedUnit:GetCategoryName()            
          DetectedItem.Name = DetectedObject.Name
          DetectedItem.IsVisible = DetectedObject.IsVisible 
          DetectedItem.LastTime = DetectedObject.LastTime
          DetectedItem.LastPos = DetectedObject.LastPos
          DetectedItem.LastVelocity = DetectedObject.LastVelocity
          DetectedItem.KnowType = DetectedObject.KnowType
          DetectedItem.KnowDistance = DetectedObject.KnowDistance
          DetectedItem.Distance = DetectedObject.Distance
        else
          -- There was no DetectedObject, remove DetectedUnit from the Set.
          self:AddChangeUnit( DetectedItem, "RU", DetectedUnitName )
          DetectedItemSet:Remove( DetectedUnitName )
        end
      end
      if DetectedItemSet:Count() == 0 then
        -- Now the Set is empty, meaning that a detected item has no units anymore.
        -- Delete the DetectedItem from the detections
        self:RemoveDetectedItem( DetectedItemKey )
      end
    end


    -- Now we need to loop through the unidentified detected units and add these... These are all new items.
    for DetectedUnitName, DetectedObjectData in pairs( self.DetectedObjects ) do
  
      local DetectedObject = self:GetDetectedObject( DetectedUnitName )
      if DetectedObject then
        self:T( { "Detected Unit #", DetectedUnitName } )
    
        local DetectedUnit = UNIT:FindByName( DetectedUnitName ) -- Wrapper.Unit#UNIT
        
        if DetectedUnit then
          local DetectedTypeName = DetectedUnit:GetTypeName()
          local DetectedItem = self:GetDetectedItemByKey( DetectedUnitName )
          if not DetectedItem then
            self:T( "Added new DetectedItem" )
            DetectedItem = self:AddDetectedItem( "UNIT", DetectedUnitName )
            DetectedItem.TypeName = DetectedUnit:GetTypeName()            
            DetectedItem.Name = DetectedObject.Name
            DetectedItem.IsVisible = DetectedObject.IsVisible 
            DetectedItem.LastTime = DetectedObject.LastTime
            DetectedItem.LastPos = DetectedObject.LastPos
            DetectedItem.LastVelocity = DetectedObject.LastVelocity
            DetectedItem.KnowType = DetectedObject.KnowType
            DetectedItem.KnowDistance = DetectedObject.KnowDistance
            DetectedItem.Distance = DetectedObject.Distance
          end
        
          DetectedItem.Set:AddUnit( DetectedUnit )
          self:AddChangeUnit( DetectedItem, "AU", DetectedTypeName )
        end
      end    
    end
    
    for DetectedItemID, DetectedItemData in pairs( self.DetectedItems ) do
  
      local DetectedItem = DetectedItemData -- #DETECTION_BASE.DetectedItem
      local DetectedSet = DetectedItem.Set
  
      -- Set the last known coordinate.
      local DetectedFirstUnit = DetectedSet:GetFirst()
      local DetectedFirstUnitCoord = DetectedFirstUnit:GetCoordinate()
      self:SetDetectedItemCoordinate( DetectedItem, DetectedFirstUnitCoord, DetectedFirstUnit )

      self:ReportFriendliesNearBy( { DetectedItem = DetectedItem, ReportSetGroup = self.DetectionSet } ) -- Fill the Friendlies table
      self:SetDetectedItemThreatLevel( DetectedItem )
      self:NearestRecce( DetectedItem )
      
    end
    
  end

  
  --- Report summary of a DetectedItem using a given numeric index.
  -- @param #DETECTION_UNITS self
  -- @param #DETECTION_BASE.DetectedItem DetectedItem The DetectedItem.
  -- @param Wrapper.Group#GROUP AttackGroup The group to generate the report for.
  -- @param Core.Settings#SETTINGS Settings Message formatting settings to use.
  -- @return Core.Report#REPORT The report of the detection items.
  function DETECTION_UNITS:DetectedItemReportSummary( DetectedItem, AttackGroup, Settings )
    self:F( { DetectedItem = DetectedItem } )
  
    local DetectedItemID = self:GetDetectedItemID( DetectedItem )
    
    if DetectedItem then
      local ReportSummary = ""
      local UnitDistanceText = ""
      local UnitCategoryText = ""
  
      if DetectedItem.KnowType then
        local UnitCategoryName = DetectedItem.CategoryName
        if UnitCategoryName then
          UnitCategoryText = UnitCategoryName
        end
        if DetectedItem.TypeName then
          UnitCategoryText = UnitCategoryText .. " (" .. DetectedItem.TypeName .. ")"
        end
      else
        UnitCategoryText = "Unknown"
      end
      
      if DetectedItem.KnowDistance then
        if DetectedItem.IsVisible then
          UnitDistanceText = " at " .. string.format( "%.2f", DetectedItem.Distance ) .. " km"
        end
      else
        if DetectedItem.IsVisible then
          UnitDistanceText = " at +/- " .. string.format( "%.0f", DetectedItem.Distance ) .. " km"
        end
      end
        
      --TODO: solve Index reference
      local DetectedItemCoordinate = self:GetDetectedItemCoordinate( DetectedItem )
      local DetectedItemCoordText = DetectedItemCoordinate:ToString( AttackGroup, Settings )
 
      local ThreatLevelA2G = self:GetDetectedItemThreatLevel( DetectedItem )
        
      local Report = REPORT:New()
      Report:Add(DetectedItemID .. ", " .. DetectedItemCoordText)
      Report:Add( string.format( "Threat: [%s]", string.rep(  "■", ThreatLevelA2G ), string.rep(  "□", 10-ThreatLevelA2G ) ) )
      Report:Add( string.format("Type: %s%s", UnitCategoryText, UnitDistanceText ) )
      Report:Add( string.format("Visible: %s", DetectedItem.IsVisible and "yes" or "no" ) )
      Report:Add( string.format("Detected: %s", DetectedItem.IsDetected and "yes" or "no" ) )
      Report:Add( string.format("Distance: %s", DetectedItem.KnowDistance and "yes" or "no" ) )
      return Report
    end
    return nil
  end

  
  --- Report detailed of a detection result.
  -- @param #DETECTION_UNITS self
  -- @param Wrapper.Group#GROUP AttackGroup The group to generate the report for.
  -- @return #string
  function DETECTION_UNITS:DetectedReportDetailed( AttackGroup )
    self:F()
    
    local Report = REPORT:New()
    for DetectedItemIndex, DetectedItem in pairs( self.DetectedItems ) do
      local DetectedItem = DetectedItem -- #DETECTION_BASE.DetectedItem
      local ReportSummary = self:DetectedItemReportSummary( DetectedItem, AttackGroup )
      Report:SetTitle( "Detected units:" )
      Report:Add( ReportSummary:Text() )
    end
    
    local ReportText = Report:Text()
    
    return ReportText
  end

end

do -- DETECTION_TYPES

  --- @type DETECTION_TYPES
  -- @extends Functional.Detection#DETECTION_BASE

  --- Will detect units within the battle zone.
  -- It will build a DetectedItems[] list filled with DetectedItems, grouped by the type of units detected. 
  -- Each DetectedItem will contain a field Set, which contains a @{Core.Set#SET_UNIT} containing ONE @{UNIT} object reference.
  -- Beware that when the amount of different types detected is large, the DetectedItems[] list will be large also. 
  -- 
  -- @field #DETECTION_TYPES
  DETECTION_TYPES = {
    ClassName = "DETECTION_TYPES",
    DetectionRange = nil,
  }
  
  --- DETECTION_TYPES constructor.
  -- @param Functional.Detection#DETECTION_TYPES self
  -- @param Core.Set#SET_GROUP DetectionSetGroup The @{Set} of GROUPs in the Recce role.
  -- @return Functional.Detection#DETECTION_TYPES self
  function DETECTION_TYPES:New( DetectionSetGroup )
  
    -- Inherits from DETECTION_BASE
    local self = BASE:Inherit( self, DETECTION_BASE:New( DetectionSetGroup ) ) -- #DETECTION_TYPES
  
    self._SmokeDetectedUnits = false
    self._FlareDetectedUnits = false
    self._SmokeDetectedZones = false
    self._FlareDetectedZones = false
    self._BoundDetectedZones = false
    
    return self
  end

  --- Make text documenting the changes of the detected zone.
  -- @param #DETECTION_TYPES self
  -- @param Functional.Detection#DETECTION_BASE.DetectedItem DetectedItem
  -- @return #string The Changes text
  function DETECTION_TYPES:GetChangeText( DetectedItem )
    self:F( DetectedItem )
    
    local MT = {}
    
    for ChangeCode, ChangeData in pairs( DetectedItem.Changes ) do
  
      if ChangeCode == "AU" then
        local MTUT = {}
        for ChangeUnitType, ChangeUnitCount in pairs( ChangeData ) do
          if ChangeUnitType  ~= "ID" then
            MTUT[#MTUT+1] = ChangeUnitCount .. " of " .. ChangeUnitType
          end
        end
        MT[#MT+1] = "   New target(s) detected: " .. table.concat( MTUT, ", " ) .. "."
      end
  
      if ChangeCode == "RU" then
        local MTUT = {}
        for ChangeUnitType, ChangeUnitCount in pairs( ChangeData ) do
          if ChangeUnitType  ~= "ID" then
            MTUT[#MTUT+1] = ChangeUnitCount .. " of " .. ChangeUnitType
          end
        end
        MT[#MT+1] = "   Invisible or destroyed target(s): " .. table.concat( MTUT, ", " ) .. "."
      end
      
    end
    
    return table.concat( MT, "\n" )
    
  end
  
  
  --- Create the DetectedItems list from the DetectedObjects table. 
  -- For each DetectedItem, a one field array is created containing the Unit detected.
  -- @param #DETECTION_TYPES self
  -- @return #DETECTION_TYPES self
  function DETECTION_TYPES:CreateDetectionItems()
  
    -- Loop the current detected items, and check if each object still exists and is detected.
    
    for DetectedItemKey, DetectedItem in pairs( self.DetectedItems ) do
    
      local DetectedItemSet = DetectedItem.Set -- Core.Set#SET_UNIT
      local DetectedTypeName = DetectedItem.TypeName
      
      for DetectedUnitName, DetectedUnitData in pairs( DetectedItemSet:GetSet() ) do
        local DetectedUnit = DetectedUnitData -- Wrapper.Unit#UNIT

        local DetectedObject = nil
        if DetectedUnit:IsAlive() then
        --self:F(DetectedUnit:GetName())
          DetectedObject = self:GetDetectedObject( DetectedUnit:GetName() )
        end
        if DetectedObject then
            
          -- Yes, the DetectedUnit is still detected or exists. Flag as identified.
          self:IdentifyDetectedObject( DetectedObject )
        else
          -- There was no DetectedObject, remove DetectedUnit from the Set.
          self:AddChangeUnit( DetectedItem, "RU", DetectedUnitName )
          DetectedItemSet:Remove( DetectedUnitName )
        end
      end
      if DetectedItemSet:Count() == 0 then
        -- Now the Set is empty, meaning that a detected item has no units anymore.
        -- Delete the DetectedItem from the detections
        self:RemoveDetectedItem( DetectedItemKey )
      end
    end


    -- Now we need to loop through the unidentified detected units and add these... These are all new items.
    for DetectedUnitName, DetectedObjectData in pairs( self.DetectedObjects ) do
  
      local DetectedObject = self:GetDetectedObject( DetectedUnitName )
      if DetectedObject then
        self:T( { "Detected Unit #", DetectedUnitName } )
    
        local DetectedUnit = UNIT:FindByName( DetectedUnitName ) -- Wrapper.Unit#UNIT
        
        if DetectedUnit then
          local DetectedTypeName = DetectedUnit:GetTypeName()
          local DetectedItem = self:GetDetectedItemByKey( DetectedTypeName )
          if not DetectedItem then
            DetectedItem = self:AddDetectedItem( "TYPE", DetectedTypeName )
            DetectedItem.TypeName = DetectedTypeName
          end
        
          DetectedItem.Set:AddUnit( DetectedUnit )
          self:AddChangeUnit( DetectedItem, "AU", DetectedTypeName )
        end
      end    
    end
    
    

    -- Check if there are any friendlies nearby.    
    for DetectedItemID, DetectedItemData in pairs( self.DetectedItems ) do
  
      local DetectedItem = DetectedItemData -- #DETECTION_BASE.DetectedItem
      local DetectedSet = DetectedItem.Set
  
      -- Set the last known coordinate.
      local DetectedFirstUnit = DetectedSet:GetFirst()
      local DetectedUnitCoord = DetectedFirstUnit:GetCoordinate()
      self:SetDetectedItemCoordinate( DetectedItem, DetectedUnitCoord, DetectedFirstUnit )

      self:ReportFriendliesNearBy( { DetectedItem = DetectedItem, ReportSetGroup = self.DetectionSet } ) -- Fill the Friendlies table
      self:SetDetectedItemThreatLevel( DetectedItem )
      self:NearestRecce( DetectedItem )
    end
    
    

  end

  --- Report summary of a DetectedItem using a given numeric index.
  -- @param #DETECTION_TYPES self
  -- @param #DETECTION_BASE.DetectedItem DetectedItem The DetectedItem.
  -- @param Wrapper.Group#GROUP AttackGroup The group to generate the report for.
  -- @param Core.Settings#SETTINGS Settings Message formatting settings to use.
  -- @return Core.Report#REPORT The report of the detection items.
  function DETECTION_TYPES:DetectedItemReportSummary( DetectedItem, AttackGroup, Settings )
    self:F( { DetectedItem = DetectedItem } )
  
    local DetectedSet = self:GetDetectedItemSet( DetectedItem )
    local DetectedItemID = self:GetDetectedItemID( DetectedItem )
    
    self:T( DetectedItem )
    if DetectedItem then

      local ThreatLevelA2G = self:GetDetectedItemThreatLevel( DetectedItem )
      local DetectedItemsCount = DetectedSet:Count()
      local DetectedItemType = DetectedItem.TypeName
      
      local DetectedItemCoordinate = self:GetDetectedItemCoordinate( DetectedItem )
      local DetectedItemCoordText = DetectedItemCoordinate:ToString( AttackGroup, Settings )

      local Report = REPORT:New()
      Report:Add(DetectedItemID .. ", " .. DetectedItemCoordText)
      Report:Add( string.format( "Threat: [%s%s]", string.rep(  "■", ThreatLevelA2G ), string.rep(  "□", 10-ThreatLevelA2G ) ) )
      Report:Add( string.format("Type: %2d of %s", DetectedItemsCount, DetectedItemType ) )
      return Report
    end
  end
  
  --- Report detailed of a detection result.
  -- @param #DETECTION_TYPES self
  -- @param Wrapper.Group#GROUP AttackGroup The group to generate the report for.
  -- @return #string
  function DETECTION_TYPES:DetectedReportDetailed( AttackGroup )
    self:F()
    
    local Report = REPORT:New()
    for DetectedItemIndex, DetectedItem in pairs( self.DetectedItems ) do
      local DetectedItem = DetectedItem -- #DETECTION_BASE.DetectedItem
      local ReportSummary = self:DetectedItemReportSummary( DetectedItem, AttackGroup )
      Report:SetTitle( "Detected types:" )
      Report:Add( ReportSummary:Text() )
    end
    
    local ReportText = Report:Text()
    
    return ReportText
  end

end


do -- DETECTION_AREAS

  --- @type DETECTION_AREAS
  -- @field DCS#Distance DetectionZoneRange The range till which targets are grouped upon the first detected target.
  -- @field #DETECTION_BASE.DetectedItems DetectedItems A list of areas containing the set of @{Wrapper.Unit}s, @{Zone}s, the center @{Wrapper.Unit} within the zone, and ID of each area that was detected within a DetectionZoneRange.
  -- @extends Functional.Detection#DETECTION_BASE

  --- Detect units within the battle zone for a list of @{Wrapper.Group}s detecting targets following (a) detection method(s), 
  -- and will build a list (table) of @{Core.Set#SET_UNIT}s containing the @{Wrapper.Unit#UNIT}s detected.
  -- The class is group the detected units within zones given a DetectedZoneRange parameter.
  -- A set with multiple detected zones will be created as there are groups of units detected.
  -- 
  -- ## 4.1) Retrieve the Detected Unit Sets and Detected Zones
  -- 
  -- The methods to manage the DetectedItems[].Set(s) are implemented in @{Functional.Detection#DECTECTION_BASE} and 
  -- the methods to manage the DetectedItems[].Zone(s) is implemented in @{Functional.Detection#DETECTION_AREAS}.
  -- 
  -- Retrieve the DetectedItems[].Set with the method @{Functional.Detection#DETECTION_BASE.GetDetectedSet}(). A @{Core.Set#SET_UNIT} object will be returned.
  -- 
  -- Retrieve the formed @{Zone@ZONE_UNIT}s as a result of the grouping the detected units within the DetectionZoneRange, use the method @{Functional.Detection#DETECTION_BASE.GetDetectionZones}().
  -- To understand the amount of zones created, use the method @{Functional.Detection#DETECTION_BASE.GetDetectionZoneCount}(). 
  -- If you want to obtain a specific zone from the DetectedZones, use the method @{Functional.Detection#DETECTION_BASE.GetDetectionZone}() with a given index.
  -- 
  -- ## 4.4) Flare or Smoke detected units
  -- 
  -- Use the methods @{Functional.Detection#DETECTION_AREAS.FlareDetectedUnits}() or @{Functional.Detection#DETECTION_AREAS.SmokeDetectedUnits}() to flare or smoke the detected units when a new detection has taken place.
  -- 
  -- ## 4.5) Flare or Smoke or Bound detected zones
  -- 
  -- Use the methods:
  -- 
  --   * @{Functional.Detection#DETECTION_AREAS.FlareDetectedZones}() to flare in a color 
  --   * @{Functional.Detection#DETECTION_AREAS.SmokeDetectedZones}() to smoke in a color
  --   * @{Functional.Detection#DETECTION_AREAS.SmokeDetectedZones}() to bound with a tire with a white flag
  --   
  -- the detected zones when a new detection has taken place.
  -- 
  -- @field #DETECTION_AREAS
  DETECTION_AREAS = {
    ClassName = "DETECTION_AREAS",
    DetectionZoneRange = nil,
  }
  
  
  --- DETECTION_AREAS constructor.
  -- @param #DETECTION_AREAS self
  -- @param Core.Set#SET_GROUP DetectionSetGroup The @{Set} of GROUPs in the Forward Air Controller role.
  -- @param DCS#Distance DetectionZoneRange The range till which targets are grouped upon the first detected target.
  -- @return #DETECTION_AREAS
  function DETECTION_AREAS:New( DetectionSetGroup, DetectionZoneRange )
  
    -- Inherits from DETECTION_BASE
    local self = BASE:Inherit( self, DETECTION_BASE:New( DetectionSetGroup ) )
  
    self.DetectionZoneRange = DetectionZoneRange
    
    self._SmokeDetectedUnits = false
    self._FlareDetectedUnits = false
    self._SmokeDetectedZones = false
    self._FlareDetectedZones = false
    self._BoundDetectedZones = false
    
    return self
  end


  --- Report summary of a detected item using a given numeric index.
  -- @param #DETECTION_AREAS self
  -- @param #DETECTION_BASE.DetectedItem DetectedItem The DetectedItem.
  -- @param Wrapper.Group#GROUP AttackGroup The group to get the settings for.
  -- @param Core.Settings#SETTINGS Settings (Optional) Message formatting settings to use.
  -- @return Core.Report#REPORT The report of the detection items.
  function DETECTION_AREAS:DetectedItemReportSummary( DetectedItem, AttackGroup, Settings )
    self:F( { DetectedItem = DetectedItem } )
  
    local DetectedItemID = self:GetDetectedItemID( DetectedItem )
    
    if DetectedItem then
      local DetectedSet = self:GetDetectedItemSet( DetectedItem )
      local ReportSummaryItem
      
      local DetectedZone = self:GetDetectedItemZone( DetectedItem )
      local DetectedItemCoordinate = DetectedZone:GetCoordinate()
      local DetectedItemCoordText = DetectedItemCoordinate:ToString( AttackGroup, Settings )

      local ThreatLevelA2G = self:GetDetectedItemThreatLevel( DetectedItem )
      local DetectedItemsCount = DetectedSet:Count()
      local DetectedItemsTypes = DetectedSet:GetTypeNames()
      
      local Report = REPORT:New()
      Report:Add(DetectedItemID .. ", " .. DetectedItemCoordText)
      Report:Add( string.format( "Threat: [%s]", string.rep(  "■", ThreatLevelA2G ), string.rep(  "□", 10-ThreatLevelA2G ) ) )
      Report:Add( string.format("Type: %2d of %s", DetectedItemsCount, DetectedItemsTypes ) )
      Report:Add( string.format("Detected: %s", DetectedItem.IsDetected and "yes" or "no" ) )
      
      return Report
    end
    
    return nil
  end

  --- Report detailed of a detection result.
  -- @param #DETECTION_AREAS self
  -- @param Wrapper.Group#GROUP AttackGroup The group to generate the report for.
  -- @return #string
  function DETECTION_AREAS:DetectedReportDetailed( AttackGroup ) --R2.1  Fixed missing report
    self:F()
    
    local Report = REPORT:New()
    for DetectedItemIndex, DetectedItem in pairs( self.DetectedItems ) do
      local DetectedItem = DetectedItem -- #DETECTION_BASE.DetectedItem
      local ReportSummary = self:DetectedItemReportSummary( DetectedItem, AttackGroup )
      Report:SetTitle( "Detected areas:" )
      Report:Add( ReportSummary:Text() )
    end
    
    local ReportText = Report:Text()
    
    return ReportText
  end

  
  --- Calculate the optimal intercept point of the DetectedItem.
  -- @param #DETECTION_AREAS self
  -- @param #DETECTION_BASE.DetectedItem DetectedItem
  function DETECTION_AREAS:CalculateIntercept( DetectedItem )

    local DetectedCoord = DetectedItem.Coordinate
    local DetectedSpeed = DetectedCoord:GetVelocity()
    local DetectedHeading = DetectedCoord:GetHeading()

    if self.Intercept then
      local DetectedSet = DetectedItem.Set
      -- todo: speed
  
      local TranslateDistance = DetectedSpeed * self.InterceptDelay
      
      local InterceptCoord = DetectedCoord:Translate( TranslateDistance, DetectedHeading )
      
      DetectedItem.InterceptCoord = InterceptCoord
    else
      DetectedItem.InterceptCoord = DetectedCoord
    end
    
  end
  
  

  --- Smoke the detected units
  -- @param #DETECTION_AREAS self
  -- @return #DETECTION_AREAS self
  function DETECTION_AREAS:SmokeDetectedUnits()
    self:F2()
  
    self._SmokeDetectedUnits = true
    return self
  end
  
  --- Flare the detected units
  -- @param #DETECTION_AREAS self
  -- @return #DETECTION_AREAS self
  function DETECTION_AREAS:FlareDetectedUnits()
    self:F2()
  
    self._FlareDetectedUnits = true
    return self
  end
  
  --- Smoke the detected zones
  -- @param #DETECTION_AREAS self
  -- @return #DETECTION_AREAS self
  function DETECTION_AREAS:SmokeDetectedZones()
    self:F2()
  
    self._SmokeDetectedZones = true
    return self
  end
  
  --- Flare the detected zones
  -- @param #DETECTION_AREAS self
  -- @return #DETECTION_AREAS self
  function DETECTION_AREAS:FlareDetectedZones()
    self:F2()
  
    self._FlareDetectedZones = true
    return self
  end

  --- Bound the detected zones
  -- @param #DETECTION_AREAS self
  -- @return #DETECTION_AREAS self
  function DETECTION_AREAS:BoundDetectedZones()
    self:F2()
  
    self._BoundDetectedZones = true
    return self
  end
  
  --- Make text documenting the changes of the detected zone.
  -- @param #DETECTION_AREAS self
  -- @param #DETECTION_BASE.DetectedItem DetectedItem
  -- @return #string The Changes text
  function DETECTION_AREAS:GetChangeText( DetectedItem )
    self:F( DetectedItem )
    
    local MT = {}
    
    for ChangeCode, ChangeData in pairs( DetectedItem.Changes ) do
  
      if ChangeCode == "AA" then
        MT[#MT+1] = "Detected new area " .. ChangeData.ID .. ". The center target is a " .. ChangeData.ItemUnitType .. "."
      end
  
      if ChangeCode == "RAU" then
        MT[#MT+1] = "Changed area " .. ChangeData.ID .. ". Removed the center target."
      end
      
      if ChangeCode == "AAU" then
        MT[#MT+1] = "Changed area " .. ChangeData.ID .. ". The new center target is a " .. ChangeData.ItemUnitType .. "."
      end
      
      if ChangeCode == "RA" then
        MT[#MT+1] = "Removed old area " .. ChangeData.ID .. ". No more targets in this area."
      end
      
      if ChangeCode == "AU" then
        local MTUT = {}
        for ChangeUnitType, ChangeUnitCount in pairs( ChangeData ) do
          if ChangeUnitType  ~= "ID" then
            MTUT[#MTUT+1] = ChangeUnitCount .. " of " .. ChangeUnitType
          end
        end
        MT[#MT+1] = "Detected for area " .. ChangeData.ID .. " new target(s) " .. table.concat( MTUT, ", " ) .. "."
      end
  
      if ChangeCode == "RU" then
        local MTUT = {}
        for ChangeUnitType, ChangeUnitCount in pairs( ChangeData ) do
          if ChangeUnitType  ~= "ID" then
            MTUT[#MTUT+1] = ChangeUnitCount .. " of " .. ChangeUnitType
          end
        end
        MT[#MT+1] = "Removed for area " .. ChangeData.ID .. " invisible or destroyed target(s) " .. table.concat( MTUT, ", " ) .. "."
      end
      
    end
    
    return table.concat( MT, "\n" )
    
  end
  
  
  --- Make a DetectionSet table. This function will be overridden in the derived clsses.
  -- @param #DETECTION_AREAS self
  -- @return #DETECTION_AREAS self
  function DETECTION_AREAS:CreateDetectionItems()
  
  
    self:F( "Checking Detected Items for new Detected Units ..." )
    --self:F( { DetectedObjects = self.DetectedObjects } )
    
    -- First go through all detected sets, and check if there are new detected units, match all existing detected units and identify undetected units.
    -- Regroup when needed, split groups when needed.
    for DetectedItemID, DetectedItemData in pairs( self.DetectedItems ) do
      
      local DetectedItem = DetectedItemData -- #DETECTION_BASE.DetectedItem
      
      if DetectedItem then
      
        self:T2( { "Detected Item ID: ", DetectedItemID } )
      
        local DetectedSet = DetectedItem.Set
        
        local AreaExists = false -- This flag will determine of the detected area is still existing.
              
        -- First test if the center unit is detected in the detection area.
        self:T3( { "Zone Center Unit:", DetectedItem.Zone.ZoneUNIT.UnitName } )
        local DetectedZoneObject = self:GetDetectedObject( DetectedItem.Zone.ZoneUNIT.UnitName )
        self:T3( { "Detected Zone Object:", DetectedItem.Zone:GetName(), DetectedZoneObject } )
        
        if DetectedZoneObject then
  
          --self:IdentifyDetectedObject( DetectedZoneObject )
          AreaExists = true
  
  
        
        else
          -- The center object of the detected area has not been detected. Find an other unit of the set to become the center of the area.
          -- First remove the center unit from the set.
          DetectedSet:RemoveUnitsByName( DetectedItem.Zone.ZoneUNIT.UnitName )
  
          self:AddChangeItem( DetectedItem, 'RAU', self:GetDetectedUnitTypeName( DetectedItem.Zone.ZoneUNIT ) )
          
          -- Then search for a new center area unit within the set. Note that the new area unit candidate must be within the area range.
          for DetectedUnitName, DetectedUnitData in pairs( DetectedSet:GetSet() ) do
   
            local DetectedUnit = DetectedUnitData -- Wrapper.Unit#UNIT
            local DetectedObject = self:GetDetectedObject( DetectedUnit.UnitName ) 
            local DetectedUnitTypeName = self:GetDetectedUnitTypeName( DetectedUnit )
  
            -- The DetectedObject can be nil when the DetectedUnit is not alive anymore or it is not in the DetectedObjects map.
            -- If the DetectedUnit was already identified, DetectedObject will be nil.
            if DetectedObject then
              self:IdentifyDetectedObject( DetectedObject )
              AreaExists = true
  
              --DetectedItem.Zone:BoundZone( 12, self.CountryID, true)
  
              -- Assign the Unit as the new center unit of the detected area.
              DetectedItem.Zone = ZONE_UNIT:New( DetectedUnit:GetName(), DetectedUnit, self.DetectionZoneRange )
  
              self:AddChangeItem( DetectedItem, "AAU", DetectedUnitTypeName )
  
              -- We don't need to add the DetectedObject to the area set, because it is already there ...
              break
            else
              DetectedSet:Remove( DetectedUnitName )
              self:AddChangeUnit( DetectedItem, "RU", DetectedUnitTypeName )
            end
          end
        end
        
        -- Now we've determined the center unit of the area, now we can iterate the units in the detected area.
        -- Note that the position of the area may have moved due to the center unit repositioning.
        -- If no center unit was identified, then the detected area does not exist anymore and should be deleted, as there are no valid units that can be the center unit.
        if AreaExists then
  
          -- ok, we found the center unit of the area, now iterate through the detected area set and see which units are still within the center unit zone ...
          -- Those units within the zone are flagged as Identified.
          -- If a unit was not found in the set, remove it from the set. This may be added later to other existing or new sets.
          for DetectedUnitName, DetectedUnitData in pairs( DetectedSet:GetSet() ) do
  
            local DetectedUnit = DetectedUnitData -- Wrapper.Unit#UNIT
            local DetectedUnitTypeName = self:GetDetectedUnitTypeName( DetectedUnit )

            local DetectedObject = nil
            if DetectedUnit:IsAlive() then
            --self:F(DetectedUnit:GetName())
              DetectedObject = self:GetDetectedObject( DetectedUnit:GetName() )
            end
            if DetectedObject then

              -- Check if the DetectedUnit is within the DetectedItem.Zone
              if DetectedUnit:IsInZone( DetectedItem.Zone ) then
                
                -- Yes, the DetectedUnit is within the DetectedItem.Zone, no changes, DetectedUnit can be kept within the Set.
                self:IdentifyDetectedObject( DetectedObject )
                DetectedSet:AddUnit( DetectedUnit )

              else
                -- No, the DetectedUnit is not within the DetectedItem.Zone, remove DetectedUnit from the Set.
                DetectedSet:Remove( DetectedUnitName )
                self:AddChangeUnit( DetectedItem, "RU", DetectedUnitTypeName )
              end
            
            else
              -- There was no DetectedObject, remove DetectedUnit from the Set.
              self:AddChangeUnit( DetectedItem, "RU", "destroyed target" )
              DetectedSet:Remove( DetectedUnitName )
  
              -- The DetectedObject has been identified, because it does not exist ...
              -- self:IdentifyDetectedObject( DetectedObject )
            end
          end
        else
          --DetectedItem.Zone:BoundZone( 12, self.CountryID, true)
          self:RemoveDetectedItem( DetectedItemID )
          self:AddChangeItem( DetectedItem, "RA" )
        end
      end
    end
    
    
    
    -- We iterated through the existing detection areas and:
    --  - We checked which units are still detected in each detection area. Those units were flagged as Identified.
    --  - We recentered the detection area to new center units where it was needed.
    --
    -- Now we need to loop through the unidentified detected units and see where they belong:
    --  - They can be added to a new detection area and become the new center unit.
    --  - They can be added to a new detection area.
    for DetectedUnitName, DetectedObjectData in pairs( self.DetectedObjects ) do
      
      local DetectedObject = self:GetDetectedObject( DetectedUnitName )
      
      if DetectedObject then
  
        -- We found an unidentified unit outside of any existing detection area.
        local DetectedUnit = UNIT:FindByName( DetectedUnitName ) -- Wrapper.Unit#UNIT
        local DetectedUnitTypeName = self:GetDetectedUnitTypeName( DetectedUnit )
        
        local AddedToDetectionArea = false
      
        for DetectedItemID, DetectedItemData in pairs( self.DetectedItems ) do
          
          local DetectedItem = DetectedItemData -- #DETECTION_BASE.DetectedItem
          if DetectedItem then
            local DetectedSet = DetectedItem.Set
            if not self:IsDetectedObjectIdentified( DetectedObject ) and DetectedUnit:IsInZone( DetectedItem.Zone ) then
              self:IdentifyDetectedObject( DetectedObject )
              DetectedSet:AddUnit( DetectedUnit )
              AddedToDetectionArea = true
              self:AddChangeUnit( DetectedItem, "AU", DetectedUnitTypeName )
            end
          end
        end
      
        if AddedToDetectionArea == false then
        
          -- New detection area
          local DetectedItem = self:AddDetectedItemZone( "AREA", nil, 
            SET_UNIT:New():FilterDeads():FilterCrashes(),
            ZONE_UNIT:New( DetectedUnitName, DetectedUnit, self.DetectionZoneRange )
          )
          --self:F( DetectedItem.Zone.ZoneUNIT.UnitName )
          DetectedItem.Set:AddUnit( DetectedUnit )
          self:AddChangeItem( DetectedItem, "AA", DetectedUnitTypeName )
        end  
      end
    end
    
    -- Now all the tests should have been build, now make some smoke and flares...
    -- We also report here the friendlies within the detected areas.
    
    for DetectedItemID, DetectedItemData in pairs( self.DetectedItems ) do
  
      local DetectedItem = DetectedItemData -- #DETECTION_BASE.DetectedItem
      local DetectedSet = DetectedItem.Set
      local DetectedFirstUnit = DetectedSet:GetFirst()
      local DetectedZone = DetectedItem.Zone
 
      -- Set the last known coordinate to the detection item.
      local DetectedZoneCoord = DetectedZone:GetCoordinate()
      self:SetDetectedItemCoordinate( DetectedItem, DetectedZoneCoord, DetectedFirstUnit )
      
      self:CalculateIntercept( DetectedItem )
  
      -- We search for friendlies nearby.
      -- If there weren't any friendlies nearby, and now there are friendlies nearby, we flag the area as "changed".
      -- If there were friendlies nearby, and now there aren't any friendlies nearby, we flag the area as "changed".
      -- This is for the A2G dispatcher to detect if there is a change in the tactical situation.
      local OldFriendliesNearbyGround = self:IsFriendliesNearBy( DetectedItem, Unit.Category.GROUND_UNIT )
      self:ReportFriendliesNearBy( { DetectedItem = DetectedItem, ReportSetGroup = self.DetectionSet } ) -- Fill the Friendlies table
      local NewFriendliesNearbyGround = self:IsFriendliesNearBy( DetectedItem, Unit.Category.GROUND_UNIT  )
      if OldFriendliesNearbyGround ~= NewFriendliesNearbyGround then
        DetectedItem.Changed = true
      end

      self:SetDetectedItemThreatLevel( DetectedItem )  -- Calculate A2G threat level
      self:NearestRecce( DetectedItem )

      
      if DETECTION_AREAS._SmokeDetectedUnits or self._SmokeDetectedUnits then
        DetectedZone.ZoneUNIT:SmokeRed()
      end
      
      --DetectedSet:Flush( self )
      
      DetectedSet:ForEachUnit(
        --- @param Wrapper.Unit#UNIT DetectedUnit
        function( DetectedUnit )
          if DetectedUnit:IsAlive() then
            --self:T( "Detected Set #" .. DetectedItem.ID .. ":" .. DetectedUnit:GetName() )
            if DETECTION_AREAS._FlareDetectedUnits or self._FlareDetectedUnits then
              DetectedUnit:FlareGreen()
            end
            if DETECTION_AREAS._SmokeDetectedUnits or self._SmokeDetectedUnits then
              DetectedUnit:SmokeGreen()
            end
          end
        end
      )
      if DETECTION_AREAS._FlareDetectedZones or self._FlareDetectedZones then
        DetectedZone:FlareZone( SMOKECOLOR.White, 30, math.random( 0,90 ) )
      end
      if DETECTION_AREAS._SmokeDetectedZones or self._SmokeDetectedZones then
        DetectedZone:SmokeZone( SMOKECOLOR.White, 30 )
      end

      if DETECTION_AREAS._BoundDetectedZones or self._BoundDetectedZones then
        self.CountryID = DetectedSet:GetFirst():GetCountry()
        DetectedZone:BoundZone( 12, self.CountryID )
      end
    end
  
  end
  
end  

 <|MERGE_RESOLUTION|>--- conflicted
+++ resolved
@@ -1551,15 +1551,9 @@
   -- @param Core.Zone#ZONE_UNIT Zone (optional) The Zone to be added where the Units are located.
   -- @return #DETECTION_BASE.DetectedItem
   function DETECTION_BASE:AddDetectedItemZone( ItemPrefix, DetectedItemKey, Set, Zone )
-<<<<<<< HEAD
   
     self:F( { ItemPrefix, DetectedItemKey, Set, Zone } )
   
-=======
-  
-    self:F( { ItemPrefix, DetectedItemKey, Set, Zone } )
-  
->>>>>>> 59974ea3
     local DetectedItem = self:AddDetectedItem( ItemPrefix, DetectedItemKey, Set )
 
     DetectedItem.Zone = Zone
