--- **Functional** -- Keep airbases clean of crashing or colliding airplanes, and kill missiles when being fired at airbases.
--
-- ===
--
-- ## Features:
--
--
--  * Try to keep the airbase clean and operational.
--  * Prevent airplanes from crashing.
--  * Clean up obstructing airplanes from the runway that are standing still for a period of time.
--  * Prevent airplanes firing missiles within the airbase zone.
--
-- ===
--
-- ## Missions:
--
-- [CLA - CleanUp Airbase](https://github.com/FlightControl-Master/MOOSE_MISSIONS/tree/master/CLA%20-%20CleanUp%20Airbase)
--
-- ===
--
-- Specific airbases need to be provided that need to be guarded. Each airbase registered, will be guarded within a zone of 8 km around the airbase.
-- Any unit that fires a missile, or shoots within the zone of an airbase, will be monitored by CLEANUP_AIRBASE.
-- Within the 8km zone, units cannot fire any missile, which prevents the airbase runway to receive missile or bomb hits.
-- Any airborne or ground unit that is on the runway below 30 meters (default value) will be automatically removed if it is damaged.
--
-- This is not a full 100% secure implementation. It is still possible that CLEANUP_AIRBASE cannot prevent (in-time) to keep the airbase clean.
-- The following situations may happen that will still stop the runway of an airbase:
--
--   * A damaged unit is not removed on time when above the runway, and crashes on the runway.
--   * A bomb or missile is still able to dropped on the runway.
--   * Units collide on the airbase, and could not be removed on time.
--
-- When a unit is within the airbase zone and needs to be monitored,
-- its status will be checked every 0.25 seconds! This is required to ensure that the airbase is kept clean.
-- But as a result, there is more CPU overload.
--
-- So as an advise, I suggest you use the CLEANUP_AIRBASE class with care:
--
--   * Only monitor airbases that really need to be monitored!
--   * Try not to monitor airbases that are likely to be invaded by enemy troops.
--     For these airbases, there is little use to keep them clean, as they will be invaded anyway...
--
-- By following the above guidelines, you can add airbase cleanup with acceptable CPU overhead.
--
-- ===
--
-- ### Author: **FlightControl**
-- ### Contributions:
--
-- ===
--
-- @module Functional.CleanUp
-- @image CleanUp_Airbases.JPG

--- @type CLEANUP_AIRBASE.__ Methods which are not intended for mission designers, but which are used interally by the moose designer :-)
-- @field #map<#string,Wrapper.Airbase#AIRBASE> Airbases Map of Airbases.
-- @extends Core.Base#BASE

--- @type CLEANUP_AIRBASE
-- @extends #CLEANUP_AIRBASE.__

--- Keeps airbases clean, and tries to guarantee continuous airbase operations, even under combat.
--
-- # 1. CLEANUP_AIRBASE Constructor
--
-- Creates the main object which is preventing the airbase to get polluted with debris on the runway, which halts the airbase.
--
--      -- Clean these Zones.
--      CleanUpAirports = CLEANUP_AIRBASE:New( { AIRBASE.Caucasus.Tbilisi, AIRBASE.Caucasus.Kutaisi } )
--
--      -- or
--      CleanUpTbilisi = CLEANUP_AIRBASE:New( AIRBASE.Caucasus.Tbilisi )
--      CleanUpKutaisi = CLEANUP_AIRBASE:New( AIRBASE.Caucasus.Kutaisi )
--
-- # 2. Add or Remove airbases
--
-- The method @{#CLEANUP_AIRBASE.AddAirbase}() to add an airbase to the cleanup validation process.
-- The method @{#CLEANUP_AIRBASE.RemoveAirbase}() removes an airbase from the cleanup validation process.
--
-- # 3. Clean missiles and bombs within the airbase zone.
--
-- When missiles or bombs hit the runway, the airbase operations stop.
-- Use the method @{#CLEANUP_AIRBASE.SetCleanMissiles}() to control the cleaning of missiles, which will prevent airbases to stop.
-- Note that this method will not allow anymore airbases to be attacked, so there is a trade-off here to do.
--
-- @field #CLEANUP_AIRBASE
CLEANUP_AIRBASE = {
	ClassName = "CLEANUP_AIRBASE",
	TimeInterval = 0.2,
	CleanUpList = {},
}

-- @field #CLEANUP_AIRBASE.__
CLEANUP_AIRBASE.__ = {}

--- @field #CLEANUP_AIRBASE.__.Airbases
CLEANUP_AIRBASE.__.Airbases = {}

--- Creates the main object which is handling the cleaning of the debris within the given Zone Names.
-- @param #CLEANUP_AIRBASE self
-- @param #list<#string> AirbaseNames Is a table of airbase names where the debris should be cleaned. Also a single string can be passed with one airbase name.
-- @return #CLEANUP_AIRBASE
-- @usage
--  -- Clean these Zones.
-- CleanUpAirports = CLEANUP_AIRBASE:New( { AIRBASE.Caucasus.Tbilisi, AIRBASE.Caucasus.Kutaisi )
-- or
-- CleanUpTbilisi = CLEANUP_AIRBASE:New( AIRBASE.Caucasus.Tbilisi )
-- CleanUpKutaisi = CLEANUP_AIRBASE:New( AIRBASE.Caucasus.Kutaisi )
function CLEANUP_AIRBASE:New( AirbaseNames )

  local self = BASE:Inherit( self, BASE:New() ) -- #CLEANUP_AIRBASE
	self:F( { AirbaseNames } )

	if type( AirbaseNames ) == 'table' then
    for AirbaseID, AirbaseName in pairs( AirbaseNames ) do
      self:AddAirbase( AirbaseName )
    end
	else
    local AirbaseName = AirbaseNames
    self:AddAirbase( AirbaseName )
	end

	self:HandleEvent( EVENTS.Birth, self.__.OnEventBirth )

  self.__.CleanUpScheduler = SCHEDULER:New( self, self.__.CleanUpSchedule, {}, 1, self.TimeInterval )

  self:HandleEvent( EVENTS.EngineShutdown , self.__.EventAddForCleanUp )
  self:HandleEvent( EVENTS.EngineStartup, self.__.EventAddForCleanUp )
  self:HandleEvent( EVENTS.Hit, self.__.EventAddForCleanUp )
  self:HandleEvent( EVENTS.PilotDead, self.__.OnEventCrash )
  self:HandleEvent( EVENTS.Dead, self.__.OnEventCrash )
  self:HandleEvent( EVENTS.Crash, self.__.OnEventCrash )

  for UnitName, Unit in pairs( _DATABASE.UNITS ) do
    local Unit = Unit -- Wrapper.Unit#UNIT
    if Unit:IsAlive() ~= nil then
      if self:IsInAirbase( Unit:GetVec2() ) then
        self:F( { UnitName = UnitName } )
        self.CleanUpList[UnitName] = {}
        self.CleanUpList[UnitName].CleanUpUnit = Unit
        self.CleanUpList[UnitName].CleanUpGroup = Unit:GetGroup()
        self.CleanUpList[UnitName].CleanUpGroupName = Unit:GetGroup():GetName()
        self.CleanUpList[UnitName].CleanUpUnitName = Unit:GetName()
      end
    end
  end

	return self
end

--- Adds an airbase to the airbase validation list.
-- @param #CLEANUP_AIRBASE self
-- @param #string AirbaseName
-- @return #CLEANUP_AIRBASE
function CLEANUP_AIRBASE:AddAirbase( AirbaseName )
  self.__.Airbases[AirbaseName] = AIRBASE:FindByName( AirbaseName )
  self:F({"Airbase:", AirbaseName, self.__.Airbases[AirbaseName]:GetDesc()})

  return self
end

--- Removes an airbase from the airbase validation list.
-- @param #CLEANUP_AIRBASE self
-- @param #string AirbaseName
-- @return #CLEANUP_AIRBASE
function CLEANUP_AIRBASE:RemoveAirbase( AirbaseName )
  self.__.Airbases[AirbaseName] = nil
  return self
end

--- Enables or disables the cleaning of missiles within the airbase zones.
-- Airbase operations stop when a missile or bomb is dropped at a runway.
-- Note that when this method is used, the airbase operations won't stop if
-- the missile or bomb was cleaned within the airbase zone, which is 8km from the center of the airbase.
-- However, there is a trade-off to make. Attacks on airbases won't be possible anymore if this method is used.
-- Note, one can also use the method @{#CLEANUP_AIRBASE.RemoveAirbase}() to remove the airbase from the control process as a whole,
-- when an enemy unit is near. That is also an option...
-- @param #CLEANUP_AIRBASE self
-- @param #string CleanMissiles (Default=true) If true, missiles fired are immediately destroyed. If false missiles are not controlled.
-- @return #CLEANUP_AIRBASE
function CLEANUP_AIRBASE:SetCleanMissiles( CleanMissiles )

  if CleanMissiles then
    self:HandleEvent( EVENTS.Shot, self.__.OnEventShot )
  else
    self:UnHandleEvent( EVENTS.Shot )
  end
end

function CLEANUP_AIRBASE.__:IsInAirbase( Vec2 )

  local InAirbase = false
  for AirbaseName, Airbase in pairs( self.__.Airbases ) do
    local Airbase = Airbase -- Wrapper.Airbase#AIRBASE
    if Airbase:GetZone():IsVec2InZone( Vec2 ) then
      InAirbase = true
      break;
    end
  end

  return InAirbase
end



--- Destroys a @{Wrapper.Unit} from the simulator, but checks first if it is still existing!
-- @param #CLEANUP_AIRBASE self
-- @param Wrapper.Unit#UNIT CleanUpUnit The object to be destroyed.
function CLEANUP_AIRBASE.__:DestroyUnit( CleanUpUnit )
	self:F( { CleanUpUnit } )

	if CleanUpUnit then
	  local CleanUpUnitName = CleanUpUnit:GetName()
		local CleanUpGroup = CleanUpUnit:GetGroup()
    -- TODO DCS BUG - Client bug in 1.5.3
		if CleanUpGroup:IsAlive() then
			local CleanUpGroupUnits = CleanUpGroup:GetUnits()
			if #CleanUpGroupUnits == 1 then
				local CleanUpGroupName = CleanUpGroup:GetName()
				CleanUpGroup:Destroy()
			else
				CleanUpUnit:Destroy()
			end
			self.CleanUpList[CleanUpUnitName] = nil
		end
	end
end



--- Destroys a missile from the simulator, but checks first if it is still existing!
-- @param #CLEANUP_AIRBASE self
-- @param DCS#Weapon MissileObject
function CLEANUP_AIRBASE.__:DestroyMissile( MissileObject )
	self:F( { MissileObject } )

	if MissileObject and MissileObject:isExist() then
		MissileObject:destroy()
		self:T( "MissileObject Destroyed")
	end
end

--- @param #CLEANUP_AIRBASE self
-- @param Core.Event#EVENTDATA EventData
function CLEANUP_AIRBASE.__:OnEventBirth( EventData )
  self:F( { EventData } )
<<<<<<< HEAD
  
  if EventData and EventData.IniUnit and EventData.IniUnit:IsAlive() ~= nil then
=======

  if EventData.IniUnit:IsAlive() ~= nil then
>>>>>>> d1b40b63
    if self:IsInAirbase( EventData.IniUnit:GetVec2() ) then
      self.CleanUpList[EventData.IniDCSUnitName] = {}
      self.CleanUpList[EventData.IniDCSUnitName].CleanUpUnit = EventData.IniUnit
      self.CleanUpList[EventData.IniDCSUnitName].CleanUpGroup = EventData.IniGroup
      self.CleanUpList[EventData.IniDCSUnitName].CleanUpGroupName = EventData.IniDCSGroupName
      self.CleanUpList[EventData.IniDCSUnitName].CleanUpUnitName = EventData.IniDCSUnitName
    end
  end

end


--- Detects if a crash event occurs.
-- Crashed units go into a CleanUpList for removal.
-- @param #CLEANUP_AIRBASE self
-- @param Core.Event#EVENTDATA Event
function CLEANUP_AIRBASE.__:OnEventCrash( Event )
	self:F( { Event } )

  --TODO: DCS BUG - This stuff is not working due to a DCS bug. Burning units cannot be destroyed.
	-- self:T("before getGroup")
	-- local _grp = Unit.getGroup(event.initiator)-- Identify the group that fired
	-- self:T("after getGroup")
	-- _grp:destroy()
	-- self:T("after deactivateGroup")
	-- event.initiator:destroy()

  if Event.IniDCSUnitName and Event.IniCategory == Object.Category.UNIT then
    self.CleanUpList[Event.IniDCSUnitName] = {}
    self.CleanUpList[Event.IniDCSUnitName].CleanUpUnit = Event.IniUnit
    self.CleanUpList[Event.IniDCSUnitName].CleanUpGroup = Event.IniGroup
    self.CleanUpList[Event.IniDCSUnitName].CleanUpGroupName = Event.IniDCSGroupName
    self.CleanUpList[Event.IniDCSUnitName].CleanUpUnitName = Event.IniDCSUnitName
  end

end

--- Detects if a unit shoots a missile.
-- If this occurs within one of the airbases, then the weapon used must be destroyed.
-- @param #CLEANUP_AIRBASE self
-- @param Core.Event#EVENTDATA Event
function CLEANUP_AIRBASE.__:OnEventShot( Event )
	self:F( { Event } )

	-- Test if the missile was fired within one of the CLEANUP_AIRBASE.AirbaseNames.
	if self:IsInAirbase( Event.IniUnit:GetVec2() ) then
		-- Okay, the missile was fired within the CLEANUP_AIRBASE.AirbaseNames, destroy the fired weapon.
    self:DestroyMissile( Event.Weapon )
	end
end

--- Detects if the Unit has an S_EVENT_HIT within the given AirbaseNames. If this is the case, destroy the unit.
-- @param #CLEANUP_AIRBASE self
-- @param Core.Event#EVENTDATA Event
function CLEANUP_AIRBASE.__:OnEventHit( Event )
	self:F( { Event } )

	if Event.IniUnit then
		if self:IsInAirbase( Event.IniUnit:GetVec2() ) then
			self:T( { "Life: ", Event.IniDCSUnitName, ' = ',  Event.IniUnit:GetLife(), "/", Event.IniUnit:GetLife0() } )
			if Event.IniUnit:GetLife() < Event.IniUnit:GetLife0() then
				self:T( "CleanUp: Destroy: " .. Event.IniDCSUnitName )
        CLEANUP_AIRBASE.__:DestroyUnit( Event.IniUnit )
			end
		end
	end

	if Event.TgtUnit then
		if self:IsInAirbase( Event.TgtUnit:GetVec2() ) then
			self:T( { "Life: ", Event.TgtDCSUnitName, ' = ', Event.TgtUnit:GetLife(), "/", Event.TgtUnit:GetLife0() } )
			if Event.TgtUnit:GetLife() < Event.TgtUnit:GetLife0() then
				self:T( "CleanUp: Destroy: " .. Event.TgtDCSUnitName )
        CLEANUP_AIRBASE.__:DestroyUnit( Event.TgtUnit )
			end
		end
	end
end

--- Add the @{DCS#Unit} to the CleanUpList for CleanUp.
-- @param #CLEANUP_AIRBASE self
-- @param DCS#UNIT CleanUpUnit
-- @oaram #string CleanUpUnitName
function CLEANUP_AIRBASE.__:AddForCleanUp( CleanUpUnit, CleanUpUnitName )
	self:F( { CleanUpUnit, CleanUpUnitName } )

	self.CleanUpList[CleanUpUnitName] = {}
	self.CleanUpList[CleanUpUnitName].CleanUpUnit = CleanUpUnit
	self.CleanUpList[CleanUpUnitName].CleanUpUnitName = CleanUpUnitName

	local CleanUpGroup = CleanUpUnit:GetGroup()

	self.CleanUpList[CleanUpUnitName].CleanUpGroup = CleanUpGroup
	self.CleanUpList[CleanUpUnitName].CleanUpGroupName = CleanUpGroup:GetName()
	self.CleanUpList[CleanUpUnitName].CleanUpTime = timer.getTime()
	self.CleanUpList[CleanUpUnitName].CleanUpMoved = false

	self:T( { "CleanUp: Add to CleanUpList: ", CleanUpGroup:GetName(), CleanUpUnitName } )

end

--- Detects if the Unit has an S_EVENT_ENGINE_SHUTDOWN or an S_EVENT_HIT within the given AirbaseNames. If this is the case, add the Group to the CLEANUP_AIRBASE List.
-- @param #CLEANUP_AIRBASE.__ self
-- @param Core.Event#EVENTDATA Event
function CLEANUP_AIRBASE.__:EventAddForCleanUp( Event )

  self:F({Event})


	if Event.IniDCSUnit and Event.IniCategory == Object.Category.UNIT then
		if self.CleanUpList[Event.IniDCSUnitName] == nil then
			if self:IsInAirbase( Event.IniUnit:GetVec2() ) then
				self:AddForCleanUp( Event.IniUnit, Event.IniDCSUnitName )
			end
		end
	end

	if Event.TgtDCSUnit and Event.TgtCategory == Object.Category.UNIT then
		if self.CleanUpList[Event.TgtDCSUnitName] == nil then
			if self:IsInAirbase( Event.TgtUnit:GetVec2() ) then
				self:AddForCleanUp( Event.TgtUnit, Event.TgtDCSUnitName )
			end
		end
	end

end


--- At the defined time interval, CleanUp the Groups within the CleanUpList.
-- @param #CLEANUP_AIRBASE self
function CLEANUP_AIRBASE.__:CleanUpSchedule()

  local CleanUpCount = 0
	for CleanUpUnitName, CleanUpListData in pairs( self.CleanUpList ) do
	  CleanUpCount = CleanUpCount + 1

		local CleanUpUnit = CleanUpListData.CleanUpUnit -- Wrapper.Unit#UNIT
		local CleanUpGroupName = CleanUpListData.CleanUpGroupName

		if CleanUpUnit:IsAlive() ~= nil then

		  if self:IsInAirbase( CleanUpUnit:GetVec2() ) then

  			if _DATABASE:GetStatusGroup( CleanUpGroupName ) ~= "ReSpawn" then

  				local CleanUpCoordinate = CleanUpUnit:GetCoordinate()

          self:T( { "CleanUp Scheduler", CleanUpUnitName } )
          if CleanUpUnit:GetLife() <= CleanUpUnit:GetLife0() * 0.95 then
  					if CleanUpUnit:IsAboveRunway() then
  						if CleanUpUnit:InAir() then

  							local CleanUpLandHeight = CleanUpCoordinate:GetLandHeight()
  							local CleanUpUnitHeight = CleanUpCoordinate.y - CleanUpLandHeight

  							if CleanUpUnitHeight < 100 then
  								self:T( { "CleanUp Scheduler", "Destroy " .. CleanUpUnitName .. " because below safe height and damaged." } )
  								self:DestroyUnit( CleanUpUnit )
  							end
  						else
  							self:T( { "CleanUp Scheduler", "Destroy " .. CleanUpUnitName .. " because on runway and damaged." } )
  							self:DestroyUnit( CleanUpUnit )
  						end
  					end
  				end
  				-- Clean Units which are waiting for a very long time in the CleanUpZone.
  				if CleanUpUnit and not CleanUpUnit:GetPlayerName() then
  					local CleanUpUnitVelocity = CleanUpUnit:GetVelocityKMH()
  					if CleanUpUnitVelocity < 1 then
  						if CleanUpListData.CleanUpMoved then
  							if CleanUpListData.CleanUpTime + 180 <= timer.getTime() then
  								self:T( { "CleanUp Scheduler", "Destroy due to not moving anymore " .. CleanUpUnitName } )
  								self:DestroyUnit( CleanUpUnit )
  							end
  						end
  					else
  						CleanUpListData.CleanUpTime = timer.getTime()
  						CleanUpListData.CleanUpMoved = true
  					end
  				end
        else
          -- not anymore in an airbase zone, remove from cleanup list.
          self.CleanUpList[CleanUpUnitName] = nil
        end
			else
				-- Do nothing ...
				self.CleanUpList[CleanUpUnitName] = nil
			end
		else
			self:T( "CleanUp: Group " .. CleanUpUnitName .. " cannot be found in DCS RTE, removing ..." )
			self.CleanUpList[CleanUpUnitName] = nil
		end
	end
	self:T(CleanUpCount)

	return true
end<|MERGE_RESOLUTION|>--- conflicted
+++ resolved
@@ -244,13 +244,8 @@
 -- @param Core.Event#EVENTDATA EventData
 function CLEANUP_AIRBASE.__:OnEventBirth( EventData )
   self:F( { EventData } )
-<<<<<<< HEAD
   
   if EventData and EventData.IniUnit and EventData.IniUnit:IsAlive() ~= nil then
-=======
-
-  if EventData.IniUnit:IsAlive() ~= nil then
->>>>>>> d1b40b63
     if self:IsInAirbase( EventData.IniUnit:GetVec2() ) then
       self.CleanUpList[EventData.IniDCSUnitName] = {}
       self.CleanUpList[EventData.IniDCSUnitName].CleanUpUnit = EventData.IniUnit
