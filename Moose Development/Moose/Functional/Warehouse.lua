--- **Functional** - Simulation of logistic operations.
--
-- ===
--
-- ## Features:
--
--    * Holds (virtual) assets in stock and spawns them upon request.
--    * Manages requests of assets from other warehouses.
--    * Queueing system with optional prioritization of requests.
--    * Realistic transportation of assets between warehouses.
--    * Different means of automatic transportation (planes, helicopters, APCs, self propelled).
--    * Strategic components such as capturing, defending and destroying warehouses and their associated infrastructure.
--    * Intelligent spawning of aircraft on airports (only if enough parking spots are available).
--    * Possibility to hook into events and customize actions.
--    * Persistence of assets. Warehouse assets can be saved and loaded from file.
--    * Can be easily interfaced to other MOOSE classes.
--
-- ===
--
-- ## Youtube Videos:
--
--    * [Warehouse Trailer](https://www.youtube.com/watch?v=e98jzLi5fGk)
--    * [DCS Warehouse Airbase Resources Proof Of Concept](https://www.youtube.com/watch?v=YeuGL0duEgY)
--
-- ===
--
-- ## Missions:
--
-- ===
--
-- The MOOSE warehouse concept simulates the organization and implementation of complex operations regarding the flow of assets between the point of origin and the point of consumption
-- in order to meet requirements of a potential conflict. In particular, this class is concerned with maintaining army supply lines while disrupting those of the enemy, since an armed
-- force without resources and transportation is defenseless.
--
-- ===
--
-- ### Author: **funkyfranky**
-- ### Co-author: FlightControl (cargo dispatcher classes)
--
-- ===
--
-- @module Functional.Warehouse
-- @image Warehouse.JPG

--- WAREHOUSE class.
-- @type WAREHOUSE
-- @field #string ClassName Name of the class.
-- @field #boolean Debug If true, send debug messages to all.
-- @field #boolean Report If true, send status messages to coalition.
-- @field Wrapper.Static#STATIC warehouse The phyical warehouse structure.
-- @field #string alias Alias of the warehouse. Name its called when sending messages.
-- @field Core.Zone#ZONE zone Zone around the warehouse. If this zone is captured, the warehouse and all its assets goes to the capturing coaliton.
-- @field Wrapper.Airbase#AIRBASE airbase Airbase the warehouse belongs to.
-- @field #string airbasename Name of the airbase associated to the warehouse.
-- @field Core.Point#COORDINATE road Closest point to warehouse on road.
-- @field Core.Point#COORDINATE rail Closest point to warehouse on rail.
-- @field Core.Zone#ZONE spawnzone Zone in which assets are spawned.
-- @field #string wid Identifier of the warehouse printed before other output to DCS.log file.
-- @field #number uid Unit identifier of the warehouse. Derived from id of warehouse static element.
-- @field #number markerid ID of the warehouse marker at the airbase.
-- @field #number dTstatus Time interval in seconds of updating the warehouse status and processing new events. Default 30 seconds.
-- @field #number queueid Unit id of each request in the queue. Essentially a running number starting at one and incremented when a new request is added.
-- @field #table stock Table holding all assets in stock. Table entries are of type @{#WAREHOUSE.Assetitem}.
-- @field #table queue Table holding all queued requests. Table entries are of type @{#WAREHOUSE.Queueitem}.
-- @field #table pending Table holding all pending requests, i.e. those that are currently in progress. Table elements are of type @{#WAREHOUSE.Pendingitem}.
-- @field #table transporting Table holding assets currently transporting cargo assets.
-- @field #table delivered Table holding all delivered requests. Table elements are #boolean. If true, all cargo has been delivered.
-- @field #table defending Table holding all defending requests, i.e. self requests that were if the warehouse is under attack. Table elements are of type @{#WAREHOUSE.Pendingitem}.
-- @field Core.Zone#ZONE portzone Zone defining the port of a warehouse. This is where naval assets are spawned.
-- @field #table shippinglanes Table holding the user defined shipping between warehouses.
-- @field #table offroadpaths Table holding user defined paths from one warehouse to another.
-- @field #boolean autodefence When the warehouse is under attack, automatically spawn assets to defend the warehouse.
-- @field #number spawnzonemaxdist Max distance between warehouse and spawn zone. Default 5000 meters.
-- @field #boolean autosave Automatically save assets to file when mission ends.
-- @field #string autosavepath Path where the asset file is saved on auto save.
-- @field #string autosavefile File name of the auto asset save file. Default is auto generated from warehouse id and name.
-- @field #boolean safeparking If true, parking spots for aircraft are considered as occupied if e.g. a client aircraft is parked there. Default false.
-- @field #boolean isunit If true, warehouse is represented by a unit instead of a static.
-- @field #number lowfuelthresh Low fuel threshold. Triggers the event AssetLowFuel if for any unit fuel goes below this number.
-- @field #boolean respawnafterdestroyed If true, warehouse is respawned after it was destroyed. Assets are kept.
-- @field #number respawndelay Delay before respawn in seconds.
-- @extends Core.Fsm#FSM

--- Have your assets at the right place at the right time - or not!
--
-- ===
--
-- # The Warehouse Concept
--
-- The MOOSE warehouse adds a new logistic component to the DCS World. *Assets*, i.e. ground, airborne and naval units, can be transferred from one place
-- to another in a realistic and highly automatic fashion. In contrast to a "DCS warehouse" these assets have a physical representation in game. In particular,
-- this means they can be destroyed during the transport and add more life to the DCS world.
--
-- This comes along with some additional interesting strategic aspects since capturing/defending and destroying/protecting an enemy or your
-- own warehouse becomes of critical importance for the development of a conflict.
--
-- In essence, creating an efficient network of warehouses is vital for the success of a battle or even the whole war. Likewise, of course, cutting off the enemy
-- of important supply lines by capturing or destroying warehouses or their associated infrastructure is equally important.
--
-- ## What is a warehouse?
--
-- A warehouse is an abstract object represented by a physical (static) building that can hold virtual assets in stock.
-- It can (but it must not) be associated with a particular airbase. The associated airbase can be an airdrome, a Helipad/FARP or a ship.
--
-- If another warehouse requests assets, the corresponding troops are spawned at the warehouse and being transported to the requestor or go their
-- by themselfs. Once arrived at the requesting warehouse, the assets go into the stock of the requestor and can be activated/deployed when necessary.
--
-- ## What assets can be stored?
--
-- Any kind of ground, airborne or naval asset can be stored and are spawned upon request.
-- The fact that the assets live only virtually in stock and are put into the game only when needed has a positive impact on the game performance.
-- It also alliviates the problem of limited parking spots at smaller airbases.
--
-- ## What means of transportation are available?
--
-- Firstly, all mobile assets can be send from warehouse to another on their own.
--
-- * Ground vehicles will use the road infrastructure. So a good road connection for both warehouses is important but also off road connections can be added if necessary.
-- * Airborne units get a flightplan from the airbase of the sending warehouse to the airbase of the receiving warehouse. This already implies that for airborne
-- assets both warehouses need an airbase. If either one of the warehouses does not have an associated airbase, direct transportation of airborne assets is not possible.
-- * Naval units can be exchanged between warehouses which possess a port, which can be defined by the user. Also shipping lanes must be specified manually but the user since DCS does not provide these.
-- * Trains (would) use the available railroad infrastructure and both warehouses must have a connection to the railroad. Unfortunately, however, trains are not yet implemented to
-- a reasonable degree in DCS at the moment and hence cannot be used yet.
--
-- Furthermore, ground assets can be transferred between warehouses by transport units. These are APCs, helicopters and airplanes. The transportation process is modeled
-- in a realistic way by using the corresponding cargo dispatcher classes, i.e.
--
-- * @{AI.AI_Cargo_Dispatcher_APC#AI_DISPATCHER_APC}
-- * @{AI.AI_Cargo_Dispatcher_Helicopter#AI_DISPATCHER_HELICOPTER}
-- * @{AI.AI_Cargo_Dispatcher_Airplane#AI_DISPATCHER_AIRPLANE}
--
-- Depending on which cargo dispatcher is used (ground or airbore), similar considerations like in the self propelled case are necessary. Howver, note that
-- the dispatchers as of yet cannot use user defined off road paths for example since they are classes of their own and use a different routing logic.
--
-- ===
--
-- # Creating a Warehouse
--
-- A MOOSE warehouse must be represented in game by a physical *static* object. For example, the mission editor already has warehouse as static object available.
-- This would be a good first choice but any static object will do.
--
-- ![Banner Image](..\Presentations\WAREHOUSE\Warehouse_Static.png)
--
-- The positioning of the warehouse static object is very important for a couple of reasons. Firstly, a warehouse needs a good infrastructure so that spawned assets
-- have a proper road connection or can reach the associated airbase easily.
--
-- ## Constructor and Start
--
-- Once the static warehouse object is placed in the mission editor it can be used as a MOOSE warehouse by the @{#WAREHOUSE.New}(*warehousestatic*, *alias*) constructor,
-- like for example:
--
--     warehouseBatumi=WAREHOUSE:New(STATIC:FindByName("Warehouse Batumi"), "My optional Warehouse Alias")
--     warehouseBatumi:Start()
--
-- The first parameter *warehousestatic* is the static MOOSE object. By default, the name of the warehouse will be the same as the name given to the static object.
-- The second parameter *alias* is optional and can be used to choose a more convenient name if desired. This will be the name the warehouse calls itself when reporting messages.
--
-- Note that a warehouse also needs to be started in order to be in service. This is done with the @{#WAREHOUSE.Start}() or @{#WAREHOUSE.__Start}(*delay*) functions.
-- The warehouse is now fully operational and requests are being processed.
--
-- # Adding Assets
--
-- Assets can be added to the warehouse stock by using the @{#WAREHOUSE.AddAsset}(*group*, *ngroups*, *forceattribute*, *forcecargobay*, *forceweight*, *loadradius*, *skill*, *liveries*, *assignment*) function.
-- The parameter *group* has to be a MOOSE @{Wrapper.Group#GROUP}. This is also the only mandatory parameters. All other parameters are optional and can be used for fine tuning if
-- nessary. The parameter *ngroups* specifies how many clones of this group are added to the stock.
--
--     infrantry=GROUP:FindByName("Some Infantry Group")
--     warehouseBatumi:AddAsset(infantry, 5)
--
-- This will add five infantry groups to the warehouse stock. Note that the group should normally be a late activated template group,
-- which was defined in the mission editor. But you can also add other groups which are already spawned and present in the mission.
--
-- Also note that the coalition of the template group (red, blue or neutral) does not matter. The coalition of the assets is determined by the coalition of the warehouse owner.
-- In other words, it is no problem to add red groups to blue warehouses and vice versa. The assets will automatically have the coalition of the warehouse.
--
-- You can add assets with a delay by using the @{#WAREHOUSE.__AddAsset}(*delay*, *group*, *ngroups*, *forceattribute*, *forcecargobay*, *forceweight*, *loadradius*,  *skill*, *liveries*, *assignment*),
-- where *delay* is the delay in seconds before the asset is added.
--
-- In game, the warehouse will get a mark which is regularly updated and showing the currently available assets in stock.
--
-- ![Banner Image](..\Presentations\WAREHOUSE\Warehouse_Stock-Marker.png)
--
-- ## Optional Parameters for Fine Tuning
--
-- By default, the generalized attribute of the asset is determined automatically from the DCS descriptor attributes. However, this might not always result in the desired outcome.
-- Therefore, it is possible, to force a generalized attribute for the asset with the third optional parameter *forceattribute*, which is of type @{#WAREHOUSE.Attribute}.
--
-- ### Setting the Generalized Attibute
-- For example, a UH-1H Huey has in DCS the attibute of an attack helicopter. But of course, it can also transport cargo. If you want to use it for transportation, you can specify this
-- manually when the asset is added
--
--     warehouseBatumi:AddAsset("Huey", 5, WAREHOUSE.Attribute.AIR_TRANSPORTHELO)
--
-- This becomes important when assets are requested from other warehouses as described below. In this case, the five Hueys are now marked as transport helicopters and
-- not attack helicopters.
--
-- ### Setting the Cargo Bay Weight Limit
-- You can ajust the cargo bay weight limit, in case it is not calculated correctly automatically. For example, the cargo bay of a C-17A is much smaller in DCS than that of a C-130, which is
-- unrealistic. This can be corrected by the *forcecargobay* parmeter which is here set to 77,000 kg
--
--     warehouseBatumi:AddAsset("C-17A", nil, nil, 77000)
--
-- The size of the cargo bay is only important when the group is used as transport carrier for other assets.
--
-- ### Setting the Weight
-- If an asset shall be transported by a carrier it important to note that - as in real life - a carrier can only carry cargo up to a certain weight. The weight of the
-- units is automatically determined from the DCS descriptor table.
-- However, in the current DCS version (2.5.3) a mortar unit has a weight of 5 tons. This confuses the transporter logic, because it appears to be too have for, e.g. all APCs.
--
-- As a workaround, you can manually adjust the weight by the optional *forceweight* parameter:
--
--     warehouseBatumi:AddAsset("Mortar Alpha", nil, nil, nil, 210)
--
--  In this case we set it to 210 kg. Note, the weight value set is meant for *each* unit in the group. Therefore, a group consisting of three mortars will have a total weight
--  of 630 kg. This is important as groups cannot be split between carrier units when transporting, i.e. the total weight of the whole group must be smaller than the
--  cargo bay of the transport carrier.
--
-- ### Setting the Load Radius
-- Boading and loading of cargo into a carrier is modeled in a realistic fashion in the AI\_CARGO\DISPATCHER classes, which are used inernally by the WAREHOUSE class.
-- Meaning that troops (cargo) will board, i.e. run or drive to the carrier, and only once they are in close proximity to the transporter they will be loaded (disappear).
--
-- Unfortunately, there are some situations where problems can occur. For example, in DCS tanks have the strong tentendcy not to drive around obstacles but rather to roll over them.
-- I have seen cases where an aircraft of the same coalition as the tank was in its way and the tank drove right through the plane waiting on a parking spot and destroying it.
--
-- As a workaround it is possible to set a larger load radius so that the cargo units are despawned further away from the carrier via the optional **loadradius** parameter:
--
--     warehouseBatumi:AddAsset("Leopard 2", nil, nil, nil, nil, 250)
--
-- Adding the asset like this will cause the units to be loaded into the carrier already at a distance of 250 meters.
--
-- ### Setting the AI Skill
--
-- By default, the asset has the skill of its template group. The optional parameter *skill* allows to set a different skill when the asset is added. See the
-- [hoggit page](https://wiki.hoggitworld.com/view/DCS_enum_AI) possible values of this enumerator.
-- For example you can use
--
--     warehouseBatumi:AddAsset("Leopard 2", nil, nil, nil, nil, nil, AI.Skill.EXCELLENT)
--
-- do set the skill of the asset to excellent.
--
-- ### Setting Liveries
--
-- By default ,the asset uses the livery of its template group. The optional parameter *liveries* allows to define one or multiple liveries.
-- If multiple liveries are given in form of a table of livery names, each asset gets a random one.
--
-- For example
--
--     warehouseBatumi:AddAsset("Mi-8", nil, nil, nil, nil, nil, nil, "China UN")
--
-- would spawn the asset with a Chinese UN livery.
--
-- Or
--
--     warehouseBatumi:AddAsset("Mi-8", nil, nil, nil, nil, nil, nil, {"China UN", "German"})
--
-- would spawn the asset with either a Chinese UN or German livery. Mind the curly brackets **{}** when you want to specify multiple liveries.
--
-- Four each unit type, the livery names can be found in the DCS root folder under Bazar\Liveries. You have to use the name of the livery subdirectory. The names of the liveries
-- as displayed in the mission editor might be different and won't work in general.
--
-- ### Setting an Assignment
--
-- Assets can be added with a specific assignment given as a text, e.g.
--
--     warehouseBatumi:AddAsset("Mi-8", nil, nil, nil, nil, nil, nil, nil, "Go to Warehouse Kobuleti")
--
-- This is helpful to establish supply chains once an asset has arrived at its (first) destination and is meant to be forwarded to another warehouse.
--
-- ## Retrieving the Asset
--
-- Once a an asset is added to a warehouse, the @{#WAREHOUSE.NewAsset} event is triggered. You can hook into this event with the @{#WAREHOUSE.OnAfterNewAsset}(*asset*, *assignment*) function.
--
-- The first parameter *asset* is a table of type @{#WAREHOUSE.Assetitem} and contains a lot of information about the asset. The seconed parameter *assignment* is optional and is the specific
-- assignment the asset got when it was added.
--
-- Note that the assignment is can also be the assignment that was specified when adding a request (see next section). Once an asset that was requested from another warehouse and an assignment
-- was specified in the @{#WAREHOUSE.AddRequest} function, the assignment can be checked when the asset has arrived and is added to the receiving warehouse.
--
-- ===
--
-- # Requesting Assets
--
-- Assets of the warehouse can be requested by other MOOSE warehouses. A request will first be scrutinized to check if can be fulfilled at all. If the request is valid, it is
-- put into the warehouse queue and processed as soon as possible.
--
-- A request can be added by the @{#WAREHOUSE.AddRequest}(*warehouse*, *AssetDescriptor*, *AssetDescriptorValue*, *nAsset*, *TransportType*, *nTransport*, *Prio*, *Assignment*) function.
-- The parameters are
--
-- * *warehouse*: The requesting MOOSE @{#WAREHOUSE}. Assets will be delivered there.
-- * *AssetDescriptor*: The descriptor to describe the asset "type". See the @{#WAREHOUSE.Descriptor} enumerator. For example, assets requested by their generalized attibute.
-- * *AssetDescriptorValue*: The value of the asset descriptor.
-- * *nAsset*: (Optional) Number of asset group requested. Default is one group.
-- * *TransportType*: (Optional) The transport method used to deliver the assets to the requestor. Default is that assets go to the requesting warehouse on their own.
-- * *nTransport*: (Optional) Number of asset groups used to transport the cargo assets from A to B. Default is one group.
-- * *Prio*: (Optional) A number between 1 (high) and 100 (low) describing the priority of the request. Request with high priority are processed first. Default is 50, i.e. medium priority.
-- * *Assignment*: (Optional) A free to choose string describing the assignment. For self requests, this can be used to assign the spawned groups to specific tasks.
--
-- ## Requesting by Generalized Attribute
--
-- Generalized attributes are similar to [DCS attributes](https://wiki.hoggitworld.com/view/DCS_enum_attributes). However, they are a bit more general and
-- an asset can only have one generalized attribute by which it is characterized.
--
-- For example:
--
--     warehouseBatumi:AddRequest(warehouseKobuleti, WAREHOUSE.Descriptor.ATTRIBUTE, WAREHOUSE.Attribute.GROUND_INFANTRY, 5, WAREHOUSE.TransportType.APC, 2)
--
-- Here, warehouse Kobuleti requests 5 infantry groups from warehouse Batumi. These "cargo" assets should be transported from Batumi to Kobuleti by 2 APCS.
-- Note that the warehouse at Batumi needs to have at least five infantry groups and two APC groups in their stock if the request can be processed.
-- If either to few infantry or APC groups are available when the request is made, the request is held in the warehouse queue until enough cargo and
-- transport assets are available.
--
-- Also note that the above request is for five infantry groups. So any group in stock that has the generalized attribute "GROUND_INFANTRY" can be selected for the request.
--
-- ### Generalized Attributes
--
-- Currently implemented are:
--
-- * @{#WAREHOUSE.Attribute.AIR_TRANSPORTPLANE} Airplane with transport capability. This can be used to transport other assets.
-- * @{#WAREHOUSE.Attribute.AIR_AWACS} Airborne Early Warning and Control System.
-- * @{#WAREHOUSE.Attribute.AIR_FIGHTER} Fighter, interceptor, ... airplane.
-- * @{#WAREHOUSE.Attribute.AIR_BOMBER} Aircraft which can be used for strategic bombing.
-- * @{#WAREHOUSE.Attribute.AIR_TANKER} Airplane which can refuel other aircraft.
-- * @{#WAREHOUSE.Attribute.AIR_TRANSPORTHELO} Helicopter with transport capability. This can be used to transport other assets.
-- * @{#WAREHOUSE.Attribute.AIR_ATTACKHELO} Attack helicopter.
-- * @{#WAREHOUSE.Attribute.AIR_UAV} Unpiloted Aerial Vehicle, e.g. drones.
-- * @{#WAREHOUSE.Attribute.AIR_OTHER} Any airborne unit that does not fall into any other airborne category.
-- * @{#WAREHOUSE.Attribute.GROUND_APC} Infantry carriers, in particular Amoured Personell Carrier. This can be used to transport other assets.
-- * @{#WAREHOUSE.Attribute.GROUND_TRUCK} Unarmed ground vehicles, which has the DCS "Truck" attribute.
-- * @{#WAREHOUSE.Attribute.GROUND_INFANTRY} Ground infantry assets.
-- * @{#WAREHOUSE.Attribute.GROUND_ARTILLERY} Artillery assets.
-- * @{#WAREHOUSE.Attribute.GROUND_TANK} Tanks (modern or old).
-- * @{#WAREHOUSE.Attribute.GROUND_TRAIN} Trains. Not that trains are **not** yet properly implemented in DCS and cannot be used currently.
-- * @{#WAREHOUSE.Attribute.GROUND_EWR} Early Warning Radar.
-- * @{#WAREHOUSE.Attribute.GROUND_AAA} Anti-Aircraft Artillery.
-- * @{#WAREHOUSE.Attribute.GROUND_SAM} Surface-to-Air Missile system or components.
-- * @{#WAREHOUSE.Attribute.GROUND_OTHER} Any ground unit that does not fall into any other ground category.
-- * @{#WAREHOUSE.Attribute.NAVAL_AIRCRAFTCARRIER} Aircraft carrier.
-- * @{#WAREHOUSE.Attribute.NAVAL_WARSHIP} War ship, i.e. cruisers, destroyers, firgates and corvettes.
-- * @{#WAREHOUSE.Attribute.NAVAL_ARMEDSHIP} Any armed ship that is not an aircraft carrier, a cruiser, destroyer, firgatte or corvette.
-- * @{#WAREHOUSE.Attribute.NAVAL_UNARMEDSHIP} Any unarmed naval vessel.
-- * @{#WAREHOUSE.Attribute.NAVAL_OTHER} Any naval unit that does not fall into any other naval category.
-- * @{#WAREHOUSE.Attribute.OTHER_UNKNOWN} Anything that does not fall into any other category.
--
-- ## Requesting a Specific Unit Type
--
-- A more specific request could look like:
--
--     warehouseBatumi:AddRequest(warehouseKobuleti, WAREHOUSE.Descriptor.UNITTYPE, "A-10C", 2)
--
-- Here, Kobuleti requests a specific unit type, in particular two groups of A-10Cs. Note that the spelling is important as it must exacly be the same as
-- what one get's when using the DCS unit type.
--
-- ## Requesting a Specific Group
--
-- An even more specific request would be:
--
--     warehouseBatumi:AddRequest(warehouseKobuleti, WAREHOUSE.Descriptor.GROUPNAME, "Group Name as in ME", 3)
--
-- In this case three groups named "Group Name as in ME" are requested. This explicitly request the groups named like that in the Mission Editor.
--
-- ## Requesting a General Category
--
-- On the other hand, very general and unspecifc requests can be made by the categroy descriptor. The descriptor value parameter can be any [group category](https://wiki.hoggitworld.com/view/DCS_Class_Group), i.e.
--
-- * Group.Category.AIRPLANE for fixed wing aircraft,
-- * Group.Category.HELICOPTER for helicopters,
-- * Group.Category.GROUND for all ground troops,
-- * Group.Category.SHIP for naval assets,
-- * Group.Category.TRAIN for trains (not implemented and not working in DCS yet).
--
-- For example,
--
--     warehouseBatumi:AddRequest(warehouseKobuleti, WAREHOUSE.Descriptor.CATEGORY, Group.Category.GROUND, 10)
--
-- means that Kubuleti requests 10 ground groups and does not care which ones. This could be a mix of infantry, APCs, trucks etc.
--
-- **Note** that these general requests should be made with *great care* due to the fact, that depending on what a warehouse has in stock a lot of different unit types can be spawned.
--
-- ## Requesting Relative Quantities
--
-- In addition to requesting absolute numbers of assets it is possible to request relative amounts of assets currently in stock. To this end the @{#WAREHOUSE.Quantity} enumerator
-- was introduced:
--
-- * @{#WAREHOUSE.Quantity.ALL}
-- * @{#WAREHOUSE.Quantity.HALF}
-- * @{#WAREHOUSE.Quantity.QUARTER}
-- * @{#WAREHOUSE.Quantity.THIRD}
-- * @{#WAREHOUSE.Quantity.THREEQUARTERS}
--
-- For example,
--
--     warehouseBatumi:AddRequest(warehouseKobuleti, WAREHOUSE.Descriptor.CATEGORY, Group.Category.HELICOPTER, WAREHOUSE.Quantity.HALF)
--
-- means that Kobuleti warehouse requests half of all available helicopters which Batumi warehouse currently has in stock.
--
-- # Employing Assets - The Self Request
--
-- Transferring assets from one warehouse to another is important but of course once the the assets are at the "right" place it is equally important that they
-- can be employed for specific tasks and assignments.
--
-- Assets in the warehouses stock can be used for user defined tasks quite easily. They can be spawned into the game by a "***self request***", i.e. the warehouse
-- requests the assets from itself:
--
--     warehouseBatumi:AddRequest(warehouseBatumi, WAREHOUSE.Descriptor.ATTRIBUTE, WAREHOUSE.Attribute.GROUND_INFANTRY, 5)
--
-- Note that the *sending* and *requesting* warehouses are *identical* in this case.
--
-- This would simply spawn five infantry groups in the spawn zone of the Batumi warehouse if/when they are available.
--
-- ## Accessing the Assets
--
-- If a warehouse requests assets from itself, it triggers the event **SelfReqeuest**. The mission designer can capture this event with the associated
-- @{#WAREHOUSE.OnAfterSelfRequest}(*From*, *Event*, *To*, *groupset*, *request*) function.
--
--     --- OnAfterSelfRequest user function. Access groups spawned from the warehouse for further tasking.
--     -- @param #WAREHOUSE self
--     -- @param #string From From state.
--     -- @param #string Event Event.
--     -- @param #string To To state.
--     -- @param Core.Set#SET_GROUP groupset The set of cargo groups that was delivered to the warehouse itself.
--     -- @param #WAREHOUSE.Pendingitem request Pending self request.
--     function WAREHOUSE:OnAfterSelfRequest(From, Event, To, groupset, request)
--       local groupset=groupset --Core.Set#SET_GROUP
--       local request=request   --Functional.Warehouse#WAREHOUSE.Pendingitem
--
--       for _,group in pairs(groupset:GetSetObjects()) do
--         local group=group --Wrapper.Group#GROUP
--         group:SmokeGreen()
--       end
--
--     end
--
-- The variable *groupset* is a @{Core.Set#SET_GROUP} object and holds all asset groups from the request. The code above shows, how the mission designer can access the groups
-- for further tasking. Here, the groups are only smoked but, of course, you can use them for whatever assignment you fancy.
--
-- Note that airborne groups are spawned in **uncontrolled state** and need to be activated first before they can begin with their assigned tasks and missions.
-- This can be done with the @{Wrapper.Controllable#CONTROLLABLE.StartUncontrolled} function as demonstrated in the example section below.
--
-- ===
--
-- # Infrastructure
--
-- A good infrastructure is important for a warehouse to be efficient. Therefore, the location of a warehouse should be chosen with care.
-- This can also help to avoid many DCS related issues such as units getting stuck in buildings, blocking taxi ways etc.
--
-- ## Spawn Zone
--
-- By default, the zone were ground assets are spawned is a circular zone around the physical location of the warehouse with a radius of 200 meters. However, the location of the
-- spawn zone can be set by the @{#WAREHOUSE.SetSpawnZone}(*zone*) functions. It is advisable to choose a zone which is clear of obstacles.
--
-- ![Banner Image](..\Presentations\WAREHOUSE\Warehouse_Batumi.png)
--
-- The parameter *zone* is a MOOSE @{Core.Zone#ZONE} object. So one can, e.g., use trigger zones defined in the mission editor. If a cicular zone is not desired, one
-- can use a polygon zone (see @{Core.Zone#ZONE_POLYGON}).
--
-- ![Banner Image](..\Presentations\WAREHOUSE\Warehouse_SpawnPolygon.png)
--
-- ## Road Connections
--
-- Ground assets will use a road connection to travel from one warehouse to another. Therefore, a proper road connection is necessary.
--
-- By default, the closest point on road to the center of the spawn zone is chosen as road connection automatically. But only, if distance between the spawn zone
-- and the road connection is less than 3 km.
--
-- The user can set the road connection manually with the @{#WAREHOUSE.SetRoadConnection} function. This is only functional for self propelled assets at the moment
-- and not if using the AI dispatcher classes since these have a different logic to find the route.
--
-- ## Off Road Connections
--
-- For ground troops it is also possible to define off road paths between warehouses if no proper road connection is available or should not be used.
--
-- An off road path can be defined via the @{#WAREHOUSE.AddOffRoadPath}(*remotewarehouse*, *group*, *oneway*) function, where
-- *remotewarehouse* is the warehouse to which the path leads.
-- The parameter *group* is a *late activated* template group. The waypoints of this group are used to define the path between the two warehouses.
-- By default, the reverse paths is automatically added to get *from* the remote warehouse *to* this warehouse unless the parameter *oneway* is set to *true*.
--
-- ![Banner Image](..\Presentations\WAREHOUSE\Warehouse_Off-Road_Paths.png)
--
-- **Note** that if an off road connection is defined between two warehouses this becomes the default path, i.e. even if there is a path *on road* possible
-- this will not be used.
--
-- Also note that you can define multiple off road connections between two warehouses. If there are multiple paths defined, the connection is chosen randomly.
-- It is also possible to add the same path multiple times. By this you can influence the probability of the chosen path. For example Path1(A->B) has been
-- added two times while Path2(A->B) was added only once. Hence, the group will choose Path1 with a probability of 66.6 % while Path2 is only chosen with
-- a probability of 33.3 %.
--
-- ## Rail Connections
--
-- A rail connection is automatically defined as the closest point on a railway measured from the center of the spawn zone. But only, if the distance is less than 3 km.
--
-- The mission designer can manually specify a rail connection with the @{#WAREHOUSE.SetRailConnection} function.
--
-- **NOTE** however, that trains in DCS are currently not implemented in a way so that they can be used.
--
-- ## Air Connections
--
-- In order to use airborne assets, a warehouse needs to have an associated airbase. This can be an airdrome, a FARP/HELOPAD or a ship.
--
-- If there is an airbase within 3 km range of the warehouse it is automatically set as the associated airbase. A user can set an airbase manually
-- with the @{#WAREHOUSE.SetAirbase} function. Keep in mind that sometimes ground units need to walk/drive from the spawn zone to the airport
-- to get to their transport carriers.
--
-- ## Naval Connections
--
-- Natively, DCS does not have the concept of a port/habour or shipping lanes. So in order to have a meaningful transfer of naval units between warehouses, these have to be
-- defined by the mission designer.
--
-- ### Defining a Port
--
-- A port in this context is the zone where all naval assets are spawned. This zone can be defined with the function @{#WAREHOUSE.SetPortZone}(*zone*), where the parameter
-- *zone* is a MOOSE zone. So again, this can be create from a trigger zone defined in the mission editor or if a general shape is desired by a @{Core.Zone#ZONE_POLYGON}.
--
-- ![Banner Image](..\Presentations\WAREHOUSE\Warehouse_PortZone.png)
--
-- ### Defining Shipping Lanes
--
-- A shipping lane between to warehouses can be defined by the @{#WAREHOUSE.AddShippingLane}(*remotewarehouse*, *group*, *oneway*) function. The first parameter *remotewarehouse*
-- is the warehouse which should be connected to the present warehouse.
--
-- The parameter *group* should be a late activated group defined in the mission editor. The waypoints of this group are used as waypoints of the shipping lane.
--
-- By default, the reverse lane is automatically added to the remote warehouse. This can be disabled by setting the *oneway* parameter to *true*.
--
-- Similar to off road connections, you can also define multiple shipping lanes between two warehouse ports. If there are multiple lanes defined, one is chosen randomly.
-- It is possible to add the same lane multiple times. By this you can influence the probability of the chosen lane. For example Lane_1(A->B) has been
-- added two times while Lane_2(A->B) was added only once. Therefore, the ships will choose Lane_1 with a probability of 66.6 % while Path_2 is only chosen with
-- a probability of 33.3 %.
--
-- ![Banner Image](..\Presentations\WAREHOUSE\Warehouse_ShippingLane.png)
--
-- ===
--
-- # Why is my request not processed?
--
-- For each request, the warehouse class logic does a lot of consistency and validation checks under the hood.
-- This helps to circumvent a lot of DCS issues and shortcomings. For example, it is checked that enough free
-- parking spots at an airport are available *before* the assets are spawned.
-- However, this also means that sometimes a request is deemed to be *invalid* in which case they are deleted
-- from the queue or considered to be valid but cannot be executed at this very moment.
--
-- ## Invalid Requests
--
-- Invalid request are requests which can **never** be processes because there is some logical or physical argument against it.
-- (Or simply because that feature was not implemented (yet).)
--
-- * All airborne assets need an associated airbase of any kind on the sending *and* receiving warehouse.
-- * Airplanes need an airdrome at the sending and receiving warehouses.
-- * Not enough parking spots of the right terminal type at the sending warehouse. This avoids planes spawning on runways or on top of each other.
-- * No parking spots of the right terminal type at the receiving warehouse. This avoids DCS despawning planes on landing if they have no valid parking spot.
-- * Ground assets need a road connection between both warehouses or an off-road path needs to be added manually.
-- * Ground assets cannot be send directly to ships, i.e. warehouses on ships.
-- * Naval units need a user defined shipping lane between both warehouses.
-- * Warehouses need a user defined port zone to spawn naval assets.
-- * The receiving warehouse is destroyed or stopped.
-- * If transport by airplane, both warehouses must have and airdrome.
-- * If transport by APC, both warehouses must have a road connection.
-- * If transport by helicopter, the sending airbase must have an associated airbase (airdrome or FARP).
--
-- All invalid requests are cancelled and **removed** from the warehouse queue!
--
-- ## Temporarily Unprocessable Requests
--
-- Temporarily unprocessable requests are possible in principle, but cannot be processed at the given time the warehouse checks its queue.
--
-- * No enough parking spaces are available for all requested assets but the airbase has enough parking spots in total so that this request is possible once other aircraft have taken off.
-- * The requesting warehouse is not in state "Running" (could be paused, not yet started or under attack).
-- * Not enough cargo assets available at this moment.
-- * Not enough free parking spots for all cargo or transport airborne assets at the moment.
-- * Not enough transport assets to carry all cargo assets.
--
-- Temporarily unprocessable requests are held in the queue. If at some point in time, the situation changes so that these requests can be processed, they are executed.
--
-- ## Cargo Bay and Weight Limitations
--
-- The transportation of cargo is handled by the AI\_Dispatcher classes. These take the cargo bay of a carrier and the weight of
-- the cargo into account so that a carrier can only load a realistic amount of cargo.
--
-- However, if troops are supposed to be transported between warehouses, there is one important limitations one has to keep in mind.
-- This is that **cargo asset groups cannot be split** and divided into separate carrier units!
--
-- For example, a TPz Fuchs has a cargo bay large enough to carry up to 10 soldiers at once, which is a realistic number.
-- If a group consisting of more than ten soldiers needs to be transported, it cannot be loaded into the APC.
-- Even if two APCs are available, which could in principle carry up to 20 soldiers, a group of, let's say 12 soldiers will not
-- be split into a group of ten soldiers using the first APC and a group two soldiers using the second APC.
--
-- In other words, **there must be at least one carrier unit available that has a cargo bay large enough to load the heaviest cargo group!**
-- The warehouse logic will automatically search all available transport assets for a large enough carrier.
-- But if none is available, the request will be queued until a suitable carrier becomes available.
--
-- The only realistic solution in this case is to either provide a transport carrier with a larger cargo bay or to reduce the number of soldiers
-- in the group.
--
-- A better way would be to have two groups of max. 10 soldiers each and one TPz Fuchs for transport. In this case, the first group is
-- loaded and transported to the receiving warehouse. Once this is done, the carrier will drive back and pick up the remaining
-- group.
--
-- As an artificial workaround one can manually set the cargo bay size to a larger value or alternatively reduce the weight of the cargo
-- when adding the assets via the @{#WAREHOUSE.AddAsset} function. This might even be unavoidable if, for example, a SAM group
-- should be transported since SAM sites only work when all units are in the same group.
--
-- ## Processing Speed
--
-- A warehouse has a limited speed to process requests. Each time the status of the warehouse is updated only one requests is processed.
-- The time interval between status updates is 30 seconds by default and can be adjusted via the @{#WAREHOUSE.SetStatusUpdate}(*interval*) function.
-- However, the status is also updated on other occasions, e.g. when a new request was added.
--
-- ===
--
-- # Strategic Considerations
--
-- Due to the fact that a warehouse holds (or can hold) a lot of valuable assets, it makes a (potentially) juicy target for enemy attacks.
-- There are several interesting situations, which can occur.
--
-- ## Capturing a Warehouses Airbase
--
-- If a warehouse has an associated airbase, it can be captured by the enemy. In this case, the warehouse looses its ability so employ all airborne assets and is also cut-off
-- from supply by airplanes. Supply of ground troops via helicopters is still possible, because they deliver the troops into the spawn zone.
--
-- Technically, the capturing of the airbase is triggered by the DCS [S\_EVENT\_BASE\_CAPTURED](https://wiki.hoggitworld.com/view/DCS_event_base_captured) event.
-- So the capturing takes place when only enemy ground units are in the airbase zone whilst no ground units of the present airbase owner are in that zone.
--
-- The warehouse will also create an event **AirbaseCaptured**, which can be captured by the @{#WAREHOUSE.OnAfterAirbaseCaptured} function. So the warehouse chief can react on
-- this attack and for example deploy ground groups to re-capture its airbase.
--
-- When an airbase is re-captured the event **AirbaseRecaptured** is triggered and can be captured by the @{#WAREHOUSE.OnAfterAirbaseRecaptured} function.
-- This can be used to put the defending assets back into the warehouse stock.
--
-- ## Capturing the Warehouse
--
-- A warehouse can be captured by the enemy coalition. If enemy ground troops enter the warehouse zone the event **Attacked** is triggered which can be captured by the
-- @{#WAREHOUSE.OnAfterAttacked} event. By default the warehouse zone circular zone with a radius of 500 meters located at the center of the physical warehouse.
-- The warehouse zone can be set via the @{#WAREHOUSE.SetWarehouseZone}(*zone*) function. The parameter *zone* must also be a circular zone.
--
-- The @{#WAREHOUSE.OnAfterAttacked} function can be used by the mission designer to react to the enemy attack. For example by deploying some or all ground troops
-- currently in stock to defend the warehouse. Note that the warehouse also has a self defence option which can be enabled by the @{#WAREHOUSE.SetAutoDefenceOn}()
-- function. In this case, the warehouse will automatically spawn all ground troops. If the spawn zone is further away from the warehouse zone, all mobile troops
-- are routed to the warehouse zone. The self request which is triggered on an automatic defence has the assignment "AutoDefence". So you can use this to
-- give orders to the groups that were spawned using the @{#WAREHOUSE.OnAfterSelfRequest} function.
--
-- If only ground troops of the enemy coalition are present in the warehouse zone, the warehouse and all its assets falls into the hands of the enemy.
-- In this case the event **Captured** is triggered which can be captured by the @{#WAREHOUSE.OnAfterCaptured} function.
--
-- The warehouse turns to the capturing coalition, i.e. its physical representation, and all assets as well. In particular, all requests to the warehouse will
-- spawn assets belonging to the new owner.
--
-- If the enemy troops could be defeated, i.e. no more troops of the opposite coalition are in the warehouse zone, the event **Defeated** is triggered and
-- the @{#WAREHOUSE.OnAfterDefeated} function can be used to adapt to the new situation. For example putting back all spawned defender troops back into
-- the warehouse stock. Note that if the automatic defence is enabled, all defenders are automatically put back into the warehouse on the **Defeated** event.
--
-- ## Destroying a Warehouse
--
-- If an enemy destroy the physical warehouse structure, the warehouse will of course stop all its services. In principle, all assets contained in the warehouse are
-- gone as well. So a warehouse should be properly defended.
--
-- Upon destruction of the warehouse, the event **Destroyed** is triggered, which can be captured by the @{#WAREHOUSE.OnAfterDestroyed} function.
-- So the mission designer can intervene at this point and for example choose to spawn all or particular types of assets before the warehouse is gone for good.
--
-- ===
--
-- # Hook in and Take Control
--
-- The Finite State Machine implementation allows mission designers to hook into important events and add their own code.
-- Most of these events have already been mentioned but here is the list at a glance:
--
-- * "NotReadyYet" --> "Start" --> "Running" (Starting the warehouse)
-- * "*" --> "Status" --> "*" (status updated in regular intervals)
-- * "*" --> "AddAsset" --> "*" (adding a new asset to the warehouse stock)
-- * "*" --> "NewAsset" --> "*" (a new asset has been added to the warehouse stock)
-- * "*" --> "AddRequest" --> "*" (adding a request for the warehouse assets)
-- * "Running" --> "Request" --> "*" (a request is processed when the warehouse is running)
-- * "Attacked" --> "Request" --> "*" (a request is processed when the warehouse is attacked)
-- * "*" --> "Arrived" --> "*" (asset group has arrived at its destination)
-- * "*" --> "Delivered" --> "*" (all assets of a request have been delivered)
-- * "Running" --> "SelfRequest" --> "*" (warehouse is requesting asset from itself when running)
-- * "Attacked" --> "SelfRequest" --> "*" (warehouse is requesting asset from itself while under attack)
-- * "*" --> "Attacked" --> "Attacked" (warehouse is being attacked)
-- * "Attacked" --> "Defeated" --> "Running" (an attack was defeated)
-- * "Attacked" --> "Captured" --> "Running" (warehouse was captured by the enemy)
-- * "*" --> "AirbaseCaptured" --> "*" (airbase belonging to the warehouse was captured by the enemy)
-- * "*" --> "AirbaseRecaptured" --> "*" (airbase was re-captured)
-- * "*" --> "AssetSpawned" --> "*" (an asset has been spawned into the world)
-- * "*" --> "AssetLowFuel" --> "*" (an asset is running low on fuel)
-- * "*" --> "AssetDead" --> "*" (a whole asset, i.e. all its units/groups, is dead)
-- * "*" --> "Destroyed" --> "Destroyed" (warehouse was destroyed)
-- * "Running" --> "Pause" --> "Paused" (warehouse is paused)
-- * "Paused" --> "Unpause" --> "Running" (warehouse is unpaused)
-- * "*" --> "Stop" --> "Stopped" (warehouse is stopped)
--
-- The transitions are of the general form "From State" --> "Event" --> "To State". The "*" star denotes that the transition is possible from *any* state.
-- Some transitions, however, are only allowed from certain "From States". For example, no requests can be processed if the warehouse is in "Paused" or "Destroyed" or "Stopped" state.
--
-- Mission designers can capture the events with OnAfterEvent functions, e.g. @{#WAREHOUSE.OnAfterDelivered} or @{#WAREHOUSE.OnAfterAirbaseCaptured}.
--
-- ===
--
-- # Persistence of Assets
--
-- Assets in stock of a warehouse can be saved to a file on your hard drive and then loaded from that file at a later point. This enables to restart the mission
-- and restore the warehouse stock.
--
-- ## Prerequisites
--
-- **Important** By default, DCS does not allow for writing data to files. Therefore, one first has to comment out the line "sanitizeModule('io')", i.e.
--
--     do
--       sanitizeModule('os')
--       --sanitizeModule('io')
--       sanitizeModule('lfs')
--       require = nil
--       loadlib = nil
--     end
--
-- in the file "MissionScripting.lua", which is located in the subdirectory "Scripts" of your DCS installation root directory.
--
-- ### Don't!
--
-- Do not use **semi-colons** or **equal signs** in the group names of your assets as these are used as separators in the saved and loaded files texts.
-- If you do, it will cause problems and give you a headache!
--
-- ## Save Assets
--
-- Saving asset data to file is achieved by the @{WAREHOUSE.Save}(*path*, *filename*) function. The parameter *path* specifies the path on the file system where the
-- warehouse data is saved. If you do not specify a path, the file is saved your the DCS installation root directory.
-- The parameter *filename* is optional and defines the name of the saved file. By default this is automatically created from the warehouse id and name, for example
-- "Warehouse-1234_Batumi.txt".
--
--     warehouseBatumi:Save("D:\\My Warehouse Data\\")
--
-- This will save all asset data to in "D:\\My Warehouse Data\\Warehouse-1234_Batumi.txt".
--
-- ### Automatic Save at Mission End
--
-- The assets can be saved automatically when the mission is ended via the @{WAREHOUSE.SetSaveOnMissionEnd}(*path*, *filename*) function, i.e.
--
--     warehouseBatumi:SetSaveOnMissionEnd("D:\\My Warehouse Data\\")
--
-- ## Load Assets
--
-- Loading assets data from file is achieved by the @{WAREHOUSE.Load}(*path*, *filename*) function. The parameter *path* specifies the path on the file system where the
-- warehouse data is loaded from. If you do not specify a path, the file is loaded from your the DCS installation root directory.
-- The parameter *filename* is optional and defines the name of the file to load. By default this is automatically generated from the warehouse id and name, for example
-- "Warehouse-1234_Batumi.txt".
--
-- Note that the warehouse **must not be started** and in the *Running* state in order to load the assets. In other words, loading should happen after the
-- @{#WAREHOUSE.New} command is specified in the code but before the @{#WAREHOUSE.Start} command is given.
--
-- Loading the assets is done by
--
--     warehouseBatumi:New(STATIC:FindByName("Warehouse Batumi"))
--     warehouseBatumi:Load("D:\\My Warehouse Data\\")
--     warehouseBatumi:Start()
--
-- This sequence loads all assets from file. If a warehouse was captured in the last mission, it also respawns the static warehouse structure with the right coaliton.
-- However, it due to DCS limitations it is not possible to set the airbase coalition. This has to be done manually in the mission editor. Or alternatively, one could
-- spawn some ground units via a self request and let them capture the airbase.
--
-- ===
--
-- # Examples
--
-- This section shows some examples how the WAREHOUSE class is used in practice. This is one of the best ways to explain things, in my opinion.
--
-- But first, let me introduce a convenient way to define several warehouses in a table. This is absolutely *not necessary* but quite handy if you have
-- multiple WAREHOUSE objects in your mission.
--
-- ## Example 0: Setting up a Warehouse Array
--
-- If you have multiple warehouses, you can put them in a table. This makes it easier to access them or to loop over them.
--
--     -- Define Warehouses.
--     local warehouse={}
--     -- Blue warehouses
--     warehouse.Senaki   = WAREHOUSE:New(STATIC:FindByName("Warehouse Senaki"),   "Senaki")   --Functional.Warehouse#WAREHOUSE
--     warehouse.Batumi   = WAREHOUSE:New(STATIC:FindByName("Warehouse Batumi"),   "Batumi")   --Functional.Warehouse#WAREHOUSE
--     warehouse.Kobuleti = WAREHOUSE:New(STATIC:FindByName("Warehouse Kobuleti"), "Kobuleti") --Functional.Warehouse#WAREHOUSE
--     warehouse.Kutaisi  = WAREHOUSE:New(STATIC:FindByName("Warehouse Kutaisi"),  "Kutaisi")  --Functional.Warehouse#WAREHOUSE
--     warehouse.Berlin   = WAREHOUSE:New(STATIC:FindByName("Warehouse Berlin"),   "Berlin")   --Functional.Warehouse#WAREHOUSE
--     warehouse.London   = WAREHOUSE:New(STATIC:FindByName("Warehouse London"),   "London")   --Functional.Warehouse#WAREHOUSE
--     warehouse.Stennis  = WAREHOUSE:New(STATIC:FindByName("Warehouse Stennis"),  "Stennis")  --Functional.Warehouse#WAREHOUSE
--     warehouse.Pampa    = WAREHOUSE:New(STATIC:FindByName("Warehouse Pampa"),    "Pampa")    --Functional.Warehouse#WAREHOUSE
--     -- Red warehouses
--     warehouse.Sukhumi  = WAREHOUSE:New(STATIC:FindByName("Warehouse Sukhumi"),  "Sukhumi")  --Functional.Warehouse#WAREHOUSE
--     warehouse.Gudauta  = WAREHOUSE:New(STATIC:FindByName("Warehouse Gudauta"),  "Gudauta")  --Functional.Warehouse#WAREHOUSE
--     warehouse.Sochi    = WAREHOUSE:New(STATIC:FindByName("Warehouse Sochi"),    "Sochi")    --Functional.Warehouse#WAREHOUSE
--
-- Remarks:
--
-- * I defined the array as local, i.e. local warehouse={}. This is personal preference and sometimes causes trouble with the lua garbage collection. You can also define it as a global array/table!
-- * The "--Functional.Warehouse#WAREHOUSE" at the end is only to have the LDT intellisense working correctly. If you don't use LDT (which you should!), it can be omitted.
--
-- **NOTE** that all examples below need this bit or code at the beginning - or at least the warehouses which are used.
--
-- The example mission is based on the same template mission, which has defined a lot of airborne, ground and naval assets as templates. Only few of those are used here.
--
-- ![Banner Image](..\Presentations\WAREHOUSE\Warehouse_Assets.png)
--
-- ## Example 1: Self Request
--
-- Ground troops are taken from the Batumi warehouse stock and spawned in its spawn zone. After a short delay, they are added back to the warehouse stock.
-- Also a new request is made. Hence, the groups will be spawned, added back to the warehouse, spawned again and so on and so forth...
--
--     -- Start warehouse Batumi.
--     warehouse.Batumi:Start()
--
--     -- Add five groups of infantry as assets.
--     warehouse.Batumi:AddAsset(GROUP:FindByName("Infantry Platoon Alpha"), 5)
--
--     -- Add self request for three infantry at Batumi.
--     warehouse.Batumi:AddRequest(warehouse.Batumi, WAREHOUSE.Descriptor.ATTRIBUTE, WAREHOUSE.Attribute.GROUND_INFANTRY, 3)
--
--
--     --- Self request event. Triggered once the assets are spawned in the spawn zone or at the airbase.
--     function warehouse.Batumi:OnAfterSelfRequest(From, Event, To, groupset, request)
--       local mygroupset=groupset --Core.Set#SET_GROUP
--
--       -- Loop over all groups spawned from that request.
--       for _,group in pairs(mygroupset:GetSetObjects()) do
--         local group=group --Wrapper.Group#GROUP
--
--         -- Gree smoke on spawned group.
--         group:SmokeGreen()
--
--         -- Put asset back to stock after 10 seconds.
--         warehouse.Batumi:__AddAsset(10, group)
--       end
--
--       -- Add new self request after 20 seconds.
--       warehouse.Batumi:__AddRequest(20, warehouse.Batumi, WAREHOUSE.Descriptor.ATTRIBUTE, WAREHOUSE.Attribute.GROUND_INFANTRY, 3)
--
--     end
--
-- ## Example 2: Self propelled Ground Troops
--
-- Warehouse Berlin, which is a FARP near Batumi, requests infantry and troop transports from the warehouse at Batumi.
-- The groups are spawned at Batumi and move by themselves from Batumi to Berlin using the roads.
-- Once the troops have arrived at Berlin, the troops are automatically added to the warehouse stock of Berlin.
-- While on the road, Batumi has requested back two APCs from Berlin. Since Berlin does not have the assets in stock,
-- the request is queued. After the troops have arrived, Berlin is sending back the APCs to Batumi.
--
--     -- Start Warehouse at Batumi.
--     warehouse.Batumi:Start()
--
--     -- Add 20 infantry groups and ten APCs as assets at Batumi.
--     warehouse.Batumi:AddAsset("Infantry Platoon Alpha", 20)
--     warehouse.Batumi:AddAsset("TPz Fuchs", 10)
--
--     -- Start Warehouse Berlin.
--     warehouse.Berlin:Start()
--
--     -- Warehouse Berlin requests 10 infantry groups and 5 APCs from warehouse Batumi.
--     warehouse.Batumi:AddRequest(warehouse.Berlin, WAREHOUSE.Descriptor.ATTRIBUTE, WAREHOUSE.Attribute.GROUND_INFANTRY, 10)
--     warehouse.Batumi:AddRequest(warehouse.Berlin, WAREHOUSE.Descriptor.ATTRIBUTE, WAREHOUSE.Attribute.GROUND_APC, 5)
--
--     -- Request from Batumi for 2 APCs. Initially these are not in stock. When they become available, the request is executed.
--     warehouse.Berlin:AddRequest(warehouse.Batumi, WAREHOUSE.Descriptor.ATTRIBUTE, WAREHOUSE.Attribute.GROUND_APC, 2)
--
-- ## Example 3: Self Propelled Airborne Assets
--
-- Warehouse Senaki receives a high priority request from Kutaisi for one Yak-52s. At the same time, Kobuleti requests half of
-- all available Yak-52s. Request from Kutaisi is first executed and then Kobuleti gets half of the remaining assets.
-- Additionally, London requests one third of all available UH-1H Hueys from Senaki.
-- Once the units have arrived they are added to the stock of the receiving warehouses and can be used for further assignments.
--
--     -- Start warehouses
--     warehouse.Senaki:Start()
--     warehouse.Kutaisi:Start()
--     warehouse.Kobuleti:Start()
--     warehouse.London:Start()
--
--     -- Add assets to Senaki warehouse.
--     warehouse.Senaki:AddAsset("Yak-52", 10)
--     warehouse.Senaki:AddAsset("Huey", 6)
--
--     -- Kusaisi requests 3 Yak-52 form Senaki while Kobuleti wants all the rest.
--     warehouse.Senaki:AddRequest(warehouse.Kutaisi,  WAREHOUSE.Descriptor.GROUPNAME, "Yak-52", 1, nil, nil, 10)
--     warehouse.Senaki:AddRequest(warehouse.Kobuleti, WAREHOUSE.Descriptor.GROUPNAME, "Yak-52", WAREHOUSE.Quantity.HALF,  nil, nil, 70)
--
--     -- FARP London wants 1/3 of the six available Hueys.
--     warehouse.Senaki:AddRequest(warehouse.London,  WAREHOUSE.Descriptor.GROUPNAME, "Huey", WAREHOUSE.Quantity.THIRD)
--
-- ## Example 4: Transport of Assets by APCs
--
-- Warehouse at FARP Berlin requests five infantry groups from Batumi. These assets shall be transported using two APC groups.
-- Infantry and APC are spawned in the spawn zone at Batumi. The APCs have a cargo bay large enough to pick up four of the
-- five infantry groups in the first run and will bring them to Berlin. There, they unboard and walk to the warehouse where they will be added to the stock.
-- Meanwhile the APCs go back to Batumi and one will pick up the last remaining soldiers.
-- Once the APCs have completed their mission, they return to Batumi and are added back to stock.
--
--     -- Start Warehouse at Batumi.
--     warehouse.Batumi:Start()
--
--     -- Start Warehouse Berlin.
--     warehouse.Berlin:Start()
--
--     -- Add 20 infantry groups and five APCs as assets at Batumi.
--     warehouse.Batumi:AddAsset("Infantry Platoon Alpha", 20)
--     warehouse.Batumi:AddAsset("TPz Fuchs", 5)
--
--     -- Warehouse Berlin requests 5 infantry groups from warehouse Batumi using 2 APCs for transport.
--     warehouse.Batumi:AddRequest(warehouse.Berlin, WAREHOUSE.Descriptor.ATTRIBUTE, WAREHOUSE.Attribute.GROUND_INFANTRY, 5, WAREHOUSE.TransportType.APC, 2)
--
--## Example 5: Transport of Assets by Helicopters
--
--  Warehouse at FARP Berlin requests five infantry groups from Batumi. They shall be transported by all available transport helicopters.
--  Note that the UH-1H Huey in DCS is an attack and not a transport helo. So the warehouse logic would be default also
--  register it as an @{#WAREHOUSE.Attribute.AIR_ATTACKHELICOPTER}. In order to use it as a transport we need to force
--  it to be added as transport helo.
--  Also note that even though all (here five) helos are requested, only two of them are employed because this number is sufficient to
--  transport all requested assets in one go.
--
--     -- Start Warehouses.
--     warehouse.Batumi:Start()
--     warehouse.Berlin:Start()
--
--     -- Add 20 infantry groups as assets at Batumi.
--     warehouse.Batumi:AddAsset("Infantry Platoon Alpha", 20)
--
--     -- Add five Hueys for transport. Note that a Huey in DCS is an attack and not a transport helo. So we force this attribute!
--     warehouse.Batumi:AddAsset("Huey", 5, WAREHOUSE.Attribute.AIR_TRANSPORTHELO)
--
--     -- Warehouse Berlin requests 5 infantry groups from warehouse Batumi using all available helos for transport.
--     warehouse.Batumi:AddRequest(warehouse.Berlin, WAREHOUSE.Descriptor.ATTRIBUTE, WAREHOUSE.Attribute.GROUND_INFANTRY, 5, WAREHOUSE.TransportType.HELICOPTER, WAREHOUSE.Quantity.ALL)
--
--## Example 6: Transport of Assets by Airplanes
--
-- Warehoues Kobuleti requests all (three) APCs from Batumi using one airplane for transport.
-- The available C-130 is able to carry one APC at a time. So it has to commute three times between Batumi and Kobuleti to deliver all requested cargo assets.
-- Once the cargo is delivered, the C-130 transport returns to Batumi and is added back to stock.
--
--     -- Start warehouses.
--     warehouse.Batumi:Start()
--     warehouse.Kobuleti:Start()
--
--     -- Add assets to Batumi warehouse.
--     warehouse.Batumi:AddAsset("C-130", 1)
--     warehouse.Batumi:AddAsset("TPz Fuchs", 3)
--
--     warehouse.Batumi:AddRequest(warehouse.Kobuleti, WAREHOUSE.Descriptor.ATTRIBUTE, WAREHOUSE.Attribute.GROUND_APC, WAREHOUSE.Quantity.ALL, WAREHOUSE.TransportType.AIRPLANE)
--
-- ## Example 7: Capturing Airbase and Warehouse
--
-- A red BMP has made it through our defence lines and drives towards our unprotected airbase at Senaki.
-- Once the BMP captures the airbase (DCS [S\_EVENT\_BASE\_CAPTURED](https://wiki.hoggitworld.com/view/DCS_event_base_captured) is evaluated)
-- the warehouse at Senaki lost its air infrastructure and it is not possible any more to spawn airborne units. All requests for airborne units are rejected and cancelled in this case.
--
-- The red BMP then drives further to the warehouse. Once it enters the warehouse zone (500 m radius around the warehouse building), the warehouse is
-- considered to be under attack. This triggers the event **Attacked**. The @{#WAREHOUSE.OnAfterAttacked} function can be used to react to this situation.
-- Here, we only broadcast a distress call and launch a flare. However, it would also be reasonable to spawn all or selected ground troops in order to defend
-- the warehouse. Note, that the warehouse has a self defence option which can be activated via the @{#WAREHOUSE.SetAutoDefenceOn}() function. If activated,
-- *all* ground assets are automatically spawned and assigned to defend the warehouse. Once/if the attack is defeated, these assets go automatically back
-- into the warehouse stock.
--
-- If the red coalition manages to capture our warehouse, all assets go into their possession. Now red tries to steal three F/A-18 flights and send them to
-- Sukhumi. These aircraft will be spawned and begin to taxi. However, ...
--
-- A blue Bradley is in the area and will attempt to recapture the warehouse. It might also catch the red F/A-18s before they take off.
--
--     -- Start warehouses.
--     warehouse.Senaki:Start()
--     warehouse.Sukhumi:Start()
--
--     -- Add some assets.
--     warehouse.Senaki:AddAsset("TPz Fuchs", 5)
--     warehouse.Senaki:AddAsset("Infantry Platoon Alpha", 10)
--     warehouse.Senaki:AddAsset("F/A-18C 2ship", 10)
--
--     -- Enable auto defence, i.e. spawn all group troups into the spawn zone.
--     --warehouse.Senaki:SetAutoDefenceOn()
--
--     -- Activate Red BMP trying to capture the airfield and the warehouse.
--     local red1=GROUP:FindByName("Red BMP-80 Senaki"):Activate()
--
--     -- The red BMP first drives to the airbase which gets captured and changes from blue to red.
--     -- This triggers the "AirbaseCaptured" event where you can hook in and do things.
--     function warehouse.Senaki:OnAfterAirbaseCaptured(From, Event, To, Coalition)
--       -- This request cannot be processed since the warehouse has lost its airbase. In fact it is deleted from the queue.
--       warehouse.Senaki:AddRequest(warehouse.Senaki,WAREHOUSE.Descriptor.CATEGORY, Group.Category.AIRPLANE, 1)
--     end
--
--     -- Now the red BMP also captures the warehouse. This triggers the "Captured" event where you can hook in.
--     -- So now the warehouse and the airbase are both red and aircraft can be spawned again.
--     function warehouse.Senaki:OnAfterCaptured(From, Event, To, Coalition, Country)
--       -- These units will be spawned as red units because the warehouse has just been captured.
--       if Coalition==coalition.side.RED then
--         -- Sukhumi tries to "steals" three F/A-18 from Senaki and brings them to Sukhumi.
--         -- Well, actually the aircraft wont make it because blue1 will kill it on the taxi way leaving a blood bath. But that's life!
--         warehouse.Senaki:AddRequest(warehouse.Sukhumi, WAREHOUSE.Descriptor.CATEGORY, Group.Category.AIRPLANE, 3)
--         warehouse.Senaki.warehouse:SmokeRed()
--       elseif Coalition==coalition.side.BLUE then
--         warehouse.Senaki.warehouse:SmokeBlue()
--       end
--
--       -- Activate a blue vehicle to re-capture the warehouse. It will drive to the warehouse zone and kill the red intruder.
--       local blue1=GROUP:FindByName("blue1"):Activate()
--     end
--
-- ## Example 8: Destroying a Warehouse
--
-- FARP Berlin requests a Huey from Batumi warehouse. This helo is deployed and will be delivered.
-- After 30 seconds into the mission we create and (artificial) big explosion - or a terrorist attack if you like - which completely destroys the
-- the warehouse at Batumi. All assets are gone and requests cannot be processed anymore.
--
--     -- Start Batumi and Berlin warehouses.
--     warehouse.Batumi:Start()
--     warehouse.Berlin:Start()
--
--     -- Add some assets.
--     warehouse.Batumi:AddAsset("Huey", 5, WAREHOUSE.Attribute.AIR_TRANSPORTHELO)
--     warehouse.Berlin:AddAsset("Huey", 5, WAREHOUSE.Attribute.AIR_TRANSPORTHELO)
--
--     -- Big explosion at the warehose. It has a very nice damage model by the way :)
--     local function DestroyWarehouse()
--       warehouse.Batumi:GetCoordinate():Explosion(999)
--     end
--     SCHEDULER:New(nil, DestroyWarehouse, {}, 30)
--
--     -- First request is okay since warehouse is still alive.
--     warehouse.Batumi:AddRequest(warehouse.Berlin, WAREHOUSE.Descriptor.ATTRIBUTE, WAREHOUSE.Attribute.AIR_TRANSPORTHELO, 1)
--
--     -- These requests should both not be processed any more since the warehouse at Batumi is destroyed.
--     warehouse.Batumi:__AddRequest(35, warehouse.Berlin, WAREHOUSE.Descriptor.ATTRIBUTE, WAREHOUSE.Attribute.AIR_TRANSPORTHELO, 1)
--     warehouse.Berlin:__AddRequest(40, warehouse.Batumi, WAREHOUSE.Descriptor.ATTRIBUTE, WAREHOUSE.Attribute.AIR_TRANSPORTHELO, 1)
--
-- ## Example 9: Self Propelled Naval Assets
--
-- Kobuleti requests all naval assets from Batumi.
-- However, before naval assets can be exchanged, both warehouses need a port and at least one shipping lane defined by the user.
-- See the @{#WAREHOUSE.SetPortZone}() and @{#WAREHOUSE.AddShippingLane}() functions.
-- We do not want to spawn them all at once, because this will probably be a disaster
-- in the port zone. Therefore, each ship is spawned with a delay of five minutes.
--
-- Batumi has quite a selection of different ships (for testing).
--
-- ![Banner Image](..\Presentations\WAREHOUSE\Warehouse_Naval_Assets.png)
--
--     -- Start warehouses.
--     warehouse.Batumi:Start()
--     warehouse.Kobuleti:Start()
--
--     -- Define ports. These are polygon zones created by the waypoints of late activated units.
--     warehouse.Batumi:SetPortZone(ZONE_POLYGON:NewFromGroupName("Warehouse Batumi Port Zone", "Warehouse Batumi Port Zone"))
--     warehouse.Kobuleti:SetPortZone(ZONE_POLYGON:NewFromGroupName("Warehouse Kobuleti Port Zone", "Warehouse Kobuleti Port Zone"))
--
--     -- Shipping lane. Again, the waypoints of late activated units are taken as points defining the shipping lane.
--     -- Some units will take lane 1 while others will take lane two. But both lead from Batumi to Kobuleti port.
--     warehouse.Batumi:AddShippingLane(warehouse.Kobuleti, GROUP:FindByName("Warehouse Batumi-Kobuleti Shipping Lane 1"))
--     warehouse.Batumi:AddShippingLane(warehouse.Kobuleti, GROUP:FindByName("Warehouse Batumi-Kobuleti Shipping Lane 2"))
--
--     -- Large selection of available naval units in DCS.
--     warehouse.Batumi:AddAsset("Speedboat")
--     warehouse.Batumi:AddAsset("Perry")
--     warehouse.Batumi:AddAsset("Normandy")
--     warehouse.Batumi:AddAsset("Stennis")
--     warehouse.Batumi:AddAsset("Carl Vinson")
--     warehouse.Batumi:AddAsset("Tarawa")
--     warehouse.Batumi:AddAsset("SSK 877")
--     warehouse.Batumi:AddAsset("SSK 641B")
--     warehouse.Batumi:AddAsset("Grisha")
--     warehouse.Batumi:AddAsset("Molniya")
--     warehouse.Batumi:AddAsset("Neustrashimy")
--     warehouse.Batumi:AddAsset("Rezky")
--     warehouse.Batumi:AddAsset("Moskva")
--     warehouse.Batumi:AddAsset("Pyotr Velikiy")
--     warehouse.Batumi:AddAsset("Kuznetsov")
--     warehouse.Batumi:AddAsset("Zvezdny")
--     warehouse.Batumi:AddAsset("Yakushev")
--     warehouse.Batumi:AddAsset("Elnya")
--     warehouse.Batumi:AddAsset("Ivanov")
--     warehouse.Batumi:AddAsset("Yantai")
--     warehouse.Batumi:AddAsset("Type 052C")
--     warehouse.Batumi:AddAsset("Guangzhou")
--
--     -- Get Number of ships at Batumi.
--     local nships=warehouse.Batumi:GetNumberOfAssets(WAREHOUSE.Descriptor.CATEGORY, Group.Category.SHIP)
--
--     -- Send one ship every 3 minutes (ships do not evade each other well, so we need a bit space between them).
--     for i=1, nships do
--       warehouse.Batumi:__AddRequest(180*(i-1)+10, warehouse.Kobuleti, WAREHOUSE.Descriptor.CATEGORY, Group.Category.SHIP, 1)
--     end
--
-- ## Example 10: Warehouse on Aircraft Carrier
--
-- This example shows how to spawn assets from a warehouse located on an aircraft carrier. The warehouse must still be represented by a
-- physical static object. However, on a carrier space is limit so we take a smaller static. In priciple one could also take something
-- like a windsock.
--
-- ![Banner Image](..\Presentations\WAREHOUSE\Warehouse_Carrier.png)
--
-- USS Stennis requests F/A-18s from Batumi. At the same time Kobuleti requests F/A-18s from the Stennis which currently does not have any.
-- So first, Batumi delivers the fighters to the Stennis. After they arrived they are deployed again and send to Kobuleti.
--
--     -- Start warehouses.
--     warehouse.Batumi:Start()
--     warehouse.Stennis:Start()
--     warehouse.Kobuleti:Start()
--
--     -- Add F/A-18 2-ship flight to Batmi.
--     warehouse.Batumi:AddAsset("F/A-18C 2ship", 1)
--
--     -- USS Stennis requests F/A-18 from Batumi.
--     warehouse.Batumi:AddRequest(warehouse.Stennis, WAREHOUSE.Descriptor.GROUPNAME, "F/A-18C 2ship")
--
--     -- Kobuleti requests F/A-18 from USS Stennis.
--     warehouse.Stennis:AddRequest(warehouse.Kobuleti, WAREHOUSE.Descriptor.GROUPNAME, "F/A-18C 2ship")
--
-- ## Example 11: Aircraft Carrier - Rescue Helo and Escort
--
-- After 10 seconds we make a self request for a rescue helicopter. Note, that the @{#WAREHOUSE.AddRequest} function has a parameter which lets you
-- specify an "Assignment". This can be later used to identify the request and take the right actions.
--
-- Once the request is processed, the @{#WAREHOUSE.OnAfterSelfRequest} function is called. This is where we hook in and postprocess the spawned assets.
-- In particular, we use the @{AI.AI_Formation#AI_FORMATION} class to make some nice escorts for our carrier.
--
-- When the resue helo is spawned, we can check that this is the correct asset and make the helo go into formation with the carrier.
-- Once the helo runs out of fuel, it will automatically return to the ship and land. For the warehouse, this means that the "cargo", i.e. the helicopter
-- has been delivered - assets can be delivered to other warehouses and to the same warehouse - hence a *self* request.
-- When that happens, the **Delivered** event is triggered and the @{#WAREHOUSE.OnAfterDelivered} function called. This can now be used to spawn
-- a fresh helo. Effectively, there we created an infinite, never ending loop. So a rescue helo will be up at all times.
--
-- After 30 and 45 seconds requests for five groups of armed speedboats are made. These will be spawned in the port zone right behind the carrier.
-- The first five groups will go port of the carrier an form a left wing formation. The seconds groups will to the analogue on the starboard side.
-- **Note** that in order to spawn naval assets a warehouse needs a port (zone). Since the carrier and hence the warehouse is mobile, we define a moving
-- zone as @{Core.Zone#ZONE_UNIT} with the carrier as reference unit. The "port" of the Stennis at its stern so all naval assets are spawned behind the carrier.
--
--     -- Start warehouse on USS Stennis.
--     warehouse.Stennis:Start()
--
--     -- Aircraft carrier gets a moving zone right behind it as port.
--     warehouse.Stennis:SetPortZone(ZONE_UNIT:New("Warehouse Stennis Port Zone", UNIT:FindByName("USS Stennis"), 100, {rho=250, theta=180, relative_to_unit=true}))
--
--     -- Add speedboat assets.
--     warehouse.Stennis:AddAsset("Speedboat", 10)
--     warehouse.Stennis:AddAsset("CH-53E", 1)
--
--     -- Self request of speed boats.
--     warehouse.Stennis:__AddRequest(10, warehouse.Stennis, WAREHOUSE.Descriptor.GROUPNAME, "CH-53E", 1, nil, nil, nil, "Rescue Helo")
--     warehouse.Stennis:__AddRequest(30, warehouse.Stennis, WAREHOUSE.Descriptor.ATTRIBUTE, WAREHOUSE.Attribute.NAVAL_ARMEDSHIP, 5, nil, nil, nil, "Speedboats Left")
--     warehouse.Stennis:__AddRequest(45, warehouse.Stennis, WAREHOUSE.Descriptor.ATTRIBUTE, WAREHOUSE.Attribute.NAVAL_ARMEDSHIP, 5, nil, nil, nil, "Speedboats Right")
--
--     --- Function called after self request
--     function warehouse.Stennis:OnAfterSelfRequest(From, Event, To,_groupset, request)
--       local groupset=_groupset --Core.Set#SET_GROUP
--       local request=request   --Functional.Warehouse#WAREHOUSE.Pendingitem
--
--       -- USS Stennis is the mother ship.
--       local Mother=UNIT:FindByName("USS Stennis")
--
--       -- Get assignment of the request.
--       local assignment=warehouse.Stennis:GetAssignment(request)
--
--       if assignment=="Speedboats Left" then
--
--         -- Define AI Formation object.
--         -- Note that this has to be a global variable or the garbage collector will remove it for some reason!
--         CarrierFormationLeft = AI_FORMATION:New(Mother, groupset, "Left Formation with Carrier", "Escort Carrier.")
--
--         -- Formation parameters.
--         CarrierFormationLeft:FormationLeftWing(200 ,50, 0, 0, 500, 50)
--         CarrierFormationLeft:__Start(2)
--
--         for _,group in pairs(groupset:GetSetObjects()) do
--           local group=group --Wrapper.Group#GROUP
--           group:FlareRed()
--         end
--
--       elseif assignment=="Speedboats Right" then
--
--         -- Define AI Formation object.
--         -- Note that this has to be a global variable or the garbage collector will remove it for some reason!
--         CarrierFormationRight = AI_FORMATION:New(Mother, groupset, "Right Formation with Carrier", "Escort Carrier.")
--
--         -- Formation parameters.
--         CarrierFormationRight:FormationRightWing(200 ,50, 0, 0, 500, 50)
--         CarrierFormationRight:__Start(2)
--
--         for _,group in pairs(groupset:GetSetObjects()) do
--           local group=group --Wrapper.Group#GROUP
--           group:FlareGreen()
--         end
--
--       elseif assignment=="Rescue Helo" then
--
--         -- Start uncontrolled helo.
--         local group=groupset:GetFirst() --Wrapper.Group#GROUP
--         group:StartUncontrolled()
--
--         -- Define AI Formation object.
--         CarrierFormationHelo = AI_FORMATION:New(Mother, groupset, "Helo Formation with Carrier", "Fly Formation.")
--
--         -- Formation parameters.
--         CarrierFormationHelo:FormationCenterWing(-150, 50, 20, 50, 100, 50)
--         CarrierFormationHelo:__Start(2)
--
--       end
--
--       --- When the helo is out of fuel, it will return to the carrier and should be delivered.
--       function warehouse.Stennis:OnAfterDelivered(From,Event,To,request)
--         local request=request   --Functional.Warehouse#WAREHOUSE.Pendingitem
--
--         -- So we start another request.
--         if request.assignment=="Rescue Helo" then
--           warehouse.Stennis:__AddRequest(10, warehouse.Stennis, WAREHOUSE.Descriptor.GROUPNAME, "CH-53E", 1, nil, nil, nil, "Rescue Helo")
--         end
--       end
--
--     end
--
-- ## Example 12: Pause a Warehouse
--
-- This example shows how to pause and unpause a warehouse. In paused state, requests will not be processed but assets can be added and requests be added.
--
--    * Warehouse Batumi is paused after 10 seconds.
--    * Request from Berlin after 15 which will not be processed.
--    * New tank assets for Batumi after 20 seconds. This is possible also in paused state.
--    * Batumi unpaused after 30 seconds. Queued request from Berlin can be processed.
--    * Berlin is paused after 60 seconds.
--    * Berlin requests tanks from Batumi after 90 seconds. Request is not processed because Berlin is paused and not running.
--    * Berlin is unpaused after 120 seconds. Queued request for tanks from Batumi can not be processed.
--
-- Here is the code:
--
--     -- Start Warehouse at Batumi.
--     warehouse.Batumi:Start()
--
--     -- Start Warehouse Berlin.
--     warehouse.Berlin:Start()
--
--     -- Add 20 infantry groups and 5 tank platoons as assets at Batumi.
--     warehouse.Batumi:AddAsset("Infantry Platoon Alpha", 20)
--
--     -- Pause the warehouse after 10 seconds
--     warehouse.Batumi:__Pause(10)
--
--     -- Add a request from Berlin after 15 seconds. A request can be added but not be processed while warehouse is paused.
--     warehouse.Batumi:__AddRequest(15, warehouse.Berlin, WAREHOUSE.Descriptor.ATTRIBUTE, WAREHOUSE.Attribute.GROUND_INFANTRY, 1)
--
--     -- New asset added after 20 seconds. This is possible even if the warehouse is paused.
--     warehouse.Batumi:__AddAsset(20, "Abrams", 5)
--
--     -- Unpause warehouse after 30 seconds. Now the request from Berlin can be processed.
--     warehouse.Batumi:__Unpause(30)
--
--     -- Pause warehouse Berlin
--     warehouse.Berlin:__Pause(60)
--
--     -- After 90 seconds request from Berlin for tanks.
--     warehouse.Batumi:__AddRequest(90, warehouse.Berlin, WAREHOUSE.Descriptor.ATTRIBUTE, WAREHOUSE.Attribute.GROUND_TANK, 1)
--
--     -- After 120 seconds unpause Berlin.
--     warehouse.Berlin:__Unpause(120)
--
-- ## Example 13: Battlefield Air Interdiction
--
-- This example show how to couple the WAREHOUSE class with the @{AI.AI_Bai} class.
-- Four enemy targets have been located at the famous Kobuleti X. All three available Viggen 2-ship flights are assigned to kill at least one of the BMPs to complete their mission.
--
--     -- Start Warehouse at Kobuleti.
--     warehouse.Kobuleti:Start()
--
--     -- Add three 2-ship groups of Viggens.
--     warehouse.Kobuleti:AddAsset("Viggen 2ship", 3)
--
--     -- Self request for all Viggen assets.
--     warehouse.Kobuleti:AddRequest(warehouse.Kobuleti, WAREHOUSE.Descriptor.GROUPNAME, "Viggen 2ship", WAREHOUSE.Quantity.ALL, nil, nil, nil, "BAI")
--
--     -- Red targets at Kobuleti X (late activated).
--     local RedTargets=GROUP:FindByName("Red IVF Alpha")
--
--     -- Activate the targets.
--     RedTargets:Activate()
--
--     -- Do something with the spawned aircraft.
--     function warehouse.Kobuleti:OnAfterSelfRequest(From,Event,To,groupset,request)
--       local groupset=groupset --Core.Set#SET_GROUP
--       local request=request   --Functional.Warehouse#WAREHOUSE.Pendingitem
--
--       if request.assignment=="BAI" then
--
--         for _,group in pairs(groupset:GetSetObjects()) do
--           local group=group --Wrapper.Group#GROUP
--
--           -- Start uncontrolled aircraft.
--           group:StartUncontrolled()
--
--           local BAI=AI_BAI_ZONE:New(ZONE:New("Patrol Zone Kobuleti"), 500, 1000, 500, 600, ZONE:New("Patrol Zone Kobuleti"))
--
--           -- Tell the program to use the object (in this case called BAIPlane) as the group to use in the BAI function
--           BAI:SetControllable(group)
--
--           -- Function checking if targets are still alive
--           local function CheckTargets()
--             local nTargets=RedTargets:GetSize()
--             local nInitial=RedTargets:GetInitialSize()
--             local nDead=nInitial-nTargets
--             local nRequired=1  -- Let's make this easy.
--             if RedTargets:IsAlive() and nDead < nRequired then
--               MESSAGE:New(string.format("BAI Mission: %d of %d red targets still alive. At least %d targets need to be eliminated.", nTargets, nInitial, nRequired), 5):ToAll()
--             else
--               MESSAGE:New("BAI Mission: The required red targets are destroyed.", 30):ToAll()
--               BAI:__Accomplish(1) -- Now they should fly back to the patrolzone and patrol.
--             end
--           end
--
--           -- Start scheduler to monitor number of targets.
--           local Check, CheckScheduleID = SCHEDULER:New(nil, CheckTargets, {}, 60, 60)
--
--           -- When the targets in the zone are destroyed, (see scheduled function), the planes will return home ...
--           function BAI:OnAfterAccomplish( Controllable, From, Event, To )
--             MESSAGE:New( "BAI Mission: Sending the Viggens back to base.", 30):ToAll()
--             Check:Stop(CheckScheduleID)
--             BAI:__RTB(1)
--           end
--
--           -- Start BAI
--           BAI:Start()
--
--           -- Engage after 5 minutes.
--           BAI:__Engage(300)
--
--           -- RTB after 30 min max.
--           BAI:__RTB(-30*60)
--
--         end
--       end
--
--     end
--
-- ## Example 14: Strategic Bombing
--
-- This example shows how to employ strategic bombers in a mission. Three B-52s are launched at Kobuleti with the assignment to wipe out the enemy warehouse at Sukhumi.
-- The bombers will get a flight path and make their approach from the South at an altitude of 5000 m ASL. After their bombing run, they will return to Kobuleti and
-- added back to stock.
--
--     -- Start warehouses
--     warehouse.Kobuleti:Start()
--     warehouse.Sukhumi:Start()
--
--     -- Add a strategic bomber assets
--     warehouse.Kobuleti:AddAsset("B-52H", 3)
--
--     -- Request bombers for specific task of bombing Sukhumi warehouse.
--     warehouse.Kobuleti:AddRequest(warehouse.Kobuleti, WAREHOUSE.Descriptor.ATTRIBUTE, WAREHOUSE.Attribute.AIR_BOMBER, WAREHOUSE.Quantity.ALL, nil, nil, nil, "Bomb Sukhumi")
--
--     -- Specify assignment after bombers have been spawned.
--     function warehouse.Kobuleti:OnAfterSelfRequest(From, Event, To, groupset, request)
--       local groupset=groupset --Core.Set#SET_GROUP
--
--       -- Get assignment of this request.
--       local assignment=warehouse.Kobuleti:GetAssignment(request)
--
--       if assignment=="Bomb Sukhumi" then
--
--         for _,_group in pairs(groupset:GetSet()) do
--           local group=_group --Wrapper.Group#GROUP
--
--           -- Start uncontrolled aircraft.
--           group:StartUncontrolled()
--
--           -- Target coordinate!
--           local ToCoord=warehouse.Sukhumi:GetCoordinate():SetAltitude(5000)
--
--           -- Home coordinate.
--           local HomeCoord=warehouse.Kobuleti:GetCoordinate():SetAltitude(3000)
--
--           -- Task bomb Sukhumi warehouse using all bombs (2032) from direction 180 at altitude 5000 m.
--           local task=group:TaskBombing(warehouse.Sukhumi:GetCoordinate():GetVec2(), false, "All", nil , 180, 5000, 2032)
--
--           -- Define waypoints.
--           local WayPoints={}
--
--           -- Take off position.
--           WayPoints[1]=warehouse.Kobuleti:GetCoordinate():WaypointAirTakeOffParking()
--           -- Begin bombing run 20 km south of target.
--           WayPoints[2]=ToCoord:Translate(20*1000, 180):WaypointAirTurningPoint(nil, 600, {task}, "Bombing Run")
--           -- Return to base.
--           WayPoints[3]=HomeCoord:WaypointAirTurningPoint()
--           -- Land at homebase. Bombers are added back to stock and can be employed in later assignments.
--           WayPoints[4]=warehouse.Kobuleti:GetCoordinate():WaypointAirLanding()
--
--           -- Route bombers.
--           group:Route(WayPoints)
--         end
--
--       end
--     end
--
-- ## Example 15: Defining Off-Road Paths
--
-- For self propelled assets it is possible to define custom off-road paths from one warehouse to another via the @{#WAREHOUSE.AddOffRoadPath} function.
-- The waypoints of a path are taken from late activated units. In this example, two paths have been defined between the warehouses Kobuleti and FARP London.
-- Trucks are spawned at each warehouse and are guided along the paths to the other warehouse.
-- Note that if more than one path was defined, each asset group will randomly select its route.
--
--     -- Start warehouses
--     warehouse.Kobuleti:Start()
--     warehouse.London:Start()
--
--     -- Define a polygon zone as spawn zone at Kobuleti.
--     warehouse.Kobuleti:SetSpawnZone(ZONE_POLYGON:New("Warehouse Kobuleti Spawn Zone", GROUP:FindByName("Warehouse Kobuleti Spawn Zone")))
--
--     -- Add assets.
--     warehouse.Kobuleti:AddAsset("M978", 20)
--     warehouse.London:AddAsset("M818", 20)
--
--     -- Off two road paths from Kobuleti to London. The reverse path from London to Kobuleti is added automatically.
--     warehouse.Kobuleti:AddOffRoadPath(warehouse.London, GROUP:FindByName("Warehouse Kobuleti-London OffRoad Path 1"))
--     warehouse.Kobuleti:AddOffRoadPath(warehouse.London, GROUP:FindByName("Warehouse Kobuleti-London OffRoad Path 2"))
--
--     -- London requests all available trucks from Kobuleti.
--     warehouse.Kobuleti:AddRequest(warehouse.London, WAREHOUSE.Descriptor.ATTRIBUTE, WAREHOUSE.Attribute.GROUND_TRUCK, WAREHOUSE.Quantity.ALL)
--
--     -- Kobuleti requests all available trucks from London.
--     warehouse.London:AddRequest(warehouse.Kobuleti, WAREHOUSE.Descriptor.ATTRIBUTE, WAREHOUSE.Attribute.GROUND_TRUCK, WAREHOUSE.Quantity.HALF)
--
-- ## Example 16: Resupply of Dead Assets
--
-- Warehouse at FARP Berlin is located at the front line and sends infantry groups to the battle zone.
-- Whenever a group dies, a new group is send from the warehouse to the battle zone.
-- Additionally, for each dead group, Berlin requests resupply from Batumi.
--
--     -- Start warehouses.
--     warehouse.Batumi:Start()
--     warehouse.Berlin:Start()
--
--     -- Front line warehouse.
--     warehouse.Berlin:AddAsset("Infantry Platoon Alpha", 6)
--
--     -- Resupply warehouse.
--     warehouse.Batumi:AddAsset("Infantry Platoon Alpha", 50)
--
--     -- Battle zone near FARP Berlin. This is where the action is!
--     local BattleZone=ZONE:New("Virtual Battle Zone")
--
--     -- Send infantry groups to the battle zone. Two groups every ~60 seconds.
--     for i=1,2 do
--       local time=(i-1)*60+10
--       warehouse.Berlin:__AddRequest(time, warehouse.Berlin, WAREHOUSE.Descriptor.ATTRIBUTE, WAREHOUSE.Attribute.GROUND_INFANTRY, 2, nil, nil, nil, "To Battle Zone")
--     end
--
--     -- Take care of the spawned units.
--     function warehouse.Berlin:OnAfterSelfRequest(From,Event,To,groupset,request)
--       local groupset=groupset --Core.Set#SET_GROUP
--       local request=request   --Functional.Warehouse#WAREHOUSE.Pendingitem
--
--       -- Get assignment of this request.
--       local assignment=warehouse.Berlin:GetAssignment(request)
--
--       if assignment=="To Battle Zone" then
--
--         for _,group in pairs(groupset:GetSet()) do
--           local group=group --Wrapper.Group#GROUP
--
--           -- Route group to Battle zone.
--           local ToCoord=BattleZone:GetRandomCoordinate()
--           group:RouteGroundOnRoad(ToCoord, group:GetSpeedMax()*0.8)
--
--           -- After 3-5 minutes we create an explosion to destroy the group.
--           SCHEDULER:New(nil, Explosion, {group, 50}, math.random(180, 300))
--         end
--
--       end
--
--     end
--
--     -- An asset has died ==> request resupply for it.
--     function warehouse.Berlin:OnAfterAssetDead(From, Event, To, asset, request)
--       local asset=asset       --Functional.Warehouse#WAREHOUSE.Assetitem
--       local request=request   --Functional.Warehouse#WAREHOUSE.Pendingitem
--
--       -- Get assignment.
--       local assignment=warehouse.Berlin:GetAssignment(request)
--
--       -- Request resupply for dead asset from Batumi.
--       warehouse.Batumi:AddRequest(warehouse.Berlin, WAREHOUSE.Descriptor.ATTRIBUTE, asset.attribute, nil, nil, nil, nil, "Resupply")
--
--       -- Send asset to Battle zone either now or when they arrive.
--       warehouse.Berlin:AddRequest(warehouse.Berlin, WAREHOUSE.Descriptor.ATTRIBUTE, asset.attribute, 1, nil, nil, nil, assignment)
--     end
--
-- ## Example 17: Supply Chains
--
-- Our remote warehouse "Pampa" south of Batumi needs assets but does not have any air infrastructure (FARP or airdrome).
-- Leopard 2 tanks are transported from Kobuleti to Batumi using two C-17As. From there they go be themselfs to Pampa.
-- Eight infantry groups and two mortar groups are also being transferred from Kobuleti to Batumi by helicopter.
-- The infantry has a higher priority and will be transported first using all available Mi-8 helicopters.
-- Once infantry has arrived at Batumi, it will walk by itself to warehouse Pampa.
-- The mortars can only be transported once the Mi-8 helos are available again, i.e. when the infantry has been delivered.
-- Once the mortars arrive at Batumi, they will be transported by APCs to Pampa.
--
--     -- Start warehouses.
--     warehouse.Kobuleti:Start()
--     warehouse.Batumi:Start()
--     warehouse.Pampa:Start()
--
--     -- Add assets to Kobuleti warehouse, which is our main hub.
--     warehouse.Kobuleti:AddAsset("C-130",  2)
--     warehouse.Kobuleti:AddAsset("C-17A",  2, nil, 77000)
--     warehouse.Kobuleti:AddAsset("Mi-8",  2, WAREHOUSE.Attribute.AIR_TRANSPORTHELO, nil, nil, nil, AI.Skill.EXCELLENT, {"Germany", "United Kingdom"})
--     warehouse.Kobuleti:AddAsset("Leopard 2", 10, nil, nil, 62000, 500)
--     warehouse.Kobuleti:AddAsset("Mortar Alpha", 10, nil, nil, 210)
--     warehouse.Kobuleti:AddAsset("Infantry Platoon Alpha", 20)
--
--     -- Transports at Batumi.
--     warehouse.Batumi:AddAsset("SPz Marder", 2)
--     warehouse.Batumi:AddAsset("TPz Fuchs", 2)
--
--     -- Tanks transported by plane from from Kobuleti to Batumi.
--     warehouse.Kobuleti:AddRequest(warehouse.Batumi, WAREHOUSE.Descriptor.ATTRIBUTE, WAREHOUSE.Attribute.GROUND_TANK, 2, WAREHOUSE.TransportType.AIRPLANE, 2, 10, "Assets for Pampa")
--     -- Artillery transported by helicopter from Kobuleti to Batumi.
--     warehouse.Kobuleti:AddRequest(warehouse.Batumi, WAREHOUSE.Descriptor.ATTRIBUTE, WAREHOUSE.Attribute.GROUND_ARTILLERY, 2, WAREHOUSE.TransportType.HELICOPTER, 2, 30, "Assets for Pampa via APC")
--     -- Infantry transported by helicopter from Kobuleti to Batumi.
--     warehouse.Kobuleti:AddRequest(warehouse.Batumi, WAREHOUSE.Descriptor.ATTRIBUTE, WAREHOUSE.Attribute.GROUND_INFANTRY, 8, WAREHOUSE.TransportType.HELICOPTER, 2, 20, "Assets for Pampa")
--
--     --- Function handling assets delivered from Kobuleti warehouse.
--     function warehouse.Kobuleti:OnAfterDelivered(From, Event, To, request)
--       local request=request --Functional.Warehouse#WAREHOUSE.Pendingitem
--
--       -- Get assignment.
--       local assignment=warehouse.Kobuleti:GetAssignment(request)
--
--       -- Check if these assets were meant for Warehouse Pampa.
--       if assignment=="Assets for Pampa via APC" then
--         -- Forward everything that arrived at Batumi to Pampa via APC.
--         warehouse.Batumi:AddRequest(warehouse.Pampa, WAREHOUSE.Descriptor.ATTRIBUTE, request.cargoattribute, request.ndelivered, WAREHOUSE.TransportType.APC, WAREHOUSE.Quantity.ALL)
--       end
--     end
--
--     -- Forward all mobile ground assets to Pampa once they arrived.
--     function warehouse.Batumi:OnAfterNewAsset(From, Event, To, asset, assignment)
--       local asset=asset --Functional.Warehouse#WAREHOUSE.Assetitem
--       if assignment=="Assets for Pampa" then
--         if asset.category==Group.Category.GROUND and asset.speedmax>0 then
--           warehouse.Batumi:AddRequest(warehouse.Pampa, WAREHOUSE.Descriptor.GROUPNAME, asset.templatename)
--         end
--       end
--     end
--
--
-- @field #WAREHOUSE
WAREHOUSE = {
  ClassName     = "WAREHOUSE",
  Debug         = false,
  Report        =  true,
  warehouse     =   nil,
  alias         =   nil,
  zone          =   nil,
  airbase       =   nil,
  airbasename   =   nil,
  road          =   nil,
  rail          =   nil,
  spawnzone     =   nil,
  wid           =   nil,
  uid           =   nil,
  markerid      =   nil,
  dTstatus      =    30,
  queueid       =     0,
  stock         =    {},
  queue         =    {},
  pending       =    {},
  transporting  =    {},
  delivered     =    {},
  defending     =    {},
  portzone      =   nil,
  shippinglanes =    {},
  offroadpaths  =    {},
  autodefence   = false,
  spawnzonemaxdist = 5000,
  autosave      = false,
  autosavepath  =   nil,
  autosavefile  =   nil,
  saveparking   = false,
  isunit        = false,
  lowfuelthresh =  0.15,
  respawnafterdestroyed=false,
  respawndelay  =   nil,
}

--- Item of the warehouse stock table.
-- @type WAREHOUSE.Assetitem
-- @field #number uid Unique id of the asset.
-- @field #string templatename Name of the template group.
-- @field #table template The spawn template of the group.
-- @field DCS#Group.Category category Category of the group.
-- @field #string unittype Type of the first unit of the group as obtained by the Object.getTypeName() DCS API function.
-- @field #number nunits Number of units in the group.
-- @field #number range Range of the unit in meters.
-- @field #number speedmax Maximum speed in km/h the group can do.
-- @field #number size Maximum size in length and with of the asset in meters.
-- @field #number weight The weight of the whole asset group in kilo gramms.
-- @field DCS#Object.Desc DCSdesc All DCS descriptors.
-- @field #WAREHOUSE.Attribute attribute Generalized attribute of the group.
-- @field #table cargobay Array of cargo bays of all units in an asset group.
-- @field #number cargobaytot Total weight in kg that fits in the cargo bay of all asset group units.
-- @field #number cargobaymax Largest cargo bay of all units in the group.
-- @field #number loadradius Distance when cargo is loaded into the carrier.
-- @field DCS#AI.Skill skill Skill of AI unit.
-- @field #string livery Livery of the asset.
-- @field #string assignment Assignment of the asset. This could, e.g., be used in the @{#WAREHOUSE.OnAfterNewAsset) function.
-- @field #boolean spawned If true, asset was spawned into the cruel world. If false, it is still in stock.
-- @field #string spawngroupname Name of the spawned group.
-- @field #boolean iscargo If true, asset is cargo. If false asset is transport. Nil if in stock.

--- Item of the warehouse queue table.
-- @type WAREHOUSE.Queueitem
-- @field #number uid Unique id of the queue item.
-- @field #WAREHOUSE warehouse Requesting warehouse.
-- @field #WAREHOUSE.Descriptor assetdesc Descriptor of the requested asset. Enumerator of type @{#WAREHOUSE.Descriptor}.
-- @field assetdescval Value of the asset descriptor. Type depends on "assetdesc" descriptor.
-- @field #number nasset Number of asset groups requested.
-- @field #WAREHOUSE.TransportType transporttype Transport unit type.
-- @field #number ntransport Max. number of transport units requested.
-- @field #string assignment A keyword or text that later be used to identify this request and postprocess the assets.
-- @field #number prio Priority of the request. Number between 1 (high) and 100 (low).
-- @field Wrapper.Airbase#AIRBASE airbase The airbase beloning to requesting warehouse if any.
-- @field DCS#Airbase.Category category Category of the requesting airbase, i.e. airdrome, helipad/farp or ship.
-- @field #boolean toself Self request, i.e. warehouse requests assets from itself.
-- @field #table assets Table of self propelled (or cargo) and transport assets. Each element of the table is a @{#WAREHOUSE.Assetitem} and can be accessed by their asset ID.
-- @field #table cargoassets Table of cargo (or self propelled) assets. Each element of the table is a @{#WAREHOUSE.Assetitem}.
-- @field #number cargoattribute Attribute of cargo assets of type @{#WAREHOUSE.Attribute}.
-- @field #number cargocategory Category of cargo assets of type @{#WAREHOUSE.Category}.
-- @field #table transportassets Table of transport carrier assets. Each element of the table is a @{#WAREHOUSE.Assetitem}.
-- @field #number transportattribute Attribute of transport assets of type @{#WAREHOUSE.Attribute}.
-- @field #number transportcategory Category of transport assets of type @{#WAREHOUSE.Category}.

--- Item of the warehouse pending queue table.
-- @type WAREHOUSE.Pendingitem
-- @field #number timestamp Absolute mission time in seconds when the request was processed.
-- @field #table assetproblem Table with assets that might have problems (damage or stuck).
-- @field Core.Set#SET_GROUP cargogroupset Set of cargo groups do be delivered.
-- @field #number ndelivered Number of groups delivered to destination.
-- @field Core.Set#SET_GROUP transportgroupset Set of cargo transport carrier groups.
-- @field Core.Set#SET_CARGO transportcargoset Set of cargo objects.
-- @field #table carriercargo Table holding the cargo groups of each carrier unit.
-- @field #number ntransporthome Number of transports back home.
-- @field #boolean lowfuel If true, at least one asset group is low on fuel.
-- @extends #WAREHOUSE.Queueitem

--- Descriptors enumerator describing the type of the asset.
-- @type WAREHOUSE.Descriptor
-- @field #string GROUPNAME Name of the asset template.
-- @field #string UNITTYPE Typename of the DCS unit, e.g. "A-10C".
-- @field #string ATTRIBUTE Generalized attribute @{#WAREHOUSE.Attribute}.
-- @field #string CATEGORY Asset category of type DCS#Group.Category, i.e. GROUND, AIRPLANE, HELICOPTER, SHIP, TRAIN.
-- @field #string ASSIGNMENT Assignment of asset when it was added.
WAREHOUSE.Descriptor = {
  GROUPNAME="templatename",
  UNITTYPE="unittype",
  ATTRIBUTE="attribute",
  CATEGORY="category",
  ASSIGNMENT="assignment",
}

--- Generalized asset attributes. Can be used to request assets with certain general characteristics. See [DCS attributes](https://wiki.hoggitworld.com/view/DCS_enum_attributes) on hoggit.
-- @type WAREHOUSE.Attribute
-- @field #string AIR_TRANSPORTPLANE Airplane with transport capability. This can be used to transport other assets.
-- @field #string AIR_AWACS Airborne Early Warning and Control System.
-- @field #string AIR_FIGHTER Fighter, interceptor, ... airplane.
-- @field #string AIR_BOMBER Aircraft which can be used for strategic bombing.
-- @field #string AIR_TANKER Airplane which can refuel other aircraft.
-- @field #string AIR_TRANSPORTHELO Helicopter with transport capability. This can be used to transport other assets.
-- @field #string AIR_ATTACKHELO Attack helicopter.
-- @field #string AIR_UAV Unpiloted Aerial Vehicle, e.g. drones.
-- @field #string AIR_OTHER Any airborne unit that does not fall into any other airborne category.
-- @field #string GROUND_APC Infantry carriers, in particular Amoured Personell Carrier. This can be used to transport other assets.
-- @field #string GROUND_TRUCK Unarmed ground vehicles, which has the DCS "Truck" attribute.
-- @field #string GROUND_INFANTRY Ground infantry assets.
-- @field #string GROUND_ARTILLERY Artillery assets.
-- @field #string GROUND_TANK Tanks (modern or old).
-- @field #string GROUND_TRAIN Trains. Not that trains are **not** yet properly implemented in DCS and cannot be used currently.
-- @field #string GROUND_EWR Early Warning Radar.
-- @field #string GROUND_AAA Anti-Aircraft Artillery.
-- @field #string GROUND_SAM Surface-to-Air Missile system or components.
-- @field #string GROUND_OTHER Any ground unit that does not fall into any other ground category.
-- @field #string NAVAL_AIRCRAFTCARRIER Aircraft carrier.
-- @field #string NAVAL_WARSHIP War ship, i.e. cruisers, destroyers, firgates and corvettes.
-- @field #string NAVAL_ARMEDSHIP Any armed ship that is not an aircraft carrier, a cruiser, destroyer, firgatte or corvette.
-- @field #string NAVAL_UNARMEDSHIP Any unarmed naval vessel.
-- @field #string NAVAL_OTHER Any naval unit that does not fall into any other naval category.
-- @field #string OTHER_UNKNOWN Anything that does not fall into any other category.
WAREHOUSE.Attribute = {
  AIR_TRANSPORTPLANE="Air_TransportPlane",
  AIR_AWACS="Air_AWACS",
  AIR_FIGHTER="Air_Fighter",
  AIR_BOMBER="Air_Bomber",
  AIR_TANKER="Air_Tanker",
  AIR_TRANSPORTHELO="Air_TransportHelo",
  AIR_ATTACKHELO="Air_AttackHelo",
  AIR_UAV="Air_UAV",
  AIR_OTHER="Air_OtherAir",
  GROUND_APC="Ground_APC",
  GROUND_TRUCK="Ground_Truck",
  GROUND_INFANTRY="Ground_Infantry",
  GROUND_ARTILLERY="Ground_Artillery",
  GROUND_TANK="Ground_Tank",
  GROUND_TRAIN="Ground_Train",
  GROUND_EWR="Ground_EWR",
  GROUND_AAA="Ground_AAA",
  GROUND_SAM="Ground_SAM",
  GROUND_OTHER="Ground_OtherGround",
  NAVAL_AIRCRAFTCARRIER="Naval_AircraftCarrier",
  NAVAL_WARSHIP="Naval_WarShip",
  NAVAL_ARMEDSHIP="Naval_ArmedShip",
  NAVAL_UNARMEDSHIP="Naval_UnarmedShip",
  NAVAL_OTHER="Naval_OtherNaval",
  OTHER_UNKNOWN="Other_Unknown",
}

--- Cargo transport type. Defines how assets are transported to their destination.
-- @type WAREHOUSE.TransportType
-- @field #string AIRPLANE Transports are carried out by airplanes.
-- @field #string HELICOPTER Transports are carried out by helicopters.
-- @field #string APC Transports are conducted by APCs.
-- @field #string SHIP Transports are conducted by ships. Not implemented yet.
-- @field #string TRAIN Transports are conducted by trains. Not implemented yet. Also trains are buggy in DCS.
-- @field #string SELFPROPELLED Assets go to their destination by themselves. No transport carrier needed.
WAREHOUSE.TransportType = {
  AIRPLANE      = "Air_TransportPlane",
  HELICOPTER    = "Air_TransportHelo",
  APC           = "Ground_APC",
  TRAIN         = "Ground_Train",
  SHIP          = "Naval_UnarmedShip",
  SELFPROPELLED = "Selfpropelled",
}

--- Warehouse quantity enumerator for selecting number of assets, e.g. all, half etc. of what is in stock rather than an absolute number.
-- @type WAREHOUSE.Quantity
-- @field #string ALL All "all" assets currently in stock.
-- @field #string THREEQUARTERS Three quarters "3/4" of assets in stock.
-- @field #string HALF Half "1/2" of assets in stock.
-- @field #string THIRD One third "1/3" of assets in stock.
-- @field #string QUARTER One quarter "1/4" of assets in stock.
WAREHOUSE.Quantity = {
  ALL           = "all",
  THREEQUARTERS = "3/4",
  HALF          = "1/2",
  THIRD         = "1/3",
  QUARTER       = "1/4",
}

--- Warehouse database. Note that this is a global array to have easier exchange between warehouses.
-- @type _WAREHOUSEDB
-- @field #number AssetID Unique ID of each asset. This is a running number, which is increased each time a new asset is added.
-- @field #table Assets Table holding registered assets, which are of type @{Functional.Warehouse#WAREHOUSE.Assetitem}.#
-- @field #number WarehouseID Unique ID of the warehouse. Running number.
-- @field #table Warehouses Table holding all defined @{#WAREHOUSE} objects by their unique ids.
_WAREHOUSEDB  = {
  AssetID     = 0,
  Assets      = {},
  WarehouseID = 0,
  Warehouses  = {}
}

--- Warehouse class version.
-- @field #string version
WAREHOUSE.version="0.9.6wip"

-------------------------------------------------------------------------------------------------------------------------------------------------------------------------------------------------------
-- TODO: Warehouse todo list.
-------------------------------------------------------------------------------------------------------------------------------------------------------------------------------------------------------

-- TODO: Add check if assets "on the move" are stationary. Can happen if ground units get stuck in buildings. If stationary auto complete transport by adding assets to request warehouse? Time?
-- TODO: Optimize findpathonroad. Do it only once (first time) and safe paths between warehouses similar to off-road paths.
-- TODO: Spawn assets only virtually, i.e. remove requested assets from stock but do NOT spawn them ==> Interface to A2A dispatcher! Maybe do a negative sign on asset number?
-- TODO: Make more examples: ARTY, CAP, ...
-- TODO: Check also general requests like all ground. Is this a problem for self propelled if immobile units are among the assets? Check if transport.
-- TODO: Handle the case when units of a group die during the transfer.
-- TODO: Added habours as interface for transport to from warehouses? Could make a rudimentary shipping dispatcher.
-- DONE: Test capturing a neutral warehouse.
-- DONE: Add save/load capability of warehouse <==> persistance after mission restart. Difficult in lua!
-- DONE: Get cargo bay and weight from CARGO_GROUP and GROUP. No necessary any more!
-- DONE: Add possibility to set weight and cargo bay manually in AddAsset function as optional parameters.
-- DONE: Check overlapping aircraft sometimes.
-- DONE: Case when all transports are killed and there is still cargo to be delivered. Put cargo back into warehouse. Should be done now!
-- DONE: Add transport units from dispatchers back to warehouse stock once they completed their mission.
-- DONE: Write documentation.
-- DONE: Add AAA, SAMs and UAVs to generalized attributes.
-- DONE: Add warehouse quantity enumerator.
-- DONE: Test mortars. Immobile units need a transport.
-- DONE: Set ROE for spawned groups.
-- DONE: Add offroad lanes between warehouses if road connection is not available.
-- DONE: Add possibility to add active groups. Need to create a pseudo template before destroy. <== Does not seem to be necessary any more.
-- DONE: Add a time stamp when an asset is added to the stock and for requests.
-- DONE: How to get a specific request once the cargo is delivered? Make addrequest addasset non FSM function? Callback for requests like in SPAWN?
-- DONE: Add autoselfdefence switch and user function. Default should be off.
-- DONE: Warehouse re-capturing not working?!
-- DONE: Naval assets dont go back into stock once arrived.
-- DONE: Take cargo weight into consideration, when selecting transport assets.
-- DONE: Add ports for spawning naval assets.
-- DONE: Add shipping lanes between warehouses.
-- DONE: Handle cases with immobile units <== should be handled by dispatcher classes.
-- DONE: Handle cases for aircraft carriers and other ships. Place warehouse on carrier possible? On others probably not - exclude them?
-- DONE: Add general message function for sending to coaliton or debug.
-- DONE: Fine tune event handlers.
-- DONE: Improve generalized attributes.
-- DONE: If warehouse is destroyed, all asssets are gone.
-- DONE: Add event handlers.
-- DONE: Add AI_CARGO_AIRPLANE
-- DONE: Add AI_CARGO_APC
-- DONE: Add AI_CARGO_HELICOPTER
-- DONE: Switch to AI_CARGO_XXX_DISPATCHER
-- DONE: Add queue.
-- DONE: Put active groups into the warehouse, e.g. when they were transported to this warehouse.
-- NOGO: Spawn warehouse assets as uncontrolled or AI off and activate them when requested.
-- DONE: How to handle multiple units in a transport group? <== Cargo dispatchers.
-- DONE: Add phyical object.
-- DONE: If warehosue is captured, change warehouse and assets to other coalition.
-- NOGO: Use RAT for routing air units. Should be possible but might need some modifications of RAT, e.g. explit spawn place. But flight plan should be better.
-- DONE: Can I make a request with specific assets? E.g., once delivered, make a request for exactly those assests that were in the original request.

-------------------------------------------------------------------------------------------------------------------------------------------------------------------------------------------------------
-- Constructor(s)
-------------------------------------------------------------------------------------------------------------------------------------------------------------------------------------------------------

--- The WAREHOUSE constructor. Creates a new WAREHOUSE object from a static object. Parameters like the coalition and country are taken from the static object structure.
-- @param #WAREHOUSE self
-- @param Wrapper.Static#STATIC warehouse The physical structure representing the warehouse.
-- @param #string alias (Optional) Alias of the warehouse, i.e. the name it will be called when sending messages etc. Default is the name of the static
-- @return #WAREHOUSE self
function WAREHOUSE:New(warehouse, alias)
  BASE:T({warehouse=warehouse})

  -- Check if just a string was given and convert to static.
  if type(warehouse)=="string" then
    local warehousename=warehouse
    warehouse=UNIT:FindByName(warehousename)
    if warehouse==nil then
      env.info(string.format("No warehouse unit with name %s found trying static.", tostring(warehousename)))
      warehouse=STATIC:FindByName(warehousename, true)
      self.isunit=false
    else
      self.isunit=true
    end
  end

  -- Nil check.
  if warehouse==nil then
    BASE:E("ERROR: Warehouse does not exist!")
    return nil
  end

  -- Set alias.
  self.alias=alias or warehouse:GetName()

  -- Print version.
  env.info(string.format("Adding warehouse v%s for structure %s with alias %s", WAREHOUSE.version, warehouse:GetName(), self.alias))

  -- Inherit everthing from FSM class.
  local self = BASE:Inherit(self, FSM:New()) -- #WAREHOUSE

  -- Set some string id for output to DCS.log file.
  self.wid=string.format("WAREHOUSE %s | ", self.alias)

  -- Set some variables.
  self.warehouse=warehouse

  -- Increase global warehouse counter.
  _WAREHOUSEDB.WarehouseID=_WAREHOUSEDB.WarehouseID+1

  -- Set unique ID for this warehouse.
  self.uid=_WAREHOUSEDB.WarehouseID

  -- As Kalbuth found out, this would fail when using SPAWNSTATIC https://forums.eagle.ru/showthread.php?p=3703488#post3703488
  --self.uid=tonumber(warehouse:GetID())

  -- Closest of the same coalition but within a certain range.
  local _airbase=self:GetCoordinate():GetClosestAirbase(nil, self:GetCoalition())
  if _airbase and _airbase:GetCoordinate():Get2DDistance(self:GetCoordinate()) < 3000 then
    self:SetAirbase(_airbase)
  end

  -- Define warehouse and default spawn zone.
  self.zone=ZONE_RADIUS:New(string.format("Warehouse zone %s", self.warehouse:GetName()), warehouse:GetVec2(), 500)
  self.spawnzone=ZONE_RADIUS:New(string.format("Warehouse %s spawn zone", self.warehouse:GetName()), warehouse:GetVec2(), 250)

  -- Add warehouse to database.
  _WAREHOUSEDB.Warehouses[self.uid]=self

  -----------------------
  --- FSM Transitions ---
  -----------------------

  -- Start State.
  self:SetStartState("NotReadyYet")

  -- Add FSM transitions.
  --                 From State   -->   Event        -->     To State
  self:AddTransition("NotReadyYet",     "Load",              "Loaded")      -- Load the warehouse state from scatch.
  self:AddTransition("Stopped",         "Load",              "Loaded")      -- Load the warehouse state stopped state.
  self:AddTransition("NotReadyYet",     "Start",             "Running")     -- Start the warehouse from scratch.
  self:AddTransition("Loaded",          "Start",             "Running")     -- Start the warehouse when loaded from disk.
  self:AddTransition("*",               "Status",            "*")           -- Status update.
  self:AddTransition("*",               "AddAsset",          "*")           -- Add asset to warehouse stock.
  self:AddTransition("*",               "NewAsset",          "*")           -- New asset was added to warehouse stock.
  self:AddTransition("*",               "AddRequest",        "*")           -- New request from other warehouse.
  self:AddTransition("Running",         "Request",           "*")           -- Process a request. Only in running mode.
  self:AddTransition("Running",         "RequestSpawned",    "*")           -- Assets of request were spawned.
  self:AddTransition("Attacked",        "Request",           "*")           -- Process a request. Only in running mode.
  self:AddTransition("*",               "Unloaded",          "*")           -- Cargo has been unloaded from the carrier (unused ==> unnecessary?).
  self:AddTransition("*",               "AssetSpawned",      "*")           -- Asset has been spawned into the world.
  self:AddTransition("*",               "AssetLowFuel",      "*")           -- Asset is low on fuel.
  self:AddTransition("*",               "Arrived",           "*")           -- Cargo or transport group has arrived.
  self:AddTransition("*",               "Delivered",         "*")           -- All cargo groups of a request have been delivered to the requesting warehouse.
  self:AddTransition("Running",         "SelfRequest",       "*")           -- Request to warehouse itself. Requested assets are only spawned but not delivered anywhere.
  self:AddTransition("Attacked",        "SelfRequest",       "*")           -- Request to warehouse itself. Also possible when warehouse is under attack!
  self:AddTransition("Running",         "Pause",             "Paused")      -- Pause the processing of new requests. Still possible to add assets and requests.
  self:AddTransition("Paused",          "Unpause",           "Running")     -- Unpause the warehouse. Queued requests are processed again.
  self:AddTransition("*",               "Stop",              "Stopped")     -- Stop the warehouse.
  self:AddTransition("Stopped",         "Restart",           "Running")     -- Restart the warehouse when it was stopped before.
  self:AddTransition("Loaded",          "Restart",           "Running")     -- Restart the warehouse when assets were loaded from file before.
  self:AddTransition("*",               "Save",              "*")           -- Save the warehouse state to disk.
  self:AddTransition("*",               "Attacked",          "Attacked")    -- Warehouse is under attack by enemy coalition.
  self:AddTransition("Attacked",        "Defeated",          "Running")     -- Attack by other coalition was defeated!
  self:AddTransition("*",               "ChangeCountry",     "*")           -- Change country (and coalition) of the warehouse. Warehouse is respawned!
  self:AddTransition("Attacked",        "Captured",          "Running")     -- Warehouse was captured by another coalition. It must have been attacked first.
  self:AddTransition("*",               "AirbaseCaptured",   "*")           -- Airbase was captured by other coalition.
  self:AddTransition("*",               "AirbaseRecaptured", "*")           -- Airbase was re-captured from other coalition.
  self:AddTransition("*",               "AssetDead",         "*")           -- An asset group died.
  self:AddTransition("*",               "Destroyed",         "Destroyed")   -- Warehouse was destroyed. All assets in stock are gone and warehouse is stopped.
  self:AddTransition("Destroyed",       "Respawn",           "Running")     -- Respawn warehouse after it was destroyed.

  ------------------------
  --- Pseudo Functions ---
  ------------------------

  --- Triggers the FSM event "Start". Starts the warehouse. Initializes parameters and starts event handlers.
  -- @function [parent=#WAREHOUSE] Start
  -- @param #WAREHOUSE self

  --- Triggers the FSM event "Start" after a delay. Starts the warehouse. Initializes parameters and starts event handlers.
  -- @function [parent=#WAREHOUSE] __Start
  -- @param #WAREHOUSE self
  -- @param #number delay Delay in seconds.

  --- Triggers the FSM event "Stop". Stops the warehouse and all its event handlers. All waiting and pending queue items are deleted as well and all assets are removed from stock.
  -- @function [parent=#WAREHOUSE] Stop
  -- @param #WAREHOUSE self

  --- Triggers the FSM event "Stop" after a delay. Stops the warehouse and all its event handlers. All waiting and pending queue items are deleted as well and all assets are removed from stock.
  -- @function [parent=#WAREHOUSE] __Stop
  -- @param #WAREHOUSE self
  -- @param #number delay Delay in seconds.

  --- Triggers the FSM event "Restart". Restarts the warehouse from stopped state by reactivating the event handlers *only*.
  -- @function [parent=#WAREHOUSE] Restart
  -- @param #WAREHOUSE self

  --- Triggers the FSM event "Restart" after a delay. Restarts the warehouse from stopped state by reactivating the event handlers *only*.
  -- @function [parent=#WAREHOUSE] __Restart
  -- @param #WAREHOUSE self
  -- @param #number delay Delay in seconds.

  --- Triggers the FSM event "Respawn".
  -- @function [parent=#WAREHOUSE] Respawn
  -- @param #WAREHOUSE self

  --- Triggers the FSM event "Respawn" after a delay.
  -- @function [parent=#WAREHOUSE] __Respawn
  -- @param #WAREHOUSE self
  -- @param #number delay Delay in seconds.

  --- On after "Respawn" event user function.
  -- @function [parent=#WAREHOUSE] OnAfterRespawn
  -- @param #WAREHOUSE self
  -- @param #string From From state.
  -- @param #string Event Event.
  -- @param #string To To state.

  --- Triggers the FSM event "Pause". Pauses the warehouse. Assets can still be added and requests be made. However, requests are not processed.
  -- @function [parent=#WAREHOUSE] Pause
  -- @param #WAREHOUSE self

  --- Triggers the FSM event "Pause" after a delay. Pauses the warehouse. Assets can still be added and requests be made. However, requests are not processed.
  -- @function [parent=#WAREHOUSE] __Pause
  -- @param #WAREHOUSE self
  -- @param #number delay Delay in seconds.

  --- Triggers the FSM event "Unpause". Unpauses the warehouse. Processing of queued requests is resumed.
  -- @function [parent=#WAREHOUSE] UnPause
  -- @param #WAREHOUSE self

  --- Triggers the FSM event "Unpause" after a delay. Unpauses the warehouse. Processing of queued requests is resumed.
  -- @function [parent=#WAREHOUSE] __Unpause
  -- @param #WAREHOUSE self
  -- @param #number delay Delay in seconds.


  --- Triggers the FSM event "Status". Queue is updated and requests are executed.
  -- @function [parent=#WAREHOUSE] Status
  -- @param #WAREHOUSE self

  --- Triggers the FSM event "Status" after a delay. Queue is updated and requests are executed.
  -- @function [parent=#WAREHOUSE] __Status
  -- @param #WAREHOUSE self
  -- @param #number delay Delay in seconds.


  --- Trigger the FSM event "AddAsset". Add a group to the warehouse stock.
  -- @function [parent=#WAREHOUSE] AddAsset
  -- @param #WAREHOUSE self
  -- @param Wrapper.Group#GROUP group Group to be added as new asset.
  -- @param #number ngroups (Optional) Number of groups to add to the warehouse stock. Default is 1.
  -- @param #WAREHOUSE.Attribute forceattribute (Optional) Explicitly force a generalized attribute for the asset. This has to be an @{#WAREHOUSE.Attribute}.
  -- @param #number forcecargobay (Optional) Explicitly force cargobay weight limit in kg for cargo carriers. This is for each *unit* of the group.
  -- @param #number forceweight (Optional) Explicitly force weight in kg of each unit in the group.
  -- @param #number loadradius (Optional) The distance in meters when the cargo is loaded into the carrier. Default is the bounding box size of the carrier.
  -- @param DCS#AI.Skill skill Skill of the asset.
  -- @param #table liveries Table of livery names. When the asset is spawned one livery is chosen randomly.
  -- @param #string assignment A free to choose string specifying an assignment for the asset. This can be used with the @{#WAREHOUSE.OnAfterNewAsset} function.

  --- Trigger the FSM event "AddAsset" with a delay. Add a group to the warehouse stock.
  -- @function [parent=#WAREHOUSE] __AddAsset
  -- @param #WAREHOUSE self
  -- @param #number delay Delay in seconds.
  -- @param Wrapper.Group#GROUP group Group to be added as new asset.
  -- @param #number ngroups (Optional) Number of groups to add to the warehouse stock. Default is 1.
  -- @param #WAREHOUSE.Attribute forceattribute (Optional) Explicitly force a generalized attribute for the asset. This has to be an @{#WAREHOUSE.Attribute}.
  -- @param #number forcecargobay (Optional) Explicitly force cargobay weight limit in kg for cargo carriers. This is for each *unit* of the group.
  -- @param #number forceweight (Optional) Explicitly force weight in kg of each unit in the group.
  -- @param #number loadradius (Optional) The distance in meters when the cargo is loaded into the carrier. Default is the bounding box size of the carrier.
  -- @param DCS#AI.Skill skill Skill of the asset.
  -- @param #table liveries Table of livery names. When the asset is spawned one livery is chosen randomly.
  -- @param #string assignment A free to choose string specifying an assignment for the asset. This can be used with the @{#WAREHOUSE.OnAfterNewAsset} function.


  --- Triggers the FSM delayed event "NewAsset" when a new asset has been added to the warehouse stock.
  -- @function [parent=#WAREHOUSE] NewAsset
  -- @param #WAREHOUSE self
  -- @param #WAREHOUSE.Assetitem asset The new asset.
  -- @param #string assignment (Optional) Assignment text for the asset.

  --- Triggers the FSM delayed event "NewAsset" when a new asset has been added to the warehouse stock.
  -- @function [parent=#WAREHOUSE] __NewAsset
  -- @param #WAREHOUSE self
  -- @param #number delay Delay in seconds.
  -- @param #WAREHOUSE.Assetitem asset The new asset.
  -- @param #string assignment (Optional) Assignment text for the asset.

  --- On after "NewAsset" event user function. A new asset has been added to the warehouse stock.
  -- @function [parent=#WAREHOUSE] OnAfterNewAsset
  -- @param #WAREHOUSE self
  -- @param #string From From state.
  -- @param #string Event Event.
  -- @param #string To To state.
  -- @param #WAREHOUSE.Assetitem asset The asset that has just been added.
  -- @param #string assignment (Optional) Assignment text for the asset.


  --- Triggers the FSM event "AddRequest". Add a request to the warehouse queue, which is processed when possible.
  -- @function [parent=#WAREHOUSE] AddRequest
  -- @param #WAREHOUSE self
  -- @param #WAREHOUSE warehouse The warehouse requesting supply.
  -- @param #WAREHOUSE.Descriptor AssetDescriptor Descriptor describing the asset that is requested.
  -- @param AssetDescriptorValue Value of the asset descriptor. Type depends on descriptor, i.e. could be a string, etc.
  -- @param #number nAsset Number of groups requested that match the asset specification.
  -- @param #WAREHOUSE.TransportType TransportType Type of transport.
  -- @param #number nTransport Number of transport units requested.
  -- @param #number Prio Priority of the request. Number ranging from 1=high to 100=low.
  -- @param #string Assignment A keyword or text that later be used to identify this request and postprocess the assets.

  --- Triggers the FSM event "AddRequest" with a delay. Add a request to the warehouse queue, which is processed when possible.
  -- @function [parent=#WAREHOUSE] __AddRequest
  -- @param #WAREHOUSE self
  -- @param #number delay Delay in seconds.
  -- @param #WAREHOUSE warehouse The warehouse requesting supply.
  -- @param #WAREHOUSE.Descriptor AssetDescriptor Descriptor describing the asset that is requested.
  -- @param AssetDescriptorValue Value of the asset descriptor. Type depends on descriptor, i.e. could be a string, etc.
  -- @param #number nAsset Number of groups requested that match the asset specification.
  -- @param #WAREHOUSE.TransportType TransportType Type of transport.
  -- @param #number nTransport Number of transport units requested.
  -- @param #number Prio Priority of the request. Number ranging from 1=high to 100=low.
  -- @param #string Assignment A keyword or text that later be used to identify this request and postprocess the assets.


  --- Triggers the FSM event "Request". Executes a request from the queue if possible.
  -- @function [parent=#WAREHOUSE] Request
  -- @param #WAREHOUSE self
  -- @param #WAREHOUSE.Queueitem Request Information table of the request.

  --- Triggers the FSM event "Request" after a delay. Executes a request from the queue if possible.
  -- @function [parent=#WAREHOUSE] __Request
  -- @param #WAREHOUSE self
  -- @param #number Delay Delay in seconds.
  -- @param #WAREHOUSE.Queueitem Request Information table of the request.


  --- Triggers the FSM event "Arrived" when a group has arrived at the destination warehouse.
  -- This function should always be called from the sending and not the receiving warehouse.
  -- If the group is a cargo asset, it is added to the receiving warehouse. If the group is a transporter it
  -- is added to the sending warehouse since carriers are supposed to return to their home warehouse once
  -- all cargo was delivered.
  -- @function [parent=#WAREHOUSE] Arrived
  -- @param #WAREHOUSE self
  -- @param Wrapper.Group#GROUP group Group that has arrived.

  --- Triggers the FSM event "Arrived" after a delay when a group has arrived at the destination.
  -- This function should always be called from the sending and not the receiving warehouse.
  -- If the group is a cargo asset, it is added to the receiving warehouse. If the group is a transporter it
  -- is added to the sending warehouse since carriers are supposed to return to their home warehouse once
  -- @function [parent=#WAREHOUSE] __Arrived
  -- @param #WAREHOUSE self
  -- @param #number delay Delay in seconds.
  -- @param Wrapper.Group#GROUP group Group that has arrived.

  --- On after "Arrived" event user function. Called when a group has arrived at its destination.
  -- @function [parent=#WAREHOUSE] OnAfterArrived
  -- @param #WAREHOUSE self
  -- @param #string From From state.
  -- @param #string Event Event.
  -- @param #string To To state.
  -- @param Wrapper.Group#GROUP group Group that has arrived.


  --- Triggers the FSM event "Delivered". All (cargo) assets of a request have been delivered to the receiving warehouse.
  -- @function [parent=#WAREHOUSE] Delivered
  -- @param #WAREHOUSE self
  -- @param #WAREHOUSE.Pendingitem request Pending request that was now delivered.

  --- Triggers the FSM event "Delivered" after a delay. A group has been delivered from the warehouse to another warehouse.
  -- @function [parent=#WAREHOUSE] __Delivered
  -- @param #WAREHOUSE self
  -- @param #number delay Delay in seconds.
  -- @param #WAREHOUSE.Pendingitem request Pending request that was now delivered.

  --- On after "Delivered" event user function. Called when a group has been delivered from the warehouse to another warehouse.
  -- @function [parent=#WAREHOUSE] OnAfterDelivered
  -- @param #WAREHOUSE self
  -- @param #string From From state.
  -- @param #string Event Event.
  -- @param #string To To state.
  -- @param #WAREHOUSE.Pendingitem request Pending request that was now delivered.


  --- Triggers the FSM event "SelfRequest". Request was initiated from the warehouse to itself. Groups are just spawned at the warehouse or the associated airbase.
  -- If the warehouse is currently under attack when the self request is made, the self request is added to the defending table. One the attack is defeated,
  -- this request is used to put the groups back into the warehouse stock.
  -- @function [parent=#WAREHOUSE] SelfRequest
  -- @param #WAREHOUSE self
  -- @param Core.Set#SET_GROUP groupset The set of cargo groups that was delivered to the warehouse itself.
  -- @param #WAREHOUSE.Pendingitem request Pending self request.

  --- Triggers the FSM event "SelfRequest" with a delay. Request was initiated from the warehouse to itself. Groups are just spawned at the warehouse or the associated airbase.
  -- If the warehouse is currently under attack when the self request is made, the self request is added to the defending table. One the attack is defeated,
  -- this request is used to put the groups back into the warehouse stock.
  -- @function [parent=#WAREHOUSE] __SelfRequest
  -- @param #WAREHOUSE self
  -- @param #number delay Delay in seconds.
  -- @param Core.Set#SET_GROUP groupset The set of cargo groups that was delivered to the warehouse itself.
  -- @param #WAREHOUSE.Pendingitem request Pending self request.

  --- On after "SelfRequest" event. Request was initiated from the warehouse to itself. Groups are simply spawned at the warehouse or the associated airbase.
  -- All requested assets are passed as a @{Core.Set#SET_GROUP} and can be used for further tasks or in other MOOSE classes.
  -- Note that airborne assets are spawned in uncontrolled state so they do not simply "fly away" after spawning.
  --
  -- @usage
  -- --- Self request event. Triggered once the assets are spawned in the spawn zone or at the airbase.
  -- function mywarehouse:OnAfterSelfRequest(From, Event, To, groupset, request)
  --   local groupset=groupset --Core.Set#SET_GROUP
  --
  --   -- Loop over all groups spawned from that request.
  --   for _,group in pairs(groupset:GetSetObjects()) do
  --     local group=group --Wrapper.Group#GROUP
  --
  --     -- Gree smoke on spawned group.
  --     group:SmokeGreen()
  --
  --     -- Activate uncontrolled airborne group if necessary.
  --     group:StartUncontrolled()
  --   end
  -- end
  --
  -- @function [parent=#WAREHOUSE] OnAfterSelfRequest
  -- @param #WAREHOUSE self
  -- @param #string From From state.
  -- @param #string Event Event.
  -- @param #string To To state.
  -- @param Core.Set#SET_GROUP groupset The set of (cargo) groups that was delivered to the warehouse itself.
  -- @param #WAREHOUSE.Pendingitem request Pending self request.


  --- Triggers the FSM event "Attacked" when a warehouse is under attack by an another coalition.
  -- @function [parent=#WAREHOUSE] Attacked
  -- @param #WAREHOUSE self
  -- @param DCS#coalition.side Coalition Coalition side which is attacking the warehouse, i.e. a number of @{DCS#coalition.side} enumerator.
  -- @param DCS#country.id Country Country ID, which is attacking the warehouse, i.e. a number @{DCS#country.id} enumerator.

  --- Triggers the FSM event "Attacked" with a delay when a warehouse is under attack by an another coalition.
  -- @function [parent=#WAREHOUSE] __Attacked
  -- @param #WAREHOUSE self
  -- @param #number delay Delay in seconds.
  -- @param DCS#coalition.side Coalition Coalition side which is attacking the warehouse, i.e. a number of @{DCS#coalition.side} enumerator.
  -- @param DCS#country.id Country Country ID, which is attacking the warehouse, i.e. a number @{DCS#country.id} enumerator.

  --- On after "Attacked" event user function. Called when a warehouse (zone) is under attack by an enemy.
  -- @function [parent=#WAREHOUSE] OnAfterAttacked
  -- @param #WAREHOUSE self
  -- @param #string From From state.
  -- @param #string Event Event.
  -- @param #string To To state.
  -- @param DCS#coalition.side Coalition Coalition side which is attacking the warehouse, i.e. a number of @{DCS#coalition.side} enumerator.
  -- @param DCS#country.id Country Country ID, which is attacking the warehouse, i.e. a number @{DCS#country.id} enumerator.


  --- Triggers the FSM event "Defeated" when an attack from an enemy was defeated.
  -- @function [parent=#WAREHOUSE] Defeated
  -- @param #WAREHOUSE self

  --- Triggers the FSM event "Defeated" with a delay when an attack from an enemy was defeated.
  -- @function [parent=#WAREHOUSE] __Defeated
  -- @param #WAREHOUSE self
  -- @param #number delay Delay in seconds.

  --- On after "Defeated" event user function. Called when an enemy attack was defeated.
  -- @function [parent=#WAREHOUSE] OnAfterDefeate
  -- @param #WAREHOUSE self
  -- @param #string From From state.
  -- @param #string Event Event.
  -- @param #string To To state.


  --- Triggers the FSM event "ChangeCountry" so the warehouse is respawned with the new country.
  -- @function [parent=#WAREHOUSE] ChangeCountry
  -- @param #WAREHOUSE self
  -- @param DCS#country.id Country New country id of the warehouse.

  --- Triggers the FSM event "ChangeCountry" after a delay so the warehouse is respawned with the new country.
  -- @function [parent=#WAREHOUSE] __ChangeCountry
  -- @param #WAREHOUSE self
  -- @param #number delay Delay in seconds.
  -- @param DCS#country.id Country Country id which has captured the warehouse.

  --- On after "ChangeCountry" event user function. Called when the warehouse has changed its country.
  -- @function [parent=#WAREHOUSE] OnAfterChangeCountry
  -- @param #WAREHOUSE self
  -- @param #string From From state.
  -- @param #string Event Event.
  -- @param #string To To state.
  -- @param DCS#country.id Country New country id of the warehouse, i.e. a number @{DCS#country.id} enumerator.


  --- Triggers the FSM event "Captured" when a warehouse has been captured by another coalition.
  -- @function [parent=#WAREHOUSE] Captured
  -- @param #WAREHOUSE self
  -- @param DCS#coalition.side Coalition Coalition side which captured the warehouse.
  -- @param DCS#country.id Country Country id which has captured the warehouse.

  --- Triggers the FSM event "Captured" with a delay when a warehouse has been captured by another coalition.
  -- @function [parent=#WAREHOUSE] __Captured
  -- @param #WAREHOUSE self
  -- @param #number delay Delay in seconds.
  -- @param DCS#coalition.side Coalition Coalition side which captured the warehouse.
  -- @param DCS#country.id Country Country id which has captured the warehouse.

  --- On after "Captured" event user function. Called when the warehouse has been captured by an enemy coalition.
  -- @function [parent=#WAREHOUSE] OnAfterCaptured
  -- @param #WAREHOUSE self
  -- @param #string From From state.
  -- @param #string Event Event.
  -- @param #string To To state.
  -- @param DCS#coalition.side Coalition Coalition side which captured the warehouse, i.e. a number of @{DCS#coalition.side} enumerator.
  -- @param DCS#country.id Country Country id which has captured the warehouse, i.e. a number @{DCS#country.id} enumerator.
  --

  --- Triggers the FSM event "AirbaseCaptured" when the airbase of the warehouse has been captured by another coalition.
  -- @function [parent=#WAREHOUSE] AirbaseCaptured
  -- @param #WAREHOUSE self
  -- @param DCS#coalition.side Coalition Coalition side which captured the airbase, i.e. a number of @{DCS#coalition.side} enumerator.

  --- Triggers the FSM event "AirbaseCaptured" with a delay when the airbase of the warehouse has been captured by another coalition.
  -- @function [parent=#WAREHOUSE] __AirbaseCaptured
  -- @param #WAREHOUSE self
  -- @param #number delay Delay in seconds.
  -- @param DCS#coalition.side Coalition Coalition side which captured the airbase, i.e. a number of @{DCS#coalition.side} enumerator.

  --- On after "AirbaseCaptured" even user function. Called when the airbase of the warehouse has been captured by another coalition.
  -- @function [parent=#WAREHOUSE] OnAfterAirbaseCaptured
  -- @param #WAREHOUSE self
  -- @param #string From From state.
  -- @param #string Event Event.
  -- @param #string To To state.
  -- @param DCS#coalition.side Coalition Coalition side which captured the airbase, i.e. a number of @{DCS#coalition.side} enumerator.


  --- Triggers the FSM event "AirbaseRecaptured" when the airbase of the warehouse has been re-captured from the other coalition.
  -- @param #WAREHOUSE self
  -- @function [parent=#WAREHOUSE] AirbaseRecaptured
  -- @param DCS#coalition.side Coalition Coalition which re-captured the airbase, i.e. the same as the current warehouse owner coalition.

  --- Triggers the FSM event "AirbaseRecaptured" with a delay when the airbase of the warehouse has been re-captured from the other coalition.
  -- @function [parent=#WAREHOUSE] __AirbaseRecaptured
  -- @param #WAREHOUSE self
  -- @param #number delay Delay in seconds.
  -- @param DCS#coalition.side Coalition Coalition which re-captured the airbase, i.e. the same as the current warehouse owner coalition.

  --- On after "AirbaseRecaptured" event user function. Called when the airbase of the warehouse has been re-captured from the other coalition.
  -- @function [parent=#WAREHOUSE] OnAfterAirbaseRecaptured
  -- @param #WAREHOUSE self
  -- @param #string From From state.
  -- @param #string Event Event.
  -- @param #string To To state.
  -- @param DCS#coalition.side Coalition Coalition which re-captured the airbase, i.e. the same as the current warehouse owner coalition.


  --- Triggers the FSM event "AssetDead" when an asset group has died.
  -- @function [parent=#WAREHOUSE] AssetDead
  -- @param #WAREHOUSE self
  -- @param #WAREHOUSE.Assetitem asset The asset that is dead.
  -- @param #WAREHOUSE.Pendingitem request The request of the dead asset.

  --- Triggers the delayed FSM event "AssetDead" when an asset group has died.
  -- @function [parent=#WAREHOUSE] __AssetDead
  -- @param #WAREHOUSE self
  -- @param #number delay Delay in seconds.
  -- @param #WAREHOUSE.Assetitem asset The asset that is dead.
  -- @param #WAREHOUSE.Pendingitem request The request of the dead asset.

  --- On after "AssetDead" event user function. Called when an asset group died.
  -- @function [parent=#WAREHOUSE] OnAfterAssetDead
  -- @param #WAREHOUSE self
  -- @param #string From From state.
  -- @param #string Event Event.
  -- @param #string To To state.
  -- @param #WAREHOUSE.Assetitem asset The asset that is dead.
  -- @param #WAREHOUSE.Pendingitem request The request of the dead asset.


  --- Triggers the FSM event "Destroyed" when the warehouse was destroyed. Services are stopped.
  -- @function [parent=#WAREHOUSE] Destroyed
  -- @param #WAREHOUSE self

  --- Triggers the FSM event "Destroyed" with a delay when the warehouse was destroyed. Services are stopped.
  -- @function [parent=#WAREHOUSE] __Destroyed
  -- @param #WAREHOUSE self
  -- @param #number delay Delay in seconds.

  --- On after "Destroyed" event user function. Called when the warehouse was destroyed. Services are stopped.
  -- @function [parent=#WAREHOUSE] OnAfterDestroyed
  -- @param #WAREHOUSE self
  -- @param #string From From state.
  -- @param #string Event Event.
  -- @param #string To To state.


  --- Triggers the FSM event "AssetSpawned" when the warehouse has spawned an asset.
  -- @function [parent=#WAREHOUSE] AssetSpawned
  -- @param #WAREHOUSE self
  -- @param Wrapper.Group#GROUP group the group that was spawned.
  -- @param #WAREHOUSE.Assetitem asset The asset that was spawned.
  -- @param #WAREHOUSE.Pendingitem request The request of the spawned asset.

  --- Triggers the FSM event "AssetSpawned" with a delay when the warehouse has spawned an asset.
  -- @function [parent=#WAREHOUSE] __AssetSpawned
  -- @param #WAREHOUSE self
  -- @param #number delay Delay in seconds.
  -- @param Wrapper.Group#GROUP group the group that was spawned.
  -- @param #WAREHOUSE.Assetitem asset The asset that was spawned.
  -- @param #WAREHOUSE.Pendingitem request The request of the spawned asset.

  --- On after "AssetSpawned" event user function. Called when the warehouse has spawned an asset.
  -- @function [parent=#WAREHOUSE] OnAfterAssetSpawned
  -- @param #WAREHOUSE self
  -- @param #string From From state.
  -- @param #string Event Event.
  -- @param #string To To state.
  -- @param Wrapper.Group#GROUP group the group that was spawned.
  -- @param #WAREHOUSE.Assetitem asset The asset that was spawned.
  -- @param #WAREHOUSE.Pendingitem request The request of the spawned asset.


  --- Triggers the FSM event "AssetLowFuel" when an asset runs low on fuel
  -- @function [parent=#WAREHOUSE] AssetLowFuel
  -- @param #WAREHOUSE self
  -- @param #WAREHOUSE.Assetitem asset The asset that is low on fuel.
  -- @param #WAREHOUSE.Pendingitem request The request of the asset that is low on fuel.

  --- Triggers the FSM event "AssetLowFuel" with a delay when an asset  runs low on fuel.
  -- @function [parent=#WAREHOUSE] __AssetLowFuel
  -- @param #WAREHOUSE self
  -- @param #number delay Delay in seconds.
  -- @param #WAREHOUSE.Assetitem asset The asset that is low on fuel.
  -- @param #WAREHOUSE.Pendingitem request The request of the asset that is low on fuel.

  --- On after "AssetLowFuel" event user function. Called when the an asset is low on fuel.
  -- @function [parent=#WAREHOUSE] OnAfterAssetLowFuel
  -- @param #WAREHOUSE self
  -- @param #string From From state.
  -- @param #string Event Event.
  -- @param #string To To state.
  -- @param #WAREHOUSE.Assetitem asset The asset that is low on fuel.
  -- @param #WAREHOUSE.Pendingitem request The request of the asset that is low on fuel.


  --- Triggers the FSM event "Save" when the warehouse assets are saved to file on disk.
  -- @function [parent=#WAREHOUSE] Save
  -- @param #WAREHOUSE self
  -- @param #string path Path where the file is saved. Default is the DCS installation root directory.
  -- @param #string filename (Optional) File name. Default is WAREHOUSE-<UID>_<ALIAS>.txt.

  --- Triggers the FSM event "Save" with a delay when the warehouse assets are saved to a file.
  -- @function [parent=#WAREHOUSE] __Save
  -- @param #WAREHOUSE self
  -- @param #number delay Delay in seconds.
  -- @param #string path Path where the file is saved. Default is the DCS installation root directory.
  -- @param #string filename (Optional) File name. Default is WAREHOUSE-<UID>_<ALIAS>.txt.

  --- On after "Save" event user function. Called when the warehouse assets are saved to disk.
  -- @function [parent=#WAREHOUSE] OnAfterSave
  -- @param #WAREHOUSE self
  -- @param #string From From state.
  -- @param #string Event Event.
  -- @param #string To To state.
  -- @param #string path Path where the file is saved. Default is the DCS installation root directory.
  -- @param #string filename (Optional) File name. Default is WAREHOUSE-<UID>_<ALIAS>.txt.


  --- Triggers the FSM event "Load" when the warehouse is loaded from a file on disk.
  -- @function [parent=#WAREHOUSE] Load
  -- @param #WAREHOUSE self
  -- @param #string path Path where the file is located. Default is the DCS installation root directory.
  -- @param #string filename (Optional) File name. Default is WAREHOUSE-<UID>_<ALIAS>.txt.

  --- Triggers the FSM event "Load" with a delay when the warehouse assets are loaded from disk.
  -- @function [parent=#WAREHOUSE] __Load
  -- @param #WAREHOUSE self
  -- @param #number delay Delay in seconds.
  -- @param #string path Path where the file is located. Default is the DCS installation root directory.
  -- @param #string filename (Optional) File name. Default is WAREHOUSE-<UID>_<ALIAS>.txt.

  --- On after "Load" event user function. Called when the warehouse assets are loaded from disk.
  -- @function [parent=#WAREHOUSE] OnAfterLoad
  -- @param #WAREHOUSE self
  -- @param #string From From state.
  -- @param #string Event Event.
  -- @param #string To To state.
  -- @param #string path Path where the file is located. Default is the DCS installation root directory.
  -- @param #string filename (Optional) File name. Default is WAREHOUSE-<UID>_<ALIAS>.txt.


  return self
end

-------------------------------------------------------------------------------------------------------------------------------------------------------------------------------------------------------
-- User functions
-------------------------------------------------------------------------------------------------------------------------------------------------------------------------------------------------------

--- Set debug mode on. Error messages will be displayed on screen, units will be smoked at some events.
-- @param #WAREHOUSE self
-- @return #WAREHOUSE self
function WAREHOUSE:SetDebugOn()
  self.Debug=true
  return self
end

--- Set debug mode off. This is the default
-- @param #WAREHOUSE self
-- @return #WAREHOUSE self
function WAREHOUSE:SetDebugOff()
  self.Debug=false
  return self
end

--- Set report on. Messages at events will be displayed on screen to the coalition owning the warehouse.
-- @param #WAREHOUSE self
-- @return #WAREHOUSE self
function WAREHOUSE:SetReportOn()
  self.Report=true
  return self
end

--- Set report off. Warehouse does not report about its status and at certain events.
-- @param #WAREHOUSE self
-- @return #WAREHOUSE self
function WAREHOUSE:SetReportOff()
  self.Report=false
  return self
end

--- Enable safe parking option, i.e. parking spots at an airbase will be considered as occupied when a client aircraft is parked there (even if the client slot is not taken by a player yet).
-- Note that also incoming aircraft can reserve/occupie parking spaces.
-- @param #WAREHOUSE self
-- @return #WAREHOUSE self
function WAREHOUSE:SetSafeParkingOn()
  self.safeparking=true
  return self
end

--- Disable safe parking option. Note that is the default setting.
-- @param #WAREHOUSE self
-- @return #WAREHOUSE self
function WAREHOUSE:SetSafeParkingOff()
  self.safeparking=false
  return self
end

--- Set low fuel threshold. If one unit of an asset has less fuel than this number, the event AssetLowFuel will be fired.
-- @param #WAREHOUSE self
-- @param #number threshold Relative low fuel threshold, i.e. a number in [0,1]. Default 0.15 (15%).
-- @return #WAREHOUSE self
function WAREHOUSE:SetLowFuelThreshold(threshold)
  self.lowfuelthresh=threshold or 0.15
  return self
end

--- Set interval of status updates. Note that normally only one request can be processed per time interval.
-- @param #WAREHOUSE self
-- @param #number timeinterval Time interval in seconds.
-- @return #WAREHOUSE self
function WAREHOUSE:SetStatusUpdate(timeinterval)
  self.dTstatus=timeinterval
  return self
end

--- Set a zone where the (ground) assets of the warehouse are spawned once requested.
-- @param #WAREHOUSE self
-- @param Core.Zone#ZONE zone The spawn zone.
-- @param #number maxdist (Optional) Maximum distance in meters between spawn zone and warehouse. Units are not spawned if distance is larger. Default is 5000 m.
-- @return #WAREHOUSE self
function WAREHOUSE:SetSpawnZone(zone, maxdist)
  self.spawnzone=zone
  self.spawnzonemaxdist=maxdist or 5000
  return self
end


--- Set a warehouse zone. If this zone is captured, the warehouse and all its assets fall into the hands of the enemy.
-- @param #WAREHOUSE self
-- @param Core.Zone#ZONE zone The warehouse zone. Note that this **cannot** be a polygon zone!
-- @return #WAREHOUSE self
function WAREHOUSE:SetWarehouseZone(zone)
  self.zone=zone
  return self
end

--- Set auto defence on. When the warehouse is under attack, all ground assets are spawned automatically and will defend the warehouse zone.
-- @param #WAREHOUSE self
-- @return #WAREHOUSE self
function WAREHOUSE:SetAutoDefenceOn()
  self.autodefence=true
  return self
end

--- Set auto defence off. This is the default.
-- @param #WAREHOUSE self
-- @return #WAREHOUSE self
function WAREHOUSE:SetAutoDefenceOff()
  self.autodefence=false
  return self
end

--- Enable auto save of warehouse assets at mission end event.
-- @param #WAREHOUSE self
-- @param #string path Path where to save the asset data file.
-- @param #string filename File name. Default is generated automatically from warehouse id.
-- @return #WAREHOUSE self
function WAREHOUSE:SetSaveOnMissionEnd(path, filename)
  self.autosave=true
  self.autosavepath=path
  self.autosavefile=filename
  return self
end

--- Set respawn after destroy.
-- @param #WAREHOUSE self
-- @return #WAREHOUSE self
function WAREHOUSE:SetRespawnAfterDestroyed(delay)
  self.respawnafterdestroyed=true
  self.respawndelay=delay
  return self
end


--- Set the airbase belonging to this warehouse.
-- Note that it has to be of the same coalition as the warehouse.
-- Also, be reasonable and do not put it too far from the phyiscal warehouse structure because you troops might have a long way to get to their transports.
-- @param #WAREHOUSE self
-- @param Wrapper.Airbase#AIRBASE airbase The airbase object associated to this warehouse.
-- @return #WAREHOUSE self
function WAREHOUSE:SetAirbase(airbase)
  self.airbase=airbase
  if airbase~=nil then
    self.airbasename=airbase:GetName()
  else
    self.airbasename=nil
  end
  return self
end

--- Set the connection of the warehouse to the road.
-- Ground assets spawned in the warehouse spawn zone will first go to this point and from there travel on road to the requesting warehouse.
-- Note that by default the road connection is set to the closest point on road from the center of the spawn zone if it is withing 3000 meters.
-- Also note, that if the parameter "coordinate" is passed as nil, any road connection is disabled and ground assets cannot travel of be transportet on the ground.
-- @param #WAREHOUSE self
-- @param Core.Point#COORDINATE coordinate The road connection. Technically, the closest point on road from this coordinate is determined by DCS API function. So this point must not be exactly on the road.
-- @return #WAREHOUSE self
function WAREHOUSE:SetRoadConnection(coordinate)
  if coordinate then
    self.road=coordinate:GetClosestPointToRoad()
  else
    self.road=false
  end
  return self
end

--- Set the connection of the warehouse to the railroad.
-- This is the place where train assets or transports will be spawned.
-- @param #WAREHOUSE self
-- @param Core.Point#COORDINATE coordinate The railroad connection. Technically, the closest point on rails from this coordinate is determined by DCS API function. So this point must not be exactly on the a railroad connection.
-- @return #WAREHOUSE self
function WAREHOUSE:SetRailConnection(coordinate)
  if coordinate then
    self.rail=coordinate:GetClosestPointToRoad(true)
  else
    self.rail=false
  end
  return self
end

--- Set the port zone for this warehouse.
-- The port zone is the zone, where all naval assets of the warehouse are spawned.
-- @param #WAREHOUSE self
-- @param Core.Zone#ZONE zone The zone defining the naval port of the warehouse.
-- @return #WAREHOUSE self
function WAREHOUSE:SetPortZone(zone)
  self.portzone=zone
  return self
end

--- Add a shipping lane from this warehouse to another remote warehouse.
-- Note that both warehouses must have a port zone defined before a shipping lane can be added!
-- Shipping lane is taken from the waypoints of a (late activated) template group. So set up a group, e.g. a ship or a helicopter, and place its
-- waypoints along the shipping lane you want to add.
-- @param #WAREHOUSE self
-- @param #WAREHOUSE remotewarehouse The remote warehouse to where the shipping lane is added
-- @param Wrapper.Group#GROUP group Waypoints of this group will define the shipping lane between to warehouses.
-- @param #boolean oneway (Optional) If true, the lane can only be used from this warehouse to the other but not other way around. Default false.
-- @return #WAREHOUSE self
function WAREHOUSE:AddShippingLane(remotewarehouse, group, oneway)

  -- Check that port zones are defined.
  if self.portzone==nil or remotewarehouse.portzone==nil then
    local text=string.format("ERROR: Sending or receiving warehouse does not have a port zone defined. Adding shipping lane not possible!")
    self:_ErrorMessage(text, 5)
    return self
  end

  -- Initial and final coordinates are random points within the port zones.
  local startcoord=self.portzone:GetRandomCoordinate()
  local finalcoord=remotewarehouse.portzone:GetRandomCoordinate()

  -- Create new lane from waypoints of the template group.
  local lane=self:_NewLane(group, startcoord, finalcoord)

  -- Debug info. Marks along shipping lane.
  if self.Debug then
    for i=1,#lane do
      local coord=lane[i] --Core.Point#COORDINATE
      local text=string.format("Shipping lane %s to %s. Point %d.", self.alias, remotewarehouse.alias, i)
      coord:MarkToCoalition(text, self:GetCoalition())
    end
  end

  -- Name of the remote warehouse.
  local remotename=remotewarehouse.warehouse:GetName()

  -- Create new table if no shipping lane exists yet.
  if self.shippinglanes[remotename]==nil then
    self.shippinglanes[remotename]={}
  end

  -- Add shipping lane.
  table.insert(self.shippinglanes[remotename], lane)

  -- Add shipping lane in the opposite direction.
  if not oneway then
    remotewarehouse:AddShippingLane(self, group, true)
  end

  return self
end


--- Add an off-road path from this warehouse to another and back.
-- The start and end points are automatically set to one random point in the respective spawn zones of the two warehouses.
-- By default, the reverse path is also added as path from the remote warehouse to this warehouse.
-- @param #WAREHOUSE self
-- @param #WAREHOUSE remotewarehouse The remote warehouse to which the path leads.
-- @param Wrapper.Group#GROUP group Waypoints of this group will define the path between to warehouses.
-- @param #boolean oneway (Optional) If true, the path can only be used from this warehouse to the other but not other way around. Default false.
-- @return #WAREHOUSE self
function WAREHOUSE:AddOffRoadPath(remotewarehouse, group, oneway)

  -- Initial and final points are random points within the spawn zone.
  local startcoord=self.spawnzone:GetRandomCoordinate()
  local finalcoord=remotewarehouse.spawnzone:GetRandomCoordinate()

  -- Create new path from template group waypoints.
  local path=self:_NewLane(group, startcoord, finalcoord)

  if path==nil then
    self:E(self.wid.."ERROR: Offroad path could not be added. Group present in ME?")
    return
  end

  -- Debug info. Marks along path.
  if path and self.Debug then
    for i=1,#path do
      local coord=path[i] --Core.Point#COORDINATE
      local text=string.format("Off road path from %s to %s. Point %d.", self.alias, remotewarehouse.alias, i)
      coord:MarkToCoalition(text, self:GetCoalition())
    end
  end

  -- Name of the remote warehouse.
  local remotename=remotewarehouse.warehouse:GetName()

  -- Create new table if no shipping lane exists yet.
  if self.offroadpaths[remotename]==nil then
    self.offroadpaths[remotename]={}
  end

  -- Add off road path.
  table.insert(self.offroadpaths[remotename], path)

  -- Add off road path in the opposite direction (if not forbidden).
  if not oneway then
    remotewarehouse:AddOffRoadPath(self, group, true)
  end

  return self
end

--- Create a new path from a template group.
-- @param #WAREHOUSE self
-- @param Wrapper.Group#GROUP group Group used for extracting the waypoints.
-- @param Core.Point#COORDINATE startcoord First coordinate.
-- @param Core.Point#COORDINATE finalcoord Final coordinate.
-- @return #table Table with route points.
function WAREHOUSE:_NewLane(group, startcoord, finalcoord)

  local lane=nil

  if group then

    -- Get route from template.
    local lanepoints=group:GetTemplateRoutePoints()

    -- First and last waypoints
    local laneF=lanepoints[1]
    local laneL=lanepoints[#lanepoints]

    -- Get corresponding coordinates.
    local coordF=COORDINATE:New(laneF.x, 0, laneF.y)
    local coordL=COORDINATE:New(laneL.x, 0, laneL.y)

    -- Figure out which point is closer to the port of this warehouse.
    local distF=startcoord:Get2DDistance(coordF)
    local distL=startcoord:Get2DDistance(coordL)

    -- Add the lane. Need to take care of the wrong "direction".
    lane={}
    if distF<distL then
      for i=1,#lanepoints do
        local point=lanepoints[i]
        local coord=COORDINATE:New(point.x,0, point.y)
        table.insert(lane, coord)
      end
    else
      for i=#lanepoints,1,-1 do
        local point=lanepoints[i]
        local coord=COORDINATE:New(point.x,0, point.y)
        table.insert(lane, coord)
      end
    end

    -- Automatically add end point which is a random point inside the final port zone.
    table.insert(lane, #lane, finalcoord)

  end

  return lane
end


--- Check if the warehouse has not been started yet, i.e. is in the state "NotReadyYet".
-- @param #WAREHOUSE self
-- @return #boolean If true, the warehouse object has been created but the warehouse has not been started yet.
function WAREHOUSE:IsNotReadyYet()
  return self:is("NotReadyYet")
end

--- Check if the warehouse has been loaded from disk via the "Load" event.
-- @param #WAREHOUSE self
-- @return #boolean If true, the warehouse was loaded from disk.
function WAREHOUSE:IsLoaded()
  return self:is("Loaded")
end

--- Check if the warehouse is running.
-- @param #WAREHOUSE self
-- @return #boolean If true, the warehouse is running and requests are processed.
function WAREHOUSE:IsRunning()
  return self:is("Running")
end

--- Check if the warehouse is paused. In this state, requests are not processed.
-- @param #WAREHOUSE self
-- @return #boolean If true, the warehouse is paused.
function WAREHOUSE:IsPaused()
  return self:is("Paused")
end

--- Check if the warehouse is under attack by another coalition.
-- @param #WAREHOUSE self
-- @return #boolean If true, the warehouse is attacked.
function WAREHOUSE:IsAttacked()
  return self:is("Attacked")
end

--- Check if the warehouse has been destroyed.
-- @param #WAREHOUSE self
-- @return #boolean If true, the warehouse had been destroyed.
function WAREHOUSE:IsDestroyed()
  return self:is("Destroyed")
end

--- Check if the warehouse is stopped.
-- @param #WAREHOUSE self
-- @return #boolean If true, the warehouse is stopped.
function WAREHOUSE:IsStopped()
  return self:is("Stopped")
end

--- Check if the warehouse has a road connection to another warehouse. Both warehouses need to be started!
-- @param #WAREHOUSE self
-- @param #WAREHOUSE warehouse The remote warehouse to where the connection is checked.
-- @param #boolean markpath If true, place markers of path segments on the F10 map.
-- @param #boolean smokepath If true, put green smoke on path segments.
-- @return #boolean If true, the two warehouses are connected by road.
-- @return #number Path length in meters. Negative distance -1 meter indicates no connection.
function WAREHOUSE:HasConnectionRoad(warehouse, markpath, smokepath)
  if warehouse then
    if self.road and warehouse.road then
      local _,length,gotpath=self.road:GetPathOnRoad(warehouse.road, false, false, markpath, smokepath)
      return gotpath, length or -1
    else
      -- At least one of the warehouses has no road connection.
      return false, -1
    end
  end
  return nil, -1
end

--- Check if the warehouse has a railroad connection to another warehouse. Both warehouses need to be started!
-- @param #WAREHOUSE self
-- @param #WAREHOUSE warehouse The remote warehouse to where the connection is checked.
-- @param #boolean markpath If true, place markers of path segments on the F10 map.
-- @param #boolean smokepath If true, put green smoke on path segments.
-- @return #boolean If true, the two warehouses are connected by road.
-- @return #number Path length in meters. Negative distance -1 meter indicates no connection.
function WAREHOUSE:HasConnectionRail(warehouse, markpath, smokepath)
  if warehouse then
    if self.rail and warehouse.rail then
      local _,length,gotpath=self.road:GetPathOnRoad(warehouse.road, false, true, markpath, smokepath)
      return gotpath, length or -1
    else
      -- At least one of the warehouses has no rail connection.
      return false, -1
    end
  end
  return nil, -1
end

--- Check if the warehouse has a shipping lane defined to another warehouse.
-- @param #WAREHOUSE self
-- @param #WAREHOUSE warehouse The remote warehouse to where the connection is checked.
-- @param #boolean markpath If true, place markers of path segments on the F10 map.
-- @param #boolean smokepath If true, put green smoke on path segments.
-- @return #boolean If true, the two warehouses are connected by road.
-- @return #number Path length in meters. Negative distance -1 meter indicates no connection.
function WAREHOUSE:HasConnectionNaval(warehouse, markpath, smokepath)

  if warehouse then

    -- Self request
    if warehouse.warehouse:GetName()==self.warehouse:GetName() then
      return true,1
    end

    -- Get shipping lane.
    local shippinglane=self.shippinglanes[warehouse.warehouse:GetName()]

    if shippinglane then
      return true,1
    else
      self:T2(string.format("No shipping lane defined between warehouse %s and %s!", self.alias, warehouse.alias))
    end

  end

  return nil, -1
end

--- Check if the warehouse has an off road path defined to another warehouse.
-- @param #WAREHOUSE self
-- @param #WAREHOUSE warehouse The remote warehouse to where the connection is checked.
-- @param #boolean markpath If true, place markers of path segments on the F10 map.
-- @param #boolean smokepath If true, put green smoke on path segments.
-- @return #boolean If true, the two warehouses are connected by road.
-- @return #number Path length in meters. Negative distance -1 meter indicates no connection.
function WAREHOUSE:HasConnectionOffRoad(warehouse, markpath, smokepath)

  if warehouse then

    -- Self request
    if warehouse.warehouse:GetName()==self.warehouse:GetName() then
      return true,1
    end

    -- Get shipping lane.
    local offroadpath=self.offroadpaths[warehouse.warehouse:GetName()]

    if offroadpath~=nil then
      return true,1
    else
      self:T2(string.format("No off-road path defined between warehouse %s and %s!", self.alias, warehouse.alias))
    end

  end

  return nil, -1
end


--- Get number of assets in warehouse stock. Optionally, only specific assets can be counted.
-- @param #WAREHOUSE self
-- @param #string Descriptor (Optional) Descriptor return the number of a specifc asset type. See @{#WAREHOUSE.Descriptor} for possible values.
-- @param DescriptorValue (Optional) Descriptor value selecting the type of assets.
-- @param #boolean OnlyMobile (Optional) If true only mobile units are considered.
-- @return #number Number of assets in stock.
function WAREHOUSE:GetNumberOfAssets(Descriptor, DescriptorValue, OnlyMobile)

  if Descriptor==nil or DescriptorValue==nil then
    -- All assets.
    return #self.stock
  else
    -- Selected assets.
    local _stock,_nstock=self:_FilterStock(self.stock, Descriptor, DescriptorValue, nil, OnlyMobile)
    return _nstock
  end

end

--- Get coordinate of warehouse static.
-- @param #WAREHOUSE self
-- @return Core.Point#COORDINATE The coordinate of the warehouse.
function WAREHOUSE:GetCoordinate()
  return self.warehouse:GetCoordinate()
end

--- Get coalition side of warehouse static.
-- @param #WAREHOUSE self
-- @return #number Coalition side, i.e. number of @{DCS#coalition.side}.
function WAREHOUSE:GetCoalition()
  return self.warehouse:GetCoalition()
end

--- Get coalition name of warehouse static.
-- @param #WAREHOUSE self
-- @return #number Coalition side, i.e. number of @{DCS#coalition.side}.
function WAREHOUSE:GetCoalitionName()
  return self.warehouse:GetCoalitionName()
end

--- Get country id of warehouse static.
-- @param #WAREHOUSE self
-- @return #number Country id, i.e. number of @{DCS#country.id}.
function WAREHOUSE:GetCountry()
  return self.warehouse:GetCountry()
end

--- Get country name of warehouse static.
-- @param #WAREHOUSE self
-- @return #number Country id, i.e. number of @{DCS#coalition.side}.
function WAREHOUSE:GetCountryName()
  return self.warehouse:GetCountryName()
end

--- Get airbase associated to the warehouse.
-- @param #WAREHOUSE self
-- @return Wrapper.Airbase#AIRBASE Airbase object or nil if warehouse has no airbase connection.
function WAREHOUSE:GetAirbase()
  return self.airbase
end

--- Get name airbase associated to the warehouse.
-- @param #WAREHOUSE self
-- @return #string name of the airbase assosicated to the warehouse or "none" if the airbase has not airbase connection currently.
function WAREHOUSE:GetAirbaseName()
  local name="none"
  if self.airbase then
    name=self.airbase:GetName()
  end
  return name
end

--- Get category of airbase associated to the warehouse.
-- @param #WAREHOUSE self
-- @return #number Category of airbase or -1 if warehouse has (currently) no airbase.
function WAREHOUSE:GetAirbaseCategory()
  local category=-1
  if self.airbase then
    category=self.airbase:GetDesc().category
  end
  return category
end

--- Get assignment of a request.
-- @param #WAREHOUSE self
-- @param #WAREHOUSE.Pendingitem request The request from which the assignment is extracted.
-- @return #string The assignment text.
function WAREHOUSE:GetAssignment(request)
  return tostring(request.assignment)
end

--[[
--- Get warehouse unique ID from static warehouse object. This is the ID under which you find the @{#WAREHOUSE} object in the global data base.
-- @param #WAREHOUSE self
-- @param #string staticname Name of the warehouse static object.
-- @return #number Warehouse unique ID.
function WAREHOUSE:GetWarehouseID(staticname)
  local warehouse=STATIC:FindByName(staticname, true)
  local uid=tonumber(warehouse:GetID())
  return uid
end
]]

--- Find a warehouse in the global warehouse data base.
-- @param #WAREHOUSE self
-- @param #number uid The unique ID of the warehouse.
-- @return #WAREHOUSE The warehouse object or nil if no warehouse exists.
function WAREHOUSE:FindWarehouseInDB(uid)
  return _WAREHOUSEDB.Warehouses[uid]
end

--- Find nearest warehouse in service, i.e. warehouses which are not started, stopped or destroyed are not considered.
-- Optionally, only warehouses with (specific) assets can be included in the search or warehouses of a certain coalition.
-- @param #WAREHOUSE self
-- @param MinAssets (Optional) Minimum number of assets the warehouse should have. Default 0.
-- @param #string Descriptor (Optional) Descriptor describing the selected assets which should be in stock. See @{#WAREHOUSE.Descriptor} for possible values.
-- @param DescriptorValue (Optional) Descriptor value selecting the type of assets which should be in stock.
-- @param DCS#Coalition.side Coalition (Optional) Coalition side of the warehouse. Default is the same coaliton as the present warehouse. Set to false for any coalition.
-- @param Core.Point#COORDINATE RefCoordinate (Optional) Coordinate to which the closest warehouse is searched. Default is the warehouse calling this function.
-- @return #WAREHOUSE The the nearest warehouse object. Or nil if no warehouse is found.
-- @return #number The distance to the nearest warehouse in meters. Or nil if no warehouse is found.
function WAREHOUSE:FindNearestWarehouse(MinAssets, Descriptor, DescriptorValue, Coalition, RefCoordinate)

  -- Defaults
  if Descriptor~=nil and DescriptorValue~=nil then
    MinAssets=MinAssets or 1
  else
    MinAssets=MinAssets or 0
  end

  -- Coalition - default only the same as this warehouse.
  local anycoalition=nil
  if Coalition~=nil then
    if Coalition==false then
      anycoalition=true
    else
      -- Nothing to do
    end
  else
    if self~=nil then
      Coalition=self:GetCoalition()
    else
      anycoalition=true
    end
  end

  -- Coordinate of this warehouse or user specified reference.
  local coord=RefCoordinate or self:GetCoordinate()

  -- Loop over all warehouses.
  local nearest=nil
  local distmin=nil
  for wid,warehouse in pairs(_WAREHOUSEDB.Warehouses) do
    local warehouse=warehouse --#WAREHOUSE

    -- Distance from this warehouse to the other warehouse.
    local dist=coord:Get2DDistance(warehouse:GetCoordinate())

    if dist>0 then

      -- Check if coalition is right.
      local samecoalition=anycoalition or Coalition==warehouse:GetCoalition()

      -- Check that warehouse is in service.
      if samecoalition and not (warehouse:IsNotReadyYet() or warehouse:IsStopped() or warehouse:IsDestroyed()) then

        -- Get number of assets. Whole stock is returned if no descriptor/value is given.
        local nassets=warehouse:GetNumberOfAssets(Descriptor, DescriptorValue)

        --env.info(string.format("   FF warehouse %s nassets = %d  for %s=%s", warehouse.alias, nassets, tostring(Descriptor), tostring(DescriptorValue)))

        -- Assume we have enough.
        local enough=true
        -- If specifc assets need to be present...
        if Descriptor and DescriptorValue then
          -- Check that enough assets (default 1) are available.
          enough = nassets>=MinAssets
        end

        -- Check distance.
        if enough and (distmin==nil or dist<distmin) then
          distmin=dist
          nearest=warehouse
        end
      end
    end
  end

  return nearest, distmin
end


--- Find an asset in the the global warehouse data base. Parameter is the MOOSE group object.
-- Note that the group name must contain they "AID" keyword.
-- @param #WAREHOUSE self
-- @param Wrapper.Group#GROUP group The group from which it is assumed that it has a registered asset.
-- @return #WAREHOUSE.Assetitem The asset from the data base or nil if it could not be found.
function WAREHOUSE:FindAssetInDB(group)

  -- Get unique ids from group name.
  local wid,aid,rid=self:_GetIDsFromGroup(group)

  if aid~=nil then

    local asset=_WAREHOUSEDB.Assets[aid]
    self:T2({asset=asset})
    if asset==nil then
      self:_ErrorMessage(string.format("ERROR: Asset for group %s not found in the data base!", group:GetName()), 0)
    end
    return asset
  end

  self:_ErrorMessage(string.format("ERROR: Group %s does not contain an asset ID in its name!", group:GetName()), 0)
  return nil
end

-------------------------------------------------------------------------------------------------------------------------------------------------------------------------------------------------------
-- FSM states
-------------------------------------------------------------------------------------------------------------------------------------------------------------------------------------------------------

--- On after Start event. Starts the warehouse. Addes event handlers and schedules status updates of reqests and queue.
-- @param #WAREHOUSE self
-- @param #string From From state.
-- @param #string Event Event.
-- @param #string To To state.
function WAREHOUSE:onafterStart(From, Event, To)

  -- Short info.
  local text=string.format("Starting warehouse %s alias %s:\n",self.warehouse:GetName(), self.alias)
  text=text..string.format("Coaliton = %s\n", self:GetCoalitionName())
  text=text..string.format("Country  = %s\n", self:GetCountryName())
  text=text..string.format("Airbase  = %s (category=%d)\n", self:GetAirbaseName(), self:GetAirbaseCategory())
  env.info(text)

  -- Save self in static object. Easier to retrieve later.
  self.warehouse:SetState(self.warehouse, "WAREHOUSE", self)

  -- THIS! caused aircraft to be spawned and started but they would never begin their route!
  -- VERY strange. Need to test more.
  --[[
  -- Debug mark warehouse & spawn zone.
  self.zone:BoundZone(30, self.country)
  self.spawnzone:BoundZone(30, self.country)
  ]]

  --self.spawnzone:GetCoordinate():MarkToCoalition(string.format("Warehouse %s spawn zone", self.alias), self:GetCoalition())

  -- Get the closest point on road wrt spawnzone of ground assets.
  local _road=self.spawnzone:GetCoordinate():GetClosestPointToRoad()
  if _road and self.road==nil then
    -- Set connection to road if distance is less than 3 km.
    local _Droad=_road:Get2DDistance(self.spawnzone:GetCoordinate())
    if _Droad < 3000 then
      self.road=_road
    end
  end
  -- Mark point at road connection.
  if self.road then
    self.markroad=self.road:MarkToCoalition(string.format("%s road connection.",self.alias), self:GetCoalition(), true)
  end

  -- Get the closest point on railroad wrt spawnzone of ground assets.
  local _rail=self.spawnzone:GetCoordinate():GetClosestPointToRoad(true)
  if _rail and self.rail==nil then
    -- Set rail conection if it is less than 3 km away.
    local _Drail=_rail:Get2DDistance(self.spawnzone:GetCoordinate())
    if _Drail < 3000 then
      self.rail=_rail
    end
  end
  -- Mark point at rail connection.
  if self.rail then
    self.markrail=self.rail:MarkToCoalition(string.format("%s rail connection.", self.alias), self:GetCoalition(), true)
  end

  -- Handle events:
  self:HandleEvent(EVENTS.Birth,          self._OnEventBirth)
  self:HandleEvent(EVENTS.EngineStartup,  self._OnEventEngineStartup)
  self:HandleEvent(EVENTS.Takeoff,        self._OnEventTakeOff)
  self:HandleEvent(EVENTS.Land,           self._OnEventLanding)
  self:HandleEvent(EVENTS.EngineShutdown, self._OnEventEngineShutdown)
  self:HandleEvent(EVENTS.Crash,          self._OnEventCrashOrDead)
  self:HandleEvent(EVENTS.Dead,           self._OnEventCrashOrDead)
  self:HandleEvent(EVENTS.BaseCaptured,   self._OnEventBaseCaptured)
  self:HandleEvent(EVENTS.MissionEnd,     self._OnEventMissionEnd)

  -- This event triggers the arrived event for air assets.
  -- TODO Might need to make this landing or optional!
  -- In fact, it would be better if the type could be defined for only for the warehouse which receives stuff,
  -- since there will be warehouses with small airbases and little space or other problems!
  self:HandleEvent(EVENTS.EngineShutdown, self._OnEventArrived)

  -- Start the status monitoring.
  self:__Status(-1)
end

--- On after "Restart" event. Restarts the warehouse when it was in stopped state by reactivating the event handlers *only*.
-- @param #WAREHOUSE self
-- @param #string From From state.
-- @param #string Event Event.
-- @param #string To To state.
function WAREHOUSE:onafterRestart(From, Event, To)

  self:I(self.wid..string.format("Restarting Warehouse %s.", self.alias))

  -- Handle events:
  self:HandleEvent(EVENTS.Birth,          self._OnEventBirth)
  self:HandleEvent(EVENTS.EngineStartup,  self._OnEventEngineStartup)
  self:HandleEvent(EVENTS.Takeoff,        self._OnEventTakeOff)
  self:HandleEvent(EVENTS.Land,           self._OnEventLanding)
  self:HandleEvent(EVENTS.EngineShutdown, self._OnEventEngineShutdown)
  self:HandleEvent(EVENTS.Crash,          self._OnEventCrashOrDead)
  self:HandleEvent(EVENTS.Dead,           self._OnEventCrashOrDead)
  self:HandleEvent(EVENTS.BaseCaptured,   self._OnEventBaseCaptured)

  -- This event triggers the arrived event for air assets.
  -- TODO Might need to make this landing or optional!
  -- In fact, it would be better if the type could be defined for only for the warehouse which receives stuff,
  -- since there will be warehouses with small airbases and little space or other problems!
  self:HandleEvent(EVENTS.EngineShutdown, self._OnEventArrived)

  -- Start the status monitoring.
  self:__Status(-1)

end

--- On after "Stop" event. Stops the warehouse, unhandles all events.
-- @param #WAREHOUSE self
-- @param #string From From state.
-- @param #string Event Event.
-- @param #string To To state.
function WAREHOUSE:onafterStop(From, Event, To)
  self:_InfoMessage(string.format("Warehouse %s stopped!", self.alias))

  -- Unhandle event.
  self:UnHandleEvent(EVENTS.Birth)
  self:UnHandleEvent(EVENTS.EngineStartup)
  self:UnHandleEvent(EVENTS.Takeoff)
  self:UnHandleEvent(EVENTS.Land)
  self:UnHandleEvent(EVENTS.EngineShutdown)
  self:UnHandleEvent(EVENTS.Crash)
  self:UnHandleEvent(EVENTS.Dead)
  self:UnHandleEvent(EVENTS.BaseCaptured)

  self.pending=nil
  self.pending={}

  self.queue=nil
  self.queue={}

  self.stock=nil
  self.stock={}

  self:_UpdateWarehouseMarkText()

  -- Clear all pending schedules.
  --self.CallScheduler:Clear()
end

--- On after "Pause" event. Pauses the warehouse, i.e. no requests are processed. However, new requests and new assets can be added in this state.
-- @param #WAREHOUSE self
-- @param #string From From state.
-- @param #string Event Event.
-- @param #string To To state.
function WAREHOUSE:onafterPause(From, Event, To)
  self:I(self.wid..string.format("Warehouse %s paused! Queued requests are not processed in this state.", self.alias))
end

--- On after "Unpause" event. Unpauses the warehouse, i.e. requests in queue are processed again.
-- @param #WAREHOUSE self
-- @param #string From From state.
-- @param #string Event Event.
-- @param #string To To state.
function WAREHOUSE:onafterUnpause(From, Event, To)
  self:I(self.wid..string.format("Warehouse %s unpaused! Processing of requests is resumed.", self.alias))
end

-------------------------------------------------------------------------------------------------------------------------------------------------------------------------------------------------------

--- On after Status event. Checks the queue and handles requests.
-- @param #WAREHOUSE self
-- @param #string From From state.
-- @param #string Event Event.
-- @param #string To To state.
function WAREHOUSE:onafterStatus(From, Event, To)
  self:I(self.wid..string.format("Checking status of warehouse %s. Current FSM state %s. Global warehouse assets = %d.", self.alias, self:GetState(), #_WAREHOUSEDB.Assets))

  -- Check if any pending jobs are done and can be deleted from the queue.
  self:_JobDone()

  -- Print status.
  self:_DisplayStatus()

  -- Check if warehouse is being attacked or has even been captured.
  self:_CheckConquered()

  -- Check if requests are valid and remove invalid one.
  self:_CheckRequestConsistancy(self.queue)

  -- If warehouse is running than requests can be processed.
  if self:IsRunning() or self:IsAttacked() then

    -- Check queue and handle requests if possible.
    local request=self:_CheckQueue()

    -- Execute the request. If the request is really executed, it is also deleted from the queue.
    if request then
      self:Request(request)
    end

  end

  -- Print queue after processing requests.
  self:_PrintQueue(self.queue, "Queue waiting")
  self:_PrintQueue(self.pending, "Queue pending")

  -- Check fuel for all assets.
  self:_CheckFuel()

  -- Update warhouse marker on F10 map.
  self:_UpdateWarehouseMarkText()

  -- Display complete list of stock itmes.
  if self.Debug then
    self:_DisplayStockItems(self.stock)
  end

  -- Call status again in ~30 sec (user choice).
  self:__Status(-self.dTstatus)
end


--- Function that checks if a pending job is done and can be removed from queue.
-- @param #WAREHOUSE self
function WAREHOUSE:_JobDone()

  -- For jobs that are done, i.e. all cargo and transport assets are delivered, home or dead!
  local done={}

  -- Loop over all pending requests of this warehouse.
  for _,request in pairs(self.pending) do
    local request=request --#WAREHOUSE.Pendingitem

    -- Count number of cargo groups.
    local ncargo=0
    if request.cargogroupset then
      ncargo=request.cargogroupset:Count()
    end

    -- Count number of transport groups (if any).
    local ntransport=0
    if request.transportgroupset then
      ntransport=request.transportgroupset:Count()
    end

    local ncargotot=request.nasset
    local ncargodelivered=request.ndelivered

    -- Dead cargo: Ndead=Ntot-Ndeliverd-Nalive,
    local ncargodead=ncargotot-ncargodelivered-ncargo


    local ntransporttot=request.ntransport
    local ntransporthome=request.ntransporthome

    -- Dead transport: Ndead=Ntot-Nhome-Nalive.
    local ntransportdead=ntransporttot-ntransporthome-ntransport

    local text=string.format("Request id=%d: Cargo: Ntot=%d, Nalive=%d, Ndelivered=%d, Ndead=%d  |  Transport: Ntot=%d, Nalive=%d, Nhome=%d, Ndead=%d",
    request.uid, ncargotot, ncargo, ncargodelivered, ncargodead, ntransporttot, ntransport, ntransporthome, ntransportdead)
    self:T(self.wid..text)


    -- Handle different cases depending on what asset are still around.
    if ncargo==0 then
      ---------------------
      -- Cargo delivered --
      ---------------------

      -- Trigger delivered event.
      if not self.delivered[request.uid] then
        self:Delivered(request)
      end

      -- Check if transports are back home?
      if ntransport==0 then
        ---------------
        -- Job done! --
        ---------------

        -- Info on job.
        local text=string.format("Warehouse %s: Job on request id=%d for warehouse %s done!\n", self.alias, request.uid, request.warehouse.alias)
        text=text..string.format("- %d of %d assets delivered. Casualties %d.", ncargodelivered, ncargotot, ncargodead)
        if request.ntransport>0 then
          text=text..string.format("\n- %d of %d transports returned home. Casualties %d.", ntransporthome, ntransporttot, ntransportdead)
        end
        self:_InfoMessage(text, 20)

        -- Mark request for deletion.
        table.insert(done, request)

      else
        -----------------------------------
        -- No cargo but still transports --
        -----------------------------------

        -- This is difficult! How do I know if transports were unused? They could also be just on their way back home.
        -- ==> Need to do a lot of checks.

        -- All transports are dead but there is still cargo left ==> Put cargo back into stock.
        for _,_group in pairs(request.transportgroupset:GetSetObjects()) do
          local group=_group --Wrapper.Group#GROUP

          -- Check if group is alive.
          if group and group:IsAlive() then

            -- Check if group is in the spawn zone?
            local category=group:GetCategory()

            -- Get current speed.
            local speed=group:GetVelocityKMH()
            local notmoving=speed<1

            -- Closest airbase.
            local airbase=group:GetCoordinate():GetClosestAirbase():GetName()
            local athomebase=self.airbase and self.airbase:GetName()==airbase

            -- On ground
            local onground=not group:InAir()

            -- In spawn zone.
            local inspawnzone=group:IsPartlyOrCompletelyInZone(self.spawnzone)

            -- Check conditions for being back home.
            local ishome=false
            if category==Group.Category.GROUND or category==Group.Category.HELICOPTER then
              -- Units go back to the spawn zone, helicopters land and they should not move any more.
              ishome=inspawnzone and onground and notmoving
            elseif category==Group.Category.AIRPLANE then
              -- Planes need to be on ground at their home airbase and should not move any more.
              ishome=athomebase and onground and notmoving
            end

            -- Debug text.
            local text=string.format("Group %s: speed=%d km/h, onground=%s , airbase=%s, spawnzone=%s ==> ishome=%s", group:GetName(), speed, tostring(onground), airbase, tostring(inspawnzone), tostring(ishome))
            self:T(self.wid..text)

            if ishome then

              -- Info message.
              local text=string.format("Warehouse %s: Transport group arrived back home and no cargo left for request id=%d.\nSending transport group %s back to stock.", self.alias, request.uid, group:GetName())
              self:_InfoMessage(text)

              -- Debug smoke.
              if self.Debug then
                group:SmokeRed()
              end

              -- Group arrived.
              self:Arrived(group)
            end
          end
        end

      end

    else

      if ntransport==0 and request.ntransport>0 then
        -----------------------------------
        -- Still cargo but no transports --
        -----------------------------------

        local ncargoalive=0

        -- All transports are dead but there is still cargo left ==> Put cargo back into stock.
        for _,_group in pairs(request.cargogroupset:GetSetObjects()) do
          --local group=group --Wrapper.Group#GROUP

          -- These groups have been respawned as cargo, i.e. their name changed!
          local groupname=_group:GetName()
          local group=GROUP:FindByName(groupname.."#CARGO")

          -- Check if group is alive.
          if group and group:IsAlive() then

            -- Check if group is in spawn zone?
            if group:IsPartlyOrCompletelyInZone(self.spawnzone) then
              -- Debug smoke.
              if self.Debug then
                group:SmokeBlue()
              end
              -- Add asset group back to stock.
              self:AddAsset(group)
              ncargoalive=ncargoalive+1
            end
          end

        end

        -- Info message.
        self:_InfoMessage(string.format("Warehouse %s: All transports of request id=%s dead! Putting remaining %s cargo assets back into warehouse!", self.alias, request.uid, ncargoalive))
      end

    end

  end -- loop over requests

  -- Remove pending requests if done.
  for _,request in pairs(done) do
    self:_DeleteQueueItem(request, self.pending)
  end
end

--- Function that checks if an asset group is still okay.
-- @param #WAREHOUSE self
function WAREHOUSE:_CheckAssetStatus()

  -- Check if a unit of the group has problems.
  local function _CheckGroup(_request, _group)
    local request=_request --#WAREHOUSE.Pendingitem
    local group=_group     --Wrapper.Group#GROUP

    if group and group:IsAlive() then

      -- Category of group.
      local category=group:GetCategory()

      for _,_unit in pairs(group:GetUnits()) do
        local unit=_unit --Wrapper.Unit#UNIT

        if unit and unit:IsAlive() then
          local unitid=unit:GetID()
          local life9=unit:GetLife()
          local life0=unit:GetLife0()
          local life=life9/life0*100
          local speed=unit:GetVelocityMPS()
          local onground=unit:InAir()

          local problem=false
          if life<10 then
            self:T(string.format("Unit %s is heavily damaged!", unit:GetName()))
          end
          if speed<1 and unit:GetSpeedMax()>1 and onground then
            self:T(string.format("Unit %s is not moving!", unit:GetName()))
            problem=true
          end

          if problem then
            if request.assetproblem[unitid] then
              local deltaT=timer.getAbsTime()-request.assetproblem[unitid]
              if deltaT>300 then
                --Todo: which event to generate? Removeunit or Dead/Creash or both?
                unit:Destroy()
              end
            else
              request.assetproblem[unitid]=timer.getAbsTime()
            end
          end
        end

      end
    end
  end


  for _,request in pairs(self.pending) do
    local request=request --#WAREHOUSE.Pendingitem

    -- Cargo groups.
    if request.cargogroupset then
      for _,_group in pairs(request.cargogroupset:GetSet()) do
        local group=_group --Wrapper.Group#GROUP

        _CheckGroup(request, group)

      end
    end

    -- Transport groups.
    if request.transportgroupset then
      for _,group in pairs(request.transportgroupset:GetSet()) do

        _CheckGroup(request, group)
      end
    end

  end

end

-------------------------------------------------------------------------------------------------------------------------------------------------------------------------------------------------------

--- On after "AddAsset" event. Add a group to the warehouse stock. If the group is alive, it is destroyed.
-- @param #WAREHOUSE self
-- @param #string From From state.
-- @param #string Event Event.
-- @param #string To To state.
-- @param Wrapper.Group#GROUP group Group or template group to be added to the warehouse stock.
-- @param #number ngroups Number of groups to add to the warehouse stock. Default is 1.
-- @param #WAREHOUSE.Attribute forceattribute (Optional) Explicitly force a generalized attribute for the asset. This has to be an @{#WAREHOUSE.Attribute}.
-- @param #number forcecargobay (Optional) Explicitly force cargobay weight limit in kg for cargo carriers. This is for each *unit* of the group.
-- @param #number forceweight (Optional) Explicitly force weight in kg of each unit in the group.
-- @param #number loadradius (Optional) Radius in meters when the cargo is loaded into the carrier.
-- @param DCS#AI.Skill skill Skill of the asset.
-- @param #table liveries Table of livery names. When the asset is spawned one livery is chosen randomly.
-- @param #string assignment A free to choose string specifying an assignment for the asset. This can be used with the @{#WAREHOUSE.OnAfterNewAsset} function.
function WAREHOUSE:onafterAddAsset(From, Event, To, group, ngroups, forceattribute, forcecargobay, forceweight, loadradius, skill, liveries, assignment)
  self:T({group=group, ngroups=ngroups, forceattribute=forceattribute, forcecargobay=forcecargobay, forceweight=forceweight})

  -- Set default.
  local n=ngroups or 1

  -- Handle case where just a string is passed.
  if type(group)=="string" then
    group=GROUP:FindByName(group)
  end

  if liveries and type(liveries)=="string" then
    liveries={liveries}
  end

  if group then

    -- Try to get UIDs from group name. Is this group a known or a new asset?
    local wid,aid,rid=self:_GetIDsFromGroup(group)

    if wid and aid and rid then
      ---------------------------
      -- This is a KNOWN asset --
      ---------------------------

      -- Get the original warehouse this group belonged to.
      local warehouse=self:FindWarehouseInDB(wid)
      if warehouse then
        local request=warehouse:_GetRequestOfGroup(group, warehouse.pending)
        if request then

          -- Increase number of cargo delivered and transports home.
          local istransport=warehouse:_GroupIsTransport(group,request)
          if istransport==true then
            request.ntransporthome=request.ntransporthome+1
            request.transportgroupset:Remove(group:GetName(), true)
            self:T3(warehouse.wid..string.format("Transport %d of %s returned home.", request.ntransporthome, tostring(request.ntransport)))
          elseif istransport==false then
            request.ndelivered=request.ndelivered+1
            request.cargogroupset:Remove(self:_GetNameWithOut(group), true)
            self:T3(warehouse.wid..string.format("Cargo %d of %s delivered.", request.ndelivered, tostring(request.nasset)))
          else
            self:T(warehouse.wid..string.format("WARNING: Group %s is neither cargo nor transport!", group:GetName()))
          end

          -- If no assignment was given we take the assignment of the request if there is any.
          if assignment==nil and request.assignment~=nil then
            assignment=request.assignment
          end

        end
      end

      -- Get the asset from the global DB.
      local asset=self:FindAssetInDB(group)

      -- Set livery.
      if liveries then
        asset.livery=liveries[math.random(#liveries)]
      end

      -- Set skill.
      asset.skill=skill

      -- Note the group is only added once, i.e. the ngroups parameter is ignored here.
      -- This is because usually these request comes from an asset that has been transfered from another warehouse and hence should only be added once.
      if asset~=nil then
        self:_DebugMessage(string.format("Warehouse %s: Adding KNOWN asset uid=%d with attribute=%s to stock.", self.alias, asset.uid, asset.attribute), 5)
        table.insert(self.stock, asset)
        asset.spawned=false
        asset.spawngroupname=nil
        self:NewAsset(asset, assignment or "")
      else
        self:_ErrorMessage(string.format("ERROR: Known asset could not be found in global warehouse db!"), 0)
      end

    else
      -------------------------
      -- This is a NEW asset --
      -------------------------

      -- Debug info.
      self:_DebugMessage(string.format("Warehouse %s: Adding %d NEW assets of group %s to stock.", self.alias, n, tostring(group:GetName())), 5)

      -- This is a group that is not in the db yet. Add it n times.
      local assets=self:_RegisterAsset(group, n, forceattribute, forcecargobay, forceweight, loadradius, liveries, skill, assignment)

      -- Add created assets to stock of this warehouse.
      for _,asset in pairs(assets) do
        table.insert(self.stock, asset)
        self:NewAsset(asset, assignment or "")
      end

    end

    -- Destroy group if it is alive.
    if group:IsAlive()==true then
      self:_DebugMessage(string.format("Destroying group %s.", group:GetName()), 5)
      -- Setting parameter to false, i.e. creating NO dead or remove unit event, seems to not confuse the dispatcher logic.
      group:Destroy(false)
    end

  else
    self:E(self.wid.."ERROR: Unknown group added as asset!")
    self:E({unknowngroup=group})
  end

  -- Update status.
  --self:__Status(-1)
end

--- Register new asset in globase warehouse data base.
-- @param #WAREHOUSE self
-- @param Wrapper.Group#GROUP group The group that will be added to the warehouse stock.
-- @param #number ngroups Number of groups to be added.
-- @param #string forceattribute Forced generalized attribute.
-- @param #number forcecargobay Cargo bay weight limit in kg.
-- @param #number forceweight Weight of units in kg.
-- @param #number loadradius Radius in meters when cargo is loaded into the carrier.
-- @param #table liveries Table of liveries.
-- @param DCS#AI.Skill skill Skill of AI.
-- @param #string assignment Assignment attached to the asset item.
-- @return #table A table containing all registered assets.
function WAREHOUSE:_RegisterAsset(group, ngroups, forceattribute, forcecargobay, forceweight, loadradius, liveries, skill, assignment)
  self:F({groupname=group:GetName(), ngroups=ngroups, forceattribute=forceattribute, forcecargobay=forcecargobay, forceweight=forceweight})

  -- Set default.
  local n=ngroups or 1

  -- Get the size of an object.
  local function _GetObjectSize(DCSdesc)
    if DCSdesc.box then
      local x=DCSdesc.box.max.x+math.abs(DCSdesc.box.min.x)  --length
      local y=DCSdesc.box.max.y+math.abs(DCSdesc.box.min.y)  --height
      local z=DCSdesc.box.max.z+math.abs(DCSdesc.box.min.z)  --width
      return math.max(x,z), x , y, z
    end
    return 0,0,0,0
  end

  -- Get name of template group.
  local templategroupname=group:GetName()

  local Descriptors=group:GetUnit(1):GetDesc()
  local Category=group:GetCategory()
  local TypeName=group:GetTypeName()
  local SpeedMax=group:GetSpeedMax()
  local RangeMin=group:GetRange()
  local smax,sx,sy,sz=_GetObjectSize(Descriptors)

  --self:E(Descriptors)

  -- Get weight and cargo bay size in kg.
  local weight=0
  local cargobay={}
  local cargobaytot=0
  local cargobaymax=0
  for _i,_unit in pairs(group:GetUnits()) do
    local unit=_unit --Wrapper.Unit#UNIT
    local Desc=unit:GetDesc()

    -- Weight. We sum up all units in the group.
    local unitweight=forceweight or Desc.massEmpty
    if unitweight then
      weight=weight+unitweight
    end

    local cargomax=0
    local massfuel=Desc.fuelMassMax or 0
    local massempty=Desc.massEmpty or 0
    local massmax=Desc.massMax or 0

    -- Calcuate cargo bay limit value.
    cargomax=massmax-massfuel-massempty
    self:T3(self.wid..string.format("Unit name=%s: mass empty=%.1f kg, fuel=%.1f kg, max=%.1f kg ==> cargo=%.1f kg", unit:GetName(), unitweight, massfuel, massmax, cargomax))

    -- Cargo bay size.
    local bay=forcecargobay or unit:GetCargoBayFreeWeight()

    -- Add bay size to table.
    table.insert(cargobay, bay)

    -- Sum up total bay size.
    cargobaytot=cargobaytot+bay

    -- Get max bay size.
    if bay>cargobaymax then
      cargobaymax=bay
    end
  end

  -- Set/get the generalized attribute.
  local attribute=forceattribute or self:_GetAttribute(group)

  -- Table for returned assets.
  local assets={}

  -- Add this n times to the table.
  for i=1,n do
    local asset={} --#WAREHOUSE.Assetitem

    -- Increase asset unique id counter.
    _WAREHOUSEDB.AssetID=_WAREHOUSEDB.AssetID+1

    -- Set parameters.
    asset.uid=_WAREHOUSEDB.AssetID
    asset.templatename=templategroupname
    asset.template=UTILS.DeepCopy(_DATABASE.Templates.Groups[templategroupname].Template)
    asset.category=Category
    asset.unittype=TypeName
    asset.nunits=#asset.template.units
    asset.range=RangeMin
    asset.speedmax=SpeedMax
    asset.size=smax
    asset.weight=weight
    asset.DCSdesc=Descriptors
    asset.attribute=attribute
    asset.cargobay=cargobay
    asset.cargobaytot=cargobaytot
    asset.cargobaymax=cargobaymax
    asset.loadradius=loadradius
    if liveries then
      asset.livery=liveries[math.random(#liveries)]
    end
    asset.skill=skill
    asset.assignment=assignment

    if i==1 then
      self:_AssetItemInfo(asset)
    end

    -- Add asset to global db.
    _WAREHOUSEDB.Assets[asset.uid]=asset

    -- Add asset to the table that is retured.
    table.insert(assets,asset)
  end

  return assets
end

--- Asset item characteristics.
-- @param #WAREHOUSE self
-- @param #WAREHOUSE.Assetitem asset The asset for which info in printed in trace mode.
function WAREHOUSE:_AssetItemInfo(asset)
  -- Info about asset:
  local text=string.format("\nNew asset with id=%d for warehouse %s:\n", asset.uid, self.alias)
  text=text..string.format("Template name = %s\n", asset.templatename)
  text=text..string.format("Unit type     = %s\n", asset.unittype)
  text=text..string.format("Attribute     = %s\n", asset.attribute)
  text=text..string.format("Category      = %d\n", asset.category)
  text=text..string.format("Units #       = %d\n", asset.nunits)
  text=text..string.format("Speed max     = %5.2f km/h\n", asset.speedmax)
  text=text..string.format("Range max     = %5.2f km\n", asset.range/1000)
  text=text..string.format("Size  max     = %5.2f m\n", asset.size)
  text=text..string.format("Weight total  = %5.2f kg\n", asset.weight)
  text=text..string.format("Cargo bay tot = %5.2f kg\n", asset.cargobaytot)
  text=text..string.format("Cargo bay max = %5.2f kg\n", asset.cargobaymax)
  text=text..string.format("Load radius   = %s m\n", tostring(asset.loadradius))
  text=text..string.format("Skill         = %s\n", tostring(asset.skill))
  text=text..string.format("Livery        = %s", tostring(asset.livery))
  self:T(self.wid..text)
  self:T({DCSdesc=asset.DCSdesc})
  self:T3({Template=asset.template})
end

--- On after "NewAsset" event. A new asset has been added to the warehouse stock.
-- @param #WAREHOUSE self
-- @param #string From From state.
-- @param #string Event Event.
-- @param #string To To state.
-- @param #WAREHOUSE.Assetitem asset The asset that has just been added.
-- @parma #string assignment The (optional) assignment for the asset.
function WAREHOUSE:onafterNewAsset(From, Event, To, asset, assignment)
  self:T(self.wid..string.format("New asset %s id=%d with assignment %s.", asset.templatename, asset.uid, assignment))
end

-------------------------------------------------------------------------------------------------------------------------------------------------------------------------------------------------------

--- On before "AddRequest" event. Checks some basic properties of the given parameters.
-- @param #WAREHOUSE self
-- @param #string From From state.
-- @param #string Event Event.
-- @param #string To To state.
-- @param #WAREHOUSE warehouse The warehouse requesting supply.
-- @param #WAREHOUSE.Descriptor AssetDescriptor Descriptor describing the asset that is requested.
-- @param AssetDescriptorValue Value of the asset descriptor. Type depends on descriptor, i.e. could be a string, etc.
-- @param #number nAsset Number of groups requested that match the asset specification.
-- @param #WAREHOUSE.TransportType TransportType Type of transport.
-- @param #number nTransport Number of transport units requested.
-- @param #number Prio Priority of the request. Number ranging from 1=high to 100=low.
-- @param #string Assignment A keyword or text that later be used to identify this request and postprocess the assets.
-- @return #boolean If true, request is okay at first glance.
function WAREHOUSE:onbeforeAddRequest(From, Event, To, warehouse, AssetDescriptor, AssetDescriptorValue, nAsset, TransportType, nTransport, Assignment, Prio)

  -- Request is okay.
  local okay=true

  if AssetDescriptor==WAREHOUSE.Descriptor.ATTRIBUTE then

    -- Check if a valid attibute was given.
    local gotit=false
    for _,attribute in pairs(WAREHOUSE.Attribute) do
      if AssetDescriptorValue==attribute then
        gotit=true
      end
    end
    if not gotit then
      self:_ErrorMessage("ERROR: Invalid request. Asset attribute is unknown!", 5)
      okay=false
    end

  elseif AssetDescriptor==WAREHOUSE.Descriptor.CATEGORY then

    -- Check if a valid category was given.
    local gotit=false
    for _,category in pairs(Group.Category) do
      if AssetDescriptorValue==category then
        gotit=true
      end
    end
    if not gotit then
      self:_ErrorMessage("ERROR: Invalid request. Asset category is unknown!", 5)
      okay=false
    end

  elseif AssetDescriptor==WAREHOUSE.Descriptor.GROUPNAME then

    if type(AssetDescriptorValue)~="string" then
      self:_ErrorMessage("ERROR: Invalid request. Asset template name must be passed as a string!", 5)
      okay=false
    end

  elseif AssetDescriptor==WAREHOUSE.Descriptor.UNITTYPE then

    if type(AssetDescriptorValue)~="string" then
      self:_ErrorMessage("ERROR: Invalid request. Asset unit type must be passed as a string!", 5)
      okay=false
    end

  elseif AssetDescriptor==WAREHOUSE.Descriptor.ASSIGNMENT then

    if type(AssetDescriptorValue)~="string" then
      self:_ErrorMessage("ERROR: Invalid request. Asset assignment type must be passed as a string!", 5)
      okay=false
    end

  else
    self:_ErrorMessage("ERROR: Invalid request. Asset descriptor is not ATTRIBUTE, CATEGORY, GROUPNAME, UNITTYPE or ASSIGNMENT!", 5)
    okay=false
  end

  -- Warehouse is stopped?
  if self:IsStopped() then
    self:_ErrorMessage("ERROR: Invalid request. Warehouse is stopped!", 0)
    okay=false
  end

  -- Warehouse is destroyed?
  if self:IsDestroyed() and not self.respawnafterdestroyed then
    self:_ErrorMessage("ERROR: Invalid request. Warehouse is destroyed!", 0)
    okay=false
  end

  return okay
end

--- On after "AddRequest" event. Add a request to the warehouse queue, which is processed when possible.
-- @param #WAREHOUSE self
-- @param #string From From state.
-- @param #string Event Event.
-- @param #string To To state.
-- @param #WAREHOUSE warehouse The warehouse requesting supply.
-- @param #WAREHOUSE.Descriptor AssetDescriptor Descriptor describing the asset that is requested.
-- @param AssetDescriptorValue Value of the asset descriptor. Type depends on descriptor, i.e. could be a string, etc.
-- @param #number nAsset Number of groups requested that match the asset specification.
-- @param #WAREHOUSE.TransportType TransportType Type of transport.
-- @param #number nTransport Number of transport units requested.
-- @param #number Prio Priority of the request. Number ranging from 1=high to 100=low.
-- @param #string Assignment A keyword or text that later be used to identify this request and postprocess the assets.
function WAREHOUSE:onafterAddRequest(From, Event, To, warehouse, AssetDescriptor, AssetDescriptorValue, nAsset, TransportType, nTransport, Prio, Assignment)

  -- Defaults.
  nAsset=nAsset or 1
  TransportType=TransportType or WAREHOUSE.TransportType.SELFPROPELLED
  Prio=Prio or 50
  if nTransport==nil then
    if TransportType==WAREHOUSE.TransportType.SELFPROPELLED then
      nTransport=0
    else
      nTransport=1
    end
  end

  -- Self request?
  local toself=false
  if self.warehouse:GetName()==warehouse.warehouse:GetName() then
    toself=true
  end

  -- Increase id.
  self.queueid=self.queueid+1

  -- Request queue table item.
  local request={
  uid=self.queueid,
  prio=Prio,
  warehouse=warehouse,
  assetdesc=AssetDescriptor,
  assetdescval=AssetDescriptorValue,
  nasset=nAsset,
  transporttype=TransportType,
  ntransport=nTransport,
  assignment=tostring(Assignment),
  airbase=warehouse:GetAirbase(),
  category=warehouse:GetAirbaseCategory(),
  ndelivered=0,
  ntransporthome=0,
  assets={},
  toself=toself,
  } --#WAREHOUSE.Queueitem

  -- Add request to queue.
  table.insert(self.queue, request)

  local text=string.format("Warehouse %s: New request from warehouse %s.\nDescriptor %s=%s, #assets=%s; Transport=%s, #transports =%s.",
  self.alias, warehouse.alias, request.assetdesc, tostring(request.assetdescval), tostring(request.nasset), request.transporttype, tostring(request.ntransport))
  self:_DebugMessage(text, 5)

  -- Update status
  --self:__Status(-1)
end

-------------------------------------------------------------------------------------------------------------------------------------------------------------------------------------------------------

--- On before "Request" event. Checks if the request can be fulfilled.
-- @param #WAREHOUSE self
-- @param #string From From state.
-- @param #string Event Event.
-- @param #string To To state.
-- @param #WAREHOUSE.Queueitem Request Information table of the request.
-- @return #boolean If true, request is granted.
function WAREHOUSE:onbeforeRequest(From, Event, To, Request)
  self:T3({warehouse=self.alias, request=Request})

  -- Distance from warehouse to requesting warehouse.
  local distance=self:GetCoordinate():Get2DDistance(Request.warehouse:GetCoordinate())

  -- Shortcut to cargoassets.
  local _assets=Request.cargoassets

  if Request.nasset==0 then
    local text=string.format("Warehouse %s: Request denied! Zero assets were requested.", self.alias)
    self:_InfoMessage(text, 10)
    return false
  end

  -- Check if destination is in range for all requested assets.
  for _,_asset in pairs(_assets) do
    local asset=_asset --#WAREHOUSE.Assetitem

    -- Check if destination is in range.
    if asset.range<distance then
      local text=string.format("Request denied! Destination %s is out of range for asset %s.", Request.airbase:GetName(), asset.templatename)
      self:_InfoMessage(text, 10)

      -- Delete request from queue because it will never be possible.
      --TODO: Unless(!) this is a moving warehouse which could, e.g., be an aircraft carrier.
      --self:_DeleteQueueItem(Request, self.queue)

      return false
    end

  end

  return true
end


--- On after "Request" event. Spawns the necessary cargo and transport assets.
-- @param #WAREHOUSE self
-- @param #string From From state.
-- @param #string Event Event.
-- @param #string To To state.
-- @param #WAREHOUSE.Queueitem Request Information table of the request.
function WAREHOUSE:onafterRequest(From, Event, To, Request)

  -- Info message.
  local text=string.format("Warehouse %s: Processing request id=%d from warehouse %s.\n", self.alias, Request.uid, Request.warehouse.alias)
  text=text..string.format("Requested %s assets of %s=%s.\n", tostring(Request.nasset), Request.assetdesc, Request.assetdescval)
  text=text..string.format("Transports %s of type %s.", tostring(Request.ntransport), tostring(Request.transporttype))
  self:_InfoMessage(text, 5)

  ------------------------------------------------------------------------------------------------------------------------------------
  -- Cargo assets.
  ------------------------------------------------------------------------------------------------------------------------------------

  -- Set time stamp.
  Request.timestamp=timer.getAbsTime()

  -- Init problem table.
  --Pending.assetproblem={}

  -- Spawn assets of this request.
  self:_SpawnAssetRequest(Request)

  ------------------------------------------------------------------------------------------------------------------------------------
  -- Transport assets
  ------------------------------------------------------------------------------------------------------------------------------------

  -- Shortcut to transport assets.
  local _assetstock=Request.transportassets

  -- Now we try to find all parking spots for all cargo groups in advance. Due to the for loop, the parking spots do not get updated while spawning.
  local Parking={}
  if Request.transportcategory==Group.Category.AIRPLANE or Request.transportcategory==Group.Category.HELICOPTER then
    Parking=self:_FindParkingForAssets(self.airbase,_assetstock)
  end

  -- Transport assets table.
  local _transportassets={}

  ----------------------------
  -- Spawn Transport Groups --
  ----------------------------

  -- Spawn the transport groups.
  for i=1,Request.ntransport do

    -- Get stock item.
    local _assetitem=_assetstock[i] --#WAREHOUSE.Assetitem

       -- Create an alias name with the UIDs for the sending warehouse, asset and request.
    local _alias=self:_alias(_assetitem.unittype, self.uid, _assetitem.uid, Request.uid)
    
    -- Asset is transport.
    _assetitem.spawned=false
    _assetitem.spawngroupname=nil
    _assetitem.iscargo=false

    local spawngroup=nil --Wrapper.Group#GROUP

    -- Spawn assets depending on type.
    if Request.transporttype==WAREHOUSE.TransportType.AIRPLANE then

      -- Spawn plane at airport in uncontrolled state. Will get activated when cargo is loaded.
      spawngroup=self:_SpawnAssetAircraft(_alias,_assetitem, Request, Parking[_assetitem.uid], true)

    elseif Request.transporttype==WAREHOUSE.TransportType.HELICOPTER then

      -- Spawn helos at airport in controlled state. They need to fly to the spawn zone.
      spawngroup=self:_SpawnAssetAircraft(_alias,_assetitem, Request, Parking[_assetitem.uid], false)

      -- Activate helo randomly within the next 10 seconds.
      --spawngroup:StartUncontrolled(math.random(10))

    elseif Request.transporttype==WAREHOUSE.TransportType.APC then

      -- Spawn APCs in spawn zone.
      spawngroup=self:_SpawnAssetGroundNaval(_alias, _assetitem, Request, self.spawnzone)

    elseif Request.transporttype==WAREHOUSE.TransportType.TRAIN then

      self:_ErrorMessage("ERROR: Cargo transport by train not supported yet!")
      return

    elseif Request.transporttype==WAREHOUSE.TransportType.SHIP then

      self:_ErrorMessage("ERROR: Cargo transport by ship not supported yet!")
      return

    elseif Request.transporttype==WAREHOUSE.TransportType.SELFPROPELLED then

      self:_ErrorMessage("ERROR: Transport type selfpropelled was already handled above. We should not get here!")
      return

    else
      self:_ErrorMessage("ERROR: Unknown transport type!")
      return
    end
    
    -- Add asset by id to all assets table.
    Request.assets[_assetitem.uid]=_assetitem
    
  end
  
  -- Add request to pending queue.
  table.insert(self.pending, Request)

  -- Delete request from queue.
  self:_DeleteQueueItem(Request, self.queue)
  
end

--- On after "RequestSpawned" event. Initiates the transport of the assets to the requesting warehouse.
-- @param #WAREHOUSE self
-- @param #string From From state.
-- @param #string Event Event.
-- @param #string To To state.
-- @param #WAREHOUSE.Pendingitem Request Information table of the request.
-- @param Core.Set#SET_GROUP CargoGroupSet Set of cargo groups.
-- @param Core.Set#SET_GROUP TransportGroupSet Set of transport groups if any.
function WAREHOUSE:onafterRequestSpawned(From, Event, To, Request, CargoGroupSet, TransportGroupSet)

  -- General type and category.
  local _cargotype=Request.cargoattribute    --#WAREHOUSE.Attribute
  local _cargocategory=Request.cargocategory --DCS#Group.Category
  
  -- Add groups to pending item.
  --Request.cargogroupset=CargoGroupSet

  ------------------------------------------------------------------------------------------------------------------------------------
  -- Self request: assets are spawned at warehouse but not transported anywhere.
  ------------------------------------------------------------------------------------------------------------------------------------

  -- Self request! Assets are only spawned but not routed or transported anywhere.
  if Request.toself then
    self:_DebugMessage(string.format("Selfrequest! Current status %s", self:GetState()))

    -- Start self request.
    self:__SelfRequest(1, CargoGroupSet, Request)

    return
  end

  ------------------------------------------------------------------------------------------------------------------------------------
  -- Self propelled: assets go to the requesting warehouse by themselfs.
  ------------------------------------------------------------------------------------------------------------------------------------

  -- No transport unit requested. Assets go by themselfes.
  if Request.transporttype==WAREHOUSE.TransportType.SELFPROPELLED then
    self:T2(self.wid..string.format("Got selfpropelled request for %d assets.", CargoGroupSet:Count()))

    for _,_group in pairs(CargoGroupSet:GetSetObjects()) do
      local group=_group --Wrapper.Group#GROUP

      -- Route cargo to their destination.
      if _cargocategory==Group.Category.GROUND then
        self:T2(self.wid..string.format("Route ground group %s.", group:GetName()))

        -- Random place in the spawn zone of the requesting warehouse.
        local ToCoordinate=Request.warehouse.spawnzone:GetRandomCoordinate()

        -- Debug marker.
        if self.Debug then
          ToCoordinate:MarkToAll(string.format("Destination of group %s", group:GetName()))
        end

        -- Route ground.
        self:_RouteGround(group, Request)

      elseif _cargocategory==Group.Category.AIRPLANE or _cargocategory==Group.Category.HELICOPTER then
        self:T2(self.wid..string.format("Route airborne group %s.", group:GetName()))

        -- Route plane to the requesting warehouses airbase.
        -- Actually, the route is already set. We only need to activate the uncontrolled group.
        self:_RouteAir(group)

      elseif _cargocategory==Group.Category.SHIP then
        self:T2(self.wid..string.format("Route naval group %s.", group:GetName()))

        -- Route plane to the requesting warehouses airbase.
        self:_RouteNaval(group, Request)

      elseif _cargocategory==Group.Category.TRAIN then
        self:T2(self.wid..string.format("Route train group %s.", group:GetName()))

        -- Route train to the rail connection of the requesting warehouse.
        self:_RouteTrain(group, Request.warehouse.rail)

      else
        self:E(self.wid..string.format("ERROR: unknown category %s for self propelled cargo %s!", tostring(_cargocategory), tostring(group:GetName())))
      end

    end
    
    -- Transport group set.
    Request.transportgroupset=TransportGroupSet
    
    -- No cargo transport necessary.
    return
  end

  ------------------------------------------------------------------------------------------------------------------------------------
  -- Prepare cargo groups for transport
  ------------------------------------------------------------------------------------------------------------------------------------

  -- Board radius, i.e. when the cargo will begin to board the carrier
  local _boardradius=500

  if Request.transporttype==WAREHOUSE.TransportType.AIRPLANE then
    _boardradius=5000
  elseif Request.transporttype==WAREHOUSE.TransportType.HELICOPTER then
    --_loadradius=1000
    --_boardradius=nil
  elseif Request.transporttype==WAREHOUSE.TransportType.APC then
    --_boardradius=nil
  end

  -- Empty cargo group set.
  local CargoGroups=SET_CARGO:New()

  -- Add cargo groups to set.
  for _,_group in pairs(CargoGroupSet:GetSetObjects()) do

    -- Find asset belonging to this group.
    local asset=self:FindAssetInDB(_group)

    -- New cargo group object.
    local cargogroup=CARGO_GROUP:New(_group, _cargotype,_group:GetName(),_boardradius, asset.loadradius)

    -- Set weight for this group.
    cargogroup:SetWeight(asset.weight)

    -- Add group to group set.
    CargoGroups:AddCargo(cargogroup)
  end

  ------------------------
  -- Create Dispatchers --
  ------------------------

  -- Cargo dispatcher.
  local CargoTransport --AI.AI_Cargo_Dispatcher#AI_CARGO_DISPATCHER

  if Request.transporttype==WAREHOUSE.TransportType.AIRPLANE then

    -- Pickup and deploy zones.
    local PickupAirbaseSet = SET_ZONE:New():AddZone(ZONE_AIRBASE:New(self.airbase:GetName()))
    local DeployAirbaseSet = SET_ZONE:New():AddZone(ZONE_AIRBASE:New(Request.airbase:GetName()))

    -- Define dispatcher for this task.
    CargoTransport = AI_CARGO_DISPATCHER_AIRPLANE:New(TransportGroupSet, CargoGroups, PickupAirbaseSet, DeployAirbaseSet)

    -- Set home zone.
    CargoTransport:SetHomeZone(ZONE_AIRBASE:New(self.airbase:GetName()))

  elseif Request.transporttype==WAREHOUSE.TransportType.HELICOPTER then

    -- Pickup and deploy zones.
    local PickupZoneSet = SET_ZONE:New():AddZone(self.spawnzone)
    local DeployZoneSet = SET_ZONE:New():AddZone(Request.warehouse.spawnzone)

    -- Define dispatcher for this task.
    CargoTransport = AI_CARGO_DISPATCHER_HELICOPTER:New(TransportGroupSet, CargoGroups, PickupZoneSet, DeployZoneSet)

    -- Home zone.
    CargoTransport:SetHomeZone(self.spawnzone)

  elseif Request.transporttype==WAREHOUSE.TransportType.APC then

    -- Pickup and deploy zones.
    local PickupZoneSet = SET_ZONE:New():AddZone(self.spawnzone)
    local DeployZoneSet = SET_ZONE:New():AddZone(Request.warehouse.spawnzone)

    -- Define dispatcher for this task.
    CargoTransport = AI_CARGO_DISPATCHER_APC:New(TransportGroupSet, CargoGroups, PickupZoneSet, DeployZoneSet, 0)

    -- Set home zone.
    CargoTransport:SetHomeZone(self.spawnzone)

  else
    self:E(self.wid.."ERROR: Unknown transporttype!")
  end

  -- Set pickup and deploy radii.
  -- The 20 m inner radius are to ensure that the helo does not land on the warehouse itself in the middle of the default spawn zone.
  local pickupouter=200
  local pickupinner=0
  if self.spawnzone.Radius~=nil then
    pickupouter=self.spawnzone.Radius
    pickupinner=20
  end
  local deployouter=200
  local deployinner=0
  if self.spawnzone.Radius~=nil then
    deployouter=Request.warehouse.spawnzone.Radius
    deployinner=20
  end
  CargoTransport:SetPickupRadius(pickupouter, pickupinner)
  CargoTransport:SetDeployRadius(deployouter, deployinner)
  
  
  -- Adjust carrier units. This has to come AFTER the dispatchers have been defined because they set the cargobay free weight!
  Request.carriercargo={}
  for _,carriergroup in pairs(TransportGroupSet:GetSetObjects()) do
    local asset=self:FindAssetInDB(carriergroup)
    for _i,_carrierunit in pairs(carriergroup:GetUnits()) do
      local carrierunit=_carrierunit --Wrapper.Unit#UNIT

      -- Create empty tables which will be filled with the cargo groups of each carrier unit. Needed in case a carrier unit dies.
      Request.carriercargo[carrierunit:GetName()]={}

      -- Adjust cargo bay of carrier unit.
      local cargobay=asset.cargobay[_i]
      carrierunit:SetCargoBayWeightLimit(cargobay)

      -- Debug info.
      self:T2(self.wid..string.format("Cargo bay weight limit of carrier unit %s: %.1f kg.", carrierunit:GetName(), carrierunit:GetCargoBayFreeWeight()))
    end
  end
  
  --------------------------------
  -- Dispatcher Event Functions --
  --------------------------------

  --- Function called after carrier picked up something.
  function CargoTransport:OnAfterPickedUp(From, Event, To, Carrier, PickupZone)

    -- Get warehouse state.
    local warehouse=Carrier:GetState(Carrier, "WAREHOUSE") --#WAREHOUSE

    -- Debug message.
    local text=string.format("Carrier group %s picked up at pickup zone %s.", Carrier:GetName(), PickupZone:GetName())
    warehouse:T(warehouse.wid..text)

  end

  --- Function called if something was deployed.
  function CargoTransport:OnAfterDeployed(From, Event, To, Carrier, DeployZone)

    -- Get warehouse state.
    local warehouse=Carrier:GetState(Carrier, "WAREHOUSE") --#WAREHOUSE

    -- Debug message.
    -- TODO: Depoloy zone is nil!
    --local text=string.format("Carrier group %s deployed at deploy zone %s.", Carrier:GetName(), DeployZone:GetName())
    --warehouse:T(warehouse.wid..text)

  end

  --- Function called if carrier group is going home.
  function CargoTransport:OnAfterHome(From, Event, To, Carrier, Coordinate, Speed, Height, HomeZone)

    -- Get warehouse state.
    local warehouse=Carrier:GetState(Carrier, "WAREHOUSE") --#WAREHOUSE

    -- Debug message.
    local text=string.format("Carrier group %s going home to zone %s.", Carrier:GetName(), HomeZone:GetName())
    warehouse:T(warehouse.wid..text)

  end

  --- Function called when a carrier unit has loaded a cargo group.
  function CargoTransport:OnAfterLoaded(From, Event, To, Carrier, Cargo, CarrierUnit, PickupZone)

    -- Get warehouse state.
    local warehouse=Carrier:GetState(Carrier, "WAREHOUSE") --#WAREHOUSE

    -- Debug message.
    local text=string.format("Carrier group %s loaded cargo %s into unit %s in pickup zone %s", Carrier:GetName(), Cargo:GetName(), CarrierUnit:GetName(), PickupZone:GetName())
    warehouse:T(warehouse.wid..text)

    -- Get cargo group object.
    local group=Cargo:GetObject() --Wrapper.Group#GROUP

    -- Get request.
    local request=warehouse:_GetRequestOfGroup(group, warehouse.pending)

    -- Add cargo group to this carrier.
    table.insert(request.carriercargo[CarrierUnit:GetName()], warehouse:_GetNameWithOut(Cargo:GetName()))

  end

  --- Function called when cargo has arrived and was unloaded.
  function CargoTransport:OnAfterUnloaded(From, Event, To, Carrier, Cargo, CarrierUnit, DeployZone)

    -- Get warehouse state.
    local warehouse=Carrier:GetState(Carrier, "WAREHOUSE") --#WAREHOUSE

    -- Get group obejet.
    local group=Cargo:GetObject() --Wrapper.Group#GROUP

    -- Debug message.
    local text=string.format("Cargo group %s was unloaded from carrier unit %s.", tostring(group:GetName()), tostring(CarrierUnit:GetName()))
    warehouse:T(warehouse.wid..text)

    -- Load the cargo in the warehouse.
    --Cargo:Load(warehouse.warehouse)

    -- Trigger Arrived event.
    warehouse:Arrived(group)
  end

  --- On after BackHome event.
  function CargoTransport:OnAfterBackHome(From, Event, To, Carrier)

    -- Intellisense.
    local carrier=Carrier --Wrapper.Group#GROUP

    -- Get warehouse state.
    local warehouse=carrier:GetState(carrier, "WAREHOUSE") --#WAREHOUSE
    carrier:SmokeWhite()

    -- Debug info.
    local text=string.format("Carrier %s is back home at warehouse %s.", tostring(Carrier:GetName()), tostring(warehouse.warehouse:GetName()))
    MESSAGE:New(text, 5):ToAllIf(warehouse.Debug)
    warehouse:I(warehouse.wid..text)

    -- Call arrived event for carrier.
    warehouse:__Arrived(1, Carrier)

  end

  -- Start dispatcher.
  CargoTransport:__Start(5)  

end

-------------------------------------------------------------------------------------------------------------------------------------------------------------------------------------------------------

--- On after "Unloaded" event. Triggered when a group was unloaded from the carrier.
-- @param #WAREHOUSE self
-- @param #string From From state.
-- @param #string Event Event.
-- @param #string To To state.
-- @param Wrapper.Group#GROUP group The group that was delivered.
function WAREHOUSE:onafterUnloaded(From, Event, To, group)
  -- Debug info.
  self:_DebugMessage(string.format("Cargo %s unloaded!", tostring(group:GetName())), 5)

  if group and group:IsAlive() then

    -- Debug smoke.
    if self.Debug then
      group:SmokeWhite()
    end

    -- Get max speed of group.
    local speedmax=group:GetSpeedMax()

    if group:IsGround() then
      -- Route group to spawn zone.
      if speedmax>1 then
        group:RouteGroundTo(self.spawnzone:GetRandomCoordinate(), speedmax*0.5, AI.Task.VehicleFormation.RANK, 3)
      else
        -- Immobile ground unit ==> directly put it into the warehouse.
        self:Arrived(group)
      end
    elseif group:IsAir() then
      -- Not sure if air units will be allowed as cargo even though it might be possible. Best put them into warehouse immediately.
      self:Arrived(group)
    elseif group:IsShip() then
      -- Not sure if naval units will be allowed as cargo even though it might be possible. Best put them into warehouse immediately.
      self:Arrived(group)
    end

  else
    self:E(self.wid..string.format("ERROR unloaded Cargo group is not alive!"))
  end
end

--- On after "Arrived" event. Triggered when a group has arrived at its destination warehouse.
-- The routine should be called by the warehouse sending this asset and not by the receiving warehouse.
-- It is checked if this asset is cargo (or self propelled) or transport. If it is cargo it is put into the stock of receiving warehouse.
-- If it is a transporter it is put back into the sending warehouse since transports are supposed to return their home warehouse.
-- @param #WAREHOUSE self
-- @param #string From From state.
-- @param #string Event Event.
-- @param #string To To state.
-- @param Wrapper.Group#GROUP group The group that was delivered.
function WAREHOUSE:onafterArrived(From, Event, To, group)

  -- Debug message and smoke.
  if self.Debug then
    group:SmokeOrange()
  end

  -- Get pending request this group belongs to.
  local request=self:_GetRequestOfGroup(group, self.pending)

  if request then

    -- Get the right warehouse to put the asset into
    -- Transports go back to the warehouse which called this function while cargo goes into the receiving warehouse.
    local warehouse=request.warehouse
    local istransport=self:_GroupIsTransport(group,request)
    if istransport==true then
      warehouse=self
    elseif istransport==false then
      warehouse=request.warehouse
    else
      self:E(self.wid..string.format("ERROR: Group %s is neither cargo nor transport", group:GetName()))
      return
    end

    -- Debug message.
    self:_DebugMessage(string.format("Group %s arrived at warehouse %s!", tostring(group:GetName()), warehouse.alias), 5)

    -- Route mobile ground group to the warehouse. Group has 60 seconds to get there or it is despawned and added as asset to the new warehouse regardless.
    if group:IsGround() and group:GetSpeedMax()>1 then
      group:RouteGroundTo(warehouse:GetCoordinate(), group:GetSpeedMax()*0.3, "Off Road")
    end

    -- Increase number of cargo delivered and transports home.
    local istransport=warehouse:_GroupIsTransport(group,request)
    if istransport==true then
      request.ntransporthome=request.ntransporthome+1
      request.transportgroupset:Remove(group:GetName(), true)
      self:T2(warehouse.wid..string.format("Transport %d of %s returned home.", request.ntransporthome, tostring(request.ntransport)))
    elseif istransport==false then
      request.ndelivered=request.ndelivered+1
      request.cargogroupset:Remove(self:_GetNameWithOut(group), true)
      self:T2(warehouse.wid..string.format("Cargo %d of %s delivered.", request.ndelivered, tostring(request.nasset)))
    else
      self:E(warehouse.wid..string.format("ERROR: Group %s is neither cargo nor transport!", group:GetName()))
    end

    -- Move asset from pending queue into new warehouse.
    warehouse:__AddAsset(60, group)
  end

end

--- On after "Delivered" event. Triggered when all asset groups have reached their destination. Corresponding request is deleted from the pending queue.
-- @param #WAREHOUSE self
-- @param #string From From state.
-- @param #string Event Event.
-- @param #string To To state.
-- @param #WAREHOUSE.Pendingitem request The pending request that is finished and deleted from the pending queue.
function WAREHOUSE:onafterDelivered(From, Event, To, request)

  -- Debug info
  local text=string.format("Warehouse %s: All assets delivered to warehouse %s!", self.alias, request.warehouse.alias)
  self:_InfoMessage(text, 5)

  -- Make some noise :)
  if self.Debug then
    self:_Fireworks(request.warehouse:GetCoordinate())
  end

  -- Set delivered status for this request uid.
  self.delivered[request.uid]=true

end


--- On after "SelfRequest" event. Request was initiated to the warehouse itself. Groups are just spawned at the warehouse or the associated airbase.
-- If the warehouse is currently under attack when the self request is made, the self request is added to the defending table. One the attack is defeated,
-- this request is used to put the groups back into the warehouse stock.
-- @param #WAREHOUSE self
-- @param #string From From state.
-- @param #string Event Event.
-- @param #string To To state.
-- @param Core.Set#SET_GROUP groupset The set of asset groups that was delivered to the warehouse itself.
-- @param #WAREHOUSE.Pendingitem request Pending self request.
function WAREHOUSE:onafterSelfRequest(From, Event, To, groupset, request)

  -- Debug info.
  self:_DebugMessage(string.format("Assets spawned at warehouse %s after self request!", self.alias))

  -- Debug info.
  for _,_group in pairs(groupset:GetSetObjects()) do
    local group=_group --Wrapper.Group#GROUP
    if self.Debug then
      group:FlareGreen()
    end
  end

  -- Add a "defender request" to be able to despawn all assets once defeated.
  if self:IsAttacked() then

    -- Route (mobile) ground troops to warehouse zone if they are not alreay there.
    if self.autodefence then
      for _,_group in pairs(groupset:GetSetObjects()) do
        local group=_group --Wrapper.Group#GROUP
        local speedmax=group:GetSpeedMax()
        if group:IsGround() and speedmax>1 and group:IsNotInZone(self.zone) then
          group:RouteGroundTo(self.zone:GetRandomCoordinate(), 0.8*speedmax, "Off Road")
        end
      end
    end

    -- Add request to defenders.
    table.insert(self.defending, request)
  end

end

--- On after "Attacked" event. Warehouse is under attack by an another coalition.
-- @param #WAREHOUSE self
-- @param #string From From state.
-- @param #string Event Event.
-- @param #string To To state.
-- @param DCS#coalition.side Coalition which is attacking the warehouse.
-- @param DCS#country.id Country which is attacking the warehouse.
function WAREHOUSE:onafterAttacked(From, Event, To, Coalition, Country)

  -- Warning.
  local text=string.format("Warehouse %s: We are under attack!", self.alias)
  self:_InfoMessage(text)

  -- Debug smoke.
  if self.Debug then
    self:GetCoordinate():SmokeOrange()
  end

  -- Spawn all ground units in the spawnzone?
  if self.autodefence then
    local nground=self:GetNumberOfAssets(WAREHOUSE.Descriptor.CATEGORY, Group.Category.GROUND)
    local text=string.format("Warehouse auto defence activated.\n")

    if nground>0 then
      text=text..string.format("Deploying all %d ground assets.", nground)

      -- Add self request.
      self:AddRequest(self, WAREHOUSE.Descriptor.CATEGORY, Group.Category.GROUND, WAREHOUSE.Quantity.ALL, nil, nil , 0, "AutoDefence")
    else
      text=text..string.format("No ground assets currently available.")
    end
    self:_InfoMessage(text)
  else
    local text=string.format("Warehouse auto defence inactive.")
    self:I(self.wid..text)
  end
end

--- On after "Defeated" event. Warehouse defeated an attack by another coalition. Defender assets are added back to warehouse stock.
-- @param #WAREHOUSE self
-- @param #string From From state.
-- @param #string Event Event.
-- @param #string To To state.
function WAREHOUSE:onafterDefeated(From, Event, To)

  -- Message.
  local text=string.format("Warehouse %s: Enemy attack was defeated!", self.alias)
  self:_InfoMessage(text)

  -- Debug smoke.
  if self.Debug then
    self:GetCoordinate():SmokeGreen()
  end

  -- Auto defence: put assets back into stock.
  if self.autodefence then
    for _,request in pairs(self.defending) do

      -- Route defenders back to warehoue (for visual reasons only) and put them back into stock.
      for _,_group in pairs(request.cargogroupset:GetSetObjects()) do
        local group=_group --Wrapper.Group#GROUP

        -- Get max speed of group and route it back slowly to the warehouse.
        local speed=group:GetSpeedMax()
        if group:IsGround() and speed>1 then
          group:RouteGroundTo(self:GetCoordinate(), speed*0.3)
        end

        -- Add asset group back to stock after 60 seconds.
        self:__AddAsset(60, group)
      end

    end

    self.defending=nil
    self.defending={}
  end
end


--- On before "ChangeCountry" event. Checks whether a change of country is necessary by comparing the actual country to the the requested one.
-- @param #WAREHOUSE self
-- @param #string From From state.
-- @param #string Event Event.
-- @param #string To To state.
-- @param DCS#country.id Country which has captured the warehouse.
function WAREHOUSE:onbeforeChangeCountry(From, Event, To, Country)

  local currentCountry=self:GetCountry()

  -- Message.
  local text=string.format("Warehouse %s: request to change country %d-->%d", self.alias, currentCountry, Country)
  self:_DebugMessage(text, 10)

  -- Check if current or requested coalition or country match.
  if currentCountry~=Country then
    return true
  end

  return false
end

--- Respawn warehouse.
-- @param #WAREHOUSE self
-- @param #string From From state.
-- @param #string Event Event.
-- @param #string To To state.
function WAREHOUSE:onafterRespawn(From, Event, To)

  -- Info message.
  local text=string.format("Respawning warehouse %s.", self.alias)
  self:_InfoMessage(text)

  -- Respawn warehouse.
  self.warehouse:ReSpawn()

end

--- On after "ChangeCountry" event. Warehouse is respawned with the specified country. All queued requests are deleted and the owned airbase is reset if the coalition is changed by changing the
-- country.
-- @param #WAREHOUSE self
-- @param #string From From state.
-- @param #string Event Event.
-- @param #string To To state.
-- @param DCS#country.id Country which has captured the warehouse.
function WAREHOUSE:onafterChangeCountry(From, Event, To, Country)

  local CoalitionOld=self:GetCoalition()

  -- Respawn warehouse with new coalition/country.
  self.warehouse:ReSpawn(Country)

  local CoalitionNew=self:GetCoalition()

  -- Delete all waiting requests because they are not valid any more.
  self.queue=nil
  self.queue={}

  -- Airbase could have been captured before and already belongs to the new coalition.
  local airbase=AIRBASE:FindByName(self.airbasename)
  local airbasecoaltion=airbase:GetCoalition()

  if CoalitionNew==airbasecoaltion then
    -- Airbase already owned by the coalition that captured the warehouse. Airbase can be used by this warehouse.
    self.airbase=airbase
  else
    -- Airbase is owned by other coalition. So this warehouse does not have an airbase unil it is captured.
    self.airbase=nil
  end

  -- Debug smoke.
  if self.Debug then
    if CoalitionNew==coalition.side.RED then
      self:GetCoordinate():SmokeRed()
    elseif CoalitionNew==coalition.side.BLUE then
      self:GetCoordinate():SmokeBlue()
    end
  end

end

--- On after "Captured" event. Warehouse has been captured by another coalition.
-- @param #WAREHOUSE self
-- @param #string From From state.
-- @param #string Event Event.
-- @param #string To To state.
-- @param DCS#coalition.side Coalition which captured the warehouse.
-- @param DCS#country.id Country which has captured the warehouse.
function WAREHOUSE:onafterCaptured(From, Event, To, Coalition, Country)

  -- Message.
  local text=string.format("Warehouse %s: We were captured by enemy coalition (side=%d)!", self.alias, Coalition)
  self:_InfoMessage(text)

  -- Warehouse respawned.
  self:ChangeCountry(Country)
end


--- On after "AirbaseCaptured" event. Airbase of warehouse has been captured by another coalition.
-- @param #WAREHOUSE self
-- @param #string From From state.
-- @param #string Event Event.
-- @param #string To To state.
-- @param DCS#coalition.side Coalition which captured the warehouse.
function WAREHOUSE:onafterAirbaseCaptured(From, Event, To, Coalition)

  -- Message.
  local text=string.format("Warehouse %s: Our airbase %s was captured by the enemy (coalition=%d)!", self.alias, self.airbasename, Coalition)
  self:_InfoMessage(text)

  -- Debug smoke.
  if self.Debug then
    if Coalition==coalition.side.RED then
      self.airbase:GetCoordinate():SmokeRed()
    elseif Coalition==coalition.side.BLUE then
      self.airbase:GetCoordinate():SmokeBlue()
    end
  end

  -- Set airbase to nil and category to no airbase.
  self.airbase=nil
end

--- On after "AirbaseRecaptured" event. Airbase of warehouse has been re-captured from other coalition.
-- @param #WAREHOUSE self
-- @param #string From From state.
-- @param #string Event Event.
-- @param #string To To state.
-- @param DCS#coalition.side Coalition Coalition side which originally captured the warehouse.
function WAREHOUSE:onafterAirbaseRecaptured(From, Event, To, Coalition)

  -- Message.
  local text=string.format("Warehouse %s: We recaptured our airbase %s from the enemy (coalition=%d)!", self.alias, self.airbasename, Coalition)
  self:_InfoMessage(text)

  -- Set airbase and category.
  self.airbase=AIRBASE:FindByName(self.airbasename)

  -- Debug smoke.
  if self.Debug then
    if Coalition==coalition.side.RED then
      self.airbase:GetCoordinate():SmokeRed()
    elseif Coalition==coalition.side.BLUE then
      self.airbase:GetCoordinate():SmokeBlue()
    end
  end

end

--- On after "AssetSpawned" event triggered when an asset group is spawned into the cruel world.
-- @param #WAREHOUSE self
-- @param #string From From state.
-- @param #string Event Event.
-- @param #string To To state.
-- @param Wrapper.Group#GROUP group The group spawned.
-- @param #WAREHOUSE.Assetitem asset The asset that is dead.
-- @param #WAREHOUSE.Pendingitem request The request of the dead asset.
function WAREHOUSE:onafterAssetSpawned(From, Event, To, group, asset, request)
  local text=string.format("Asset %s from request id=%d was spawned!", asset.templatename, request.uid)
  self:T(self.wid..text)
  self:_DebugMessage(text)
  
  -- Check if all assets groups are spawned and trigger events.
  
  asset.spawned=true
  
  local allspawned=true
  for _,_asset in pairs(request.assets) do
    local assetitem=_asset --#WAREHOUSE.Assetitem
    
    self:I(string.format("FF Asset %s spawned %s as %s", assetitem.templatename, tostring(assetitem.spawned), tostring(assetitem.spawngroupname)))
    
    if not assetitem.spawned then
      allspawned=false
    end
  end
  
  if allspawned then
    self:RequestSpawned(request, request.cargogroupset, request.transportgroupset)
  end
  
end

--- On after "AssetDead" event triggered when an asset group died.
-- @param #WAREHOUSE self
-- @param #string From From state.
-- @param #string Event Event.
-- @param #string To To state.
-- @param #WAREHOUSE.Assetitem asset The asset that is dead.
-- @param #WAREHOUSE.Pendingitem request The request of the dead asset.
function WAREHOUSE:onafterAssetDead(From, Event, To, asset, request)
  local text=string.format("Asset %s from request id=%d is dead!", asset.templatename, request.uid)
  self:T(self.wid..text)
  self:_DebugMessage(text)
end


--- On after "Destroyed" event. Warehouse was destroyed. All services are stopped. Warehouse is going to "Stopped" state in one minute.
-- @param #WAREHOUSE self
-- @param #string From From state.
-- @param #string Event Event.
-- @param #string To To state.
function WAREHOUSE:onafterDestroyed(From, Event, To)

  -- Message.
  local text=string.format("Warehouse %s was destroyed! Assets lost %d. Respawn=%s", self.alias, #self.stock, tostring(self.respawnafterdestroyed))
  self:_InfoMessage(text)

  if self.respawnafterdestroyed then

    if self.respawndelay then
      self:Pause()
      self:__Respawn(self.respawndelay)
    else
      self:Respawn()
    end

  else

    -- Remove all table entries from waiting queue and stock.
    for k,_ in pairs(self.queue) do
      self.queue[k]=nil
    end
    for k,_ in pairs(self.stock) do
      self.stock[k]=nil
    end
<<<<<<< HEAD

    --self.queue=nil
    --self.queue={}

    --self.stock=nil
    --self.stock={}
=======
    
>>>>>>> 53b998cf
  end

end


--- On after "Save" event. Warehouse assets are saved to file on disk.
-- @param #WAREHOUSE self
-- @param #string From From state.
-- @param #string Event Event.
-- @param #string To To state.
-- @param #string path Path where the file is saved. If nil, file is saved in the DCS root installtion directory.
-- @param #string filename (Optional) Name of the file containing the asset data.
function WAREHOUSE:onafterSave(From, Event, To, path, filename)

  local function _savefile(filename, data)
    local f = assert(io.open(filename, "wb"))
    f:write(data)
    f:close()
  end

  -- Set file name.
  filename=filename or string.format("WAREHOUSE-%d_%s.txt", self.uid, self.alias)

  -- Set path.
  if path~=nil then
    filename=path.."\\"..filename
  end

  -- Info
  local text=string.format("Saving warehouse assets to file %s", filename)
  MESSAGE:New(text,30):ToAllIf(self.Debug or self.Report)
  self:I(self.wid..text)

  local warehouseassets=""
  warehouseassets=warehouseassets..string.format("coalition=%d\n", self:GetCoalition())
  warehouseassets=warehouseassets..string.format("country=%d\n", self:GetCountry())

  -- Loop over all assets in stock.
  for _,_asset in pairs(self.stock) do
    local asset=_asset -- #WAREHOUSE.Assetitem

    -- Loop over asset parameters.
    local assetstring=""
    for key,value in pairs(asset) do

      -- Only save keys which are needed to restore the asset.
      if key=="templatename" or key=="attribute" or key=="cargobay" or key=="weight" or key=="loadradius" or key=="livery" or key=="skill" or key=="assignment" then
        local name
        if type(value)=="table" then
          name=string.format("%s=%s;", key, value[1])
        else
          name=string.format("%s=%s;", key, value)
        end
        assetstring=assetstring..name
      end
      self:I(string.format("Loaded asset: %s", assetstring))
    end

    -- Add asset string.
    warehouseassets=warehouseassets..assetstring.."\n"
  end

  -- Save file.
  _savefile(filename, warehouseassets)

end


--- On before "Load" event. Checks if the file the warehouse data should be loaded from exists.
-- @param #WAREHOUSE self
-- @param #string From From state.
-- @param #string Event Event.
-- @param #string To To state.
-- @param #string path Path where the file is loaded from.
-- @param #string filename (Optional) Name of the file containing the asset data.
function WAREHOUSE:onbeforeLoad(From, Event, To, path, filename)


  local function _fileexists(name)
     local f=io.open(name,"r")
     if f~=nil then
      io.close(f)
      return true
    else
      return false
    end
  end

  -- Set file name.
  filename=filename or string.format("WAREHOUSE-%d_%s.txt", self.uid, self.alias)

  -- Set path.
  if path~=nil then
    filename=path.."\\"..filename
  end

  -- Check if file exists.
  local exists=_fileexists(filename)

  if exists then
    return true
  else
    self:_ErrorMessage(string.format("ERROR: file %s does not exist! Cannot load assets.", filename), 60)
    return false
  end

end


--- On after "Load" event. Warehouse assets are loaded from file on disk.
-- @param #WAREHOUSE self
-- @param #string From From state.
-- @param #string Event Event.
-- @param #string To To state.
-- @param #string path Path where the file is loaded from.
-- @param #string filename (Optional) Name of the file containing the asset data.
function WAREHOUSE:onafterLoad(From, Event, To, path, filename)

  local function _loadfile(filename)
    local f = assert(io.open(filename, "rb"))
    local data = f:read("*all")
    f:close()
    return data
  end

  -- Set file name.
  filename=filename or string.format("WAREHOUSE-%d_%s.txt", self.uid, self.alias)

  -- Set path.
  if path~=nil then
    filename=path.."\\"..filename
  end

  -- Info
  local text=string.format("Loading warehouse assets from file %s", filename)
  MESSAGE:New(text,30):ToAllIf(self.Debug or self.Report)
  self:I(self.wid..text)

  -- Load asset data from file.
  local data=_loadfile(filename)

  -- Split by line break.
  local assetdata=UTILS.Split(data,"\n")

  -- Coalition and coutrny.
  local Coalition
  local Country

  -- Loop over asset lines.
  local assets={}
  for _,asset in pairs(assetdata) do

    -- Parameters are separated by semi-colons
    local descriptors=UTILS.Split(asset,";")

    local asset={}
    local isasset=false
    for _,descriptor in pairs(descriptors) do

      local keyval=UTILS.Split(descriptor,"=")

      if #keyval==2 then

        if keyval[1]=="coalition" then
          -- Get coalition side.
          Coalition=tonumber(keyval[2])
        elseif keyval[1]=="country" then
          -- Get country id.
          Country=tonumber(keyval[2])
        else

          -- This is an asset.
          isasset=true

          local key=keyval[1]
          local val=keyval[2]

          --env.info(string.format("FF asset key=%s val=%s", key, val))

          -- Livery or skill could be "nil".
          if val=="nil" then
            val=nil
          end

          -- Convert string to number where necessary.
          if key=="cargobay" or key=="weight" or key=="loadradius" then
            asset[key]=tonumber(val)
          else
            asset[key]=val
          end
        end

      end
    end

    -- Add to table.
    if isasset then
      table.insert(assets, asset)
    end
  end

  -- Respawn warehouse with prev coalition if necessary.
  if Country~=self:GetCountry() then
    self:T(self.wid..string.format("Changing warehouse country %d-->%d on loading assets.", self:GetCountry(), Country))
    self:ChangeCountry(Country)
  end

  for _,_asset in pairs(assets) do
    local asset=_asset --#WAREHOUSE.Assetitem

    local group=GROUP:FindByName(asset.templatename)
    if group then
      self:AddAsset(group, 1, asset.attribute, asset.cargobay, asset.weight, asset.loadradius, asset.skill, asset.livery, asset.assignment)
    else
      self:E(string.format("ERROR: Group %s doest not exit. Cannot be loaded as asset.", tostring(asset.templatename)))
    end
  end

end

---------------------------------------------------------------------------------------------------------------------------------------------------------------------------------------------------------
-- Spawn functions
---------------------------------------------------------------------------------------------------------------------------------------------------------------------------------------------------------

--- Spawns requested assets at warehouse or associated airbase.
-- @param #WAREHOUSE self
-- @param #WAREHOUSE.Queueitem Request Information table of the request.
function WAREHOUSE:_SpawnAssetRequest(Request)
  self:F2({requestUID=Request.uid})

  -- Shortcut to cargo assets.
  local cargoassets=Request.cargoassets

  -- Now we try to find all parking spots for all cargo groups in advance. Due to the for loop, the parking spots do not get updated while spawning.
  local Parking={}
  if Request.cargocategory==Group.Category.AIRPLANE or Request.cargocategory==Group.Category.HELICOPTER then
    Parking=self:_FindParkingForAssets(self.airbase, cargoassets) or {}
  end

  -- Spawn aircraft in uncontrolled state.
  local UnControlled=true

  -- Loop over cargo requests.
  for i=1,#cargoassets do

    -- Get stock item.
    local asset=cargoassets[i] --#WAREHOUSE.Assetitem
    
    -- Set asset status to not spawned until we capture its birth event.
    asset.spawned=false
    asset.spawngroupname=nil
    asset.iscargo=true

    -- Alias of the group.
    local _alias=self:_Alias(asset, Request)

    -- Spawn an asset group.
    local _group=nil --Wrapper.Group#GROUP
    if asset.category==Group.Category.GROUND then

      -- Spawn ground troops.
      _group=self:_SpawnAssetGroundNaval(_alias, asset, Request, self.spawnzone)

    elseif asset.category==Group.Category.AIRPLANE or asset.category==Group.Category.HELICOPTER then

      -- Spawn air units.
      if Parking[asset.uid] then
        _group=self:_SpawnAssetAircraft(_alias, asset, Request, Parking[asset.uid], UnControlled)
      else
        _group=self:_SpawnAssetAircraft(_alias, asset, Request, nil, UnControlled)
      end

    elseif asset.category==Group.Category.TRAIN then

      -- Spawn train.
      if self.rail then
        --TODO: Rail should only get one asset because they would spawn on top!

        -- Spawn naval assets.
        _group=self:_SpawnAssetGroundNaval(_alias, asset, Request, self.spawnzone)
      end

      --self:E(self.wid.."ERROR: Spawning of TRAIN assets not possible yet!")

    elseif asset.category==Group.Category.SHIP then

      -- Spawn naval assets.
      _group=self:_SpawnAssetGroundNaval(_alias, asset, Request, self.portzone)

    else
      self:E(self.wid.."ERROR: Unknown asset category!")
    end
    
    
    --Request add asset by id.
    Request.assets[asset.uid]=asset
    
  end
  
end


--- Spawn a ground or naval asset in the corresponding spawn zone of the warehouse.
-- @param #WAREHOUSE self
-- @param #string alias Alias name of the asset group.
-- @param #WAREHOUSE.Assetitem asset Ground asset that will be spawned.
-- @param #WAREHOUSE.Queueitem request Request belonging to this asset. Needed for the name/alias.
-- @param Core.Zone#ZONE spawnzone Zone where the assets should be spawned.
-- @param #boolean aioff If true, AI of ground units are set to off.
-- @return Wrapper.Group#GROUP The spawned group or nil if the group could not be spawned.
function WAREHOUSE:_SpawnAssetGroundNaval(alias, asset, request, spawnzone, aioff)

  if asset and (asset.category==Group.Category.GROUND or asset.category==Group.Category.SHIP or asset.category==Group.Category.TRAIN) then

    -- Prepare spawn template.
    local template=self:_SpawnAssetPrepareTemplate(asset, alias)

    -- Initial spawn point.
    template.route.points[1]={}

    -- Get a random coordinate in the spawn zone.
    local coord=spawnzone:GetRandomCoordinate()

    -- For trains, we use the rail connection point.
    if asset.category==Group.Category.TRAIN then
      coord=self.rail
    end

    -- Translate the position of the units.
    for i=1,#template.units do

      -- Unit template.
      local unit = template.units[i]

      -- Translate position.
      local SX = unit.x or 0
      local SY = unit.y or 0
      local BX = asset.template.route.points[1].x
      local BY = asset.template.route.points[1].y
      local TX = coord.x + (SX-BX)
      local TY = coord.z + (SY-BY)

      template.units[i].x = TX
      template.units[i].y = TY

      if asset.livery then
        unit.livery_id = asset.livery
      end
      if asset.skill then
        unit.skill= asset.skill
      end

    end

    template.route.points[1].x = coord.x
    template.route.points[1].y = coord.z

    template.x   = coord.x
    template.y   = coord.z
    template.alt = coord.y

    -- Spawn group.
    local group=_DATABASE:Spawn(template) --Wrapper.Group#GROUP

    -- Activate group. Should only be necessary for late activated groups.
    --group:Activate()

    -- Switch AI off if desired. This works only for ground and naval groups.
    if aioff then
      group:SetAIOff()
    end

    return group
  end

  return nil
end

--- Spawn an aircraft asset (plane or helo) at the airbase associated with the warehouse.
-- @param #WAREHOUSE self
-- @param #string alias Alias name of the asset group.
-- @param #WAREHOUSE.Assetitem asset Ground asset that will be spawned.
-- @param #WAREHOUSE.Queueitem request Request belonging to this asset. Needed for the name/alias.
-- @param #table parking Parking data for this asset.
-- @param #boolean uncontrolled Spawn aircraft in uncontrolled state.
-- @param #boolean hotstart Spawn aircraft with engines already on. Default is a cold start with engines off.
-- @return Wrapper.Group#GROUP The spawned group or nil if the group could not be spawned.
function WAREHOUSE:_SpawnAssetAircraft(alias, asset, request, parking, uncontrolled, hotstart)

  if asset and asset.category==Group.Category.AIRPLANE or asset.category==Group.Category.HELICOPTER then

    -- Prepare the spawn template.
    local template=self:_SpawnAssetPrepareTemplate(asset, alias)

    -- Set route points.
    if request.transporttype==WAREHOUSE.TransportType.SELFPROPELLED then

      -- Get flight path if the group goes to another warehouse by itself.
      template.route.points=self:_GetFlightplan(asset, self.airbase, request.warehouse.airbase)

    else

      -- Cold start (default).
      local _type=COORDINATE.WaypointType.TakeOffParking
      local _action=COORDINATE.WaypointAction.FromParkingArea

      -- Hot start.
      if hotstart then
        _type=COORDINATE.WaypointType.TakeOffParkingHot
        _action=COORDINATE.WaypointAction.FromParkingAreaHot
      end

      -- First route point is the warehouse airbase.
      template.route.points[1]=self.airbase:GetCoordinate():WaypointAir("BARO",_type,_action, 0, true, self.airbase, nil, "Spawnpoint")

    end

    -- Get airbase ID and category.
    local AirbaseID = self.airbase:GetID()
    local AirbaseCategory = self:GetAirbaseCategory()

    -- Check enough parking spots.
    if AirbaseCategory==Airbase.Category.HELIPAD or AirbaseCategory==Airbase.Category.SHIP then

      --TODO Figure out what's necessary in this case.

    else

      if #parking<#template.units then
        local text=string.format("ERROR: Not enough parking! Free parking = %d < %d aircraft to be spawned.", #parking, #template.units)
        self:_DebugMessage(text)
        return nil
      end

    end

    -- Position the units.
    for i=1,#template.units do

      -- Unit template.
      local unit = template.units[i]

      if AirbaseCategory == Airbase.Category.HELIPAD or AirbaseCategory == Airbase.Category.SHIP then

        -- Helipads we take the position of the airbase location, since the exact location of the spawn point does not make sense.
        local coord=self.airbase:GetCoordinate()

        unit.x=coord.x
        unit.y=coord.z
        unit.alt=coord.y

        unit.parking_id = nil
        unit.parking    = nil

      else

        local coord=parking[i].Coordinate    --Core.Point#COORDINATE
        local terminal=parking[i].TerminalID --#number

        if self.Debug then
          coord:MarkToAll(string.format("Spawnplace unit %s terminal %d.", unit.name, terminal))
        end

        unit.x=coord.x
        unit.y=coord.z
        unit.alt=coord.y

        unit.parking_id = nil
        unit.parking    = terminal

      end

      if asset.livery then
        unit.livery_id = asset.livery
      end
      if asset.skill then
        unit.skill= asset.skill
      end

    end

    -- And template position.
    template.x = template.units[1].x
    template.y = template.units[1].y

    -- DCS bug workaround. Spawning helos in uncontrolled state on carriers causes a big spash!
    -- See https://forums.eagle.ru/showthread.php?t=219550
    -- Should be solved in latest OB update 2.5.3.21708
    --if AirbaseCategory == Airbase.Category.SHIP and asset.category==Group.Category.HELICOPTER then
    --  uncontrolled=false
    --end

    -- Uncontrolled spawning.
    template.uncontrolled=uncontrolled

    -- Debug info.
    self:T2({airtemplate=template})

    -- Spawn group.
    local group=_DATABASE:Spawn(template) --Wrapper.Group#GROUP

    -- Activate group - should only be necessary for late activated groups.
    --group:Activate()

    return group
  end

  return nil
end


--- Prepare a spawn template for the asset. Deep copy of asset template, adjusting template and unit names, nillifying group and unit ids.
-- @param #WAREHOUSE self
-- @param #WAREHOUSE.Assetitem asset Ground asset that will be spawned.
-- @param #string alias Alias name of the group.
-- @return #table Prepared new spawn template.
function WAREHOUSE:_SpawnAssetPrepareTemplate(asset, alias)

  -- Create an own copy of the template!
  local template=UTILS.DeepCopy(asset.template)

  -- Set unique name.
  template.name=alias

  -- Set current(!) coalition and country.
  template.CoalitionID=self:GetCoalition()
  template.CountryID=self:GetCountry()

  -- Nillify the group ID.
  template.groupId=nil

  -- For group units, visible needs to be false.
  if asset.category==Group.Category.GROUND then
    --template.visible=false
  end

  -- No late activation.
  template.lateActivation=false

  -- Set and empty route.
  template.route = {}
  template.route.routeRelativeTOT=true
  template.route.points = {}

  -- Handle units.
  for i=1,#template.units do

    -- Unit template.
    local unit = template.units[i]

    -- Nillify the unit ID.
    unit.unitId=nil

    -- Set unit name: <alias>-01, <alias>-02, ...
    unit.name=string.format("%s-%02d", template.name , i)

  end

  return template
end


-------------------------------------------------------------------------------------------------------------------------------------------------------------------------------------------------------
-- Routing functions
-------------------------------------------------------------------------------------------------------------------------------------------------------------------------------------------------------

--- Route ground units to destination. ROE is set to return fire and alarm state to green.
-- @param #WAREHOUSE self
-- @param Wrapper.Group#GROUP group The ground group to be routed
-- @param #WAREHOUSE.Queueitem request The request for this group.
function WAREHOUSE:_RouteGround(group, request)

  if group and group:IsAlive() then

    -- Set speed to 70% of max possible.
    local _speed=group:GetSpeedMax()*0.7

    -- Route waypoints.
    local Waypoints={}

    -- Check if an off road path has been defined.
    local hasoffroad=self:HasConnectionOffRoad(request.warehouse, self.Debug)

    -- Check if any off road paths have be defined. They have priority!
    if hasoffroad then

      -- Get off road path to remote warehouse. If more have been defined, pick one randomly.
      local remotename=request.warehouse.warehouse:GetName()
      local path=self.offroadpaths[remotename][math.random(#self.offroadpaths[remotename])]

      -- Loop over user defined shipping lanes.
      for i=1,#path do

        -- Shortcut and coordinate intellisense.
        local coord=path[i] --Core.Point#COORDINATE

        -- Get waypoint for coordinate.
        local Waypoint=coord:WaypointGround(_speed, "Off Road")

        -- Add waypoint to route.
        table.insert(Waypoints, Waypoint)
      end

    else

      -- Waypoints for road-to-road connection.
      Waypoints = group:TaskGroundOnRoad(request.warehouse.road, _speed, "Off Road", false, self.road)

      -- First waypoint = current position of the group.
      local FromWP=group:GetCoordinate():WaypointGround(_speed, "Off Road")
      table.insert(Waypoints, 1, FromWP)

      -- Final coordinate. Note, this can lead to errors if the final WP is too close the the point on the road. The vehicle will stop driving and not reach the final WP!
      --local ToCO=request.warehouse.spawnzone:GetRandomCoordinate()
      --local ToWP=ToCO:WaypointGround(_speed, "Off Road")
      --table.insert(Waypoints, #Waypoints+1, ToWP)

    end

    for n,wp in ipairs(Waypoints) do
      env.info(n)
      local tf=self:_SimpleTaskFunctionWP("warehouse:_PassingWaypoint",group, n, #Waypoints)
      group:SetTaskWaypoint(wp, tf)
    end

    -- Task function triggering the arrived event at the last waypoint.
    --local TaskFunction = self:_SimpleTaskFunction("warehouse:_Arrived", group)

    -- Put task function on last waypoint.
    --local Waypoint = Waypoints[#Waypoints]
    --group:SetTaskWaypoint(Waypoint, TaskFunction)

    -- Route group to destination.
    group:Route(Waypoints, 1)

    -- Set ROE and alaram state.
    group:OptionROEReturnFire()
    group:OptionAlarmStateGreen()
  end
end

--- Route naval units along user defined shipping lanes to destination warehouse. ROE is set to return fire.
-- @param #WAREHOUSE self
-- @param Wrapper.Group#GROUP group The naval group to be routed
-- @param #WAREHOUSE.Queueitem request The request for this group.
function WAREHOUSE:_RouteNaval(group, request)

  -- Check if we have a group and it is alive.
  if group and group:IsAlive() then

    -- Set speed to 80% of max possible.
    local _speed=group:GetSpeedMax()*0.8

    -- Get shipping lane to remote warehouse. If more have been defined, pick one randomly.
    local remotename=request.warehouse.warehouse:GetName()
    local lane=self.shippinglanes[remotename][math.random(#self.shippinglanes[remotename])]

    if lane then

      -- Route waypoints.
      local Waypoints={}

      -- Loop over user defined shipping lanes.
      for i=1,#lane do

        -- Shortcut and coordinate intellisense.
        local coord=lane[i] --Core.Point#COORDINATE

        -- Get waypoint for coordinate.
        local Waypoint=coord:WaypointGround(_speed)

        -- Add waypoint to route.
        table.insert(Waypoints, Waypoint)
      end

      -- Task function triggering the arrived event at the last waypoint.
      local TaskFunction = self:_SimpleTaskFunction("warehouse:_Arrived", group)

      -- Put task function on last waypoint.
      local Waypoint = Waypoints[#Waypoints]
      group:SetTaskWaypoint(Waypoint, TaskFunction)

      -- Route group to destination.
      group:Route(Waypoints, 1)

      -- Set ROE (Naval units dont have and alaram state.)
      group:OptionROEReturnFire()

    else
      -- This should not happen! Existance of shipping lane was checked before executing this request.
      self:E(self.wid..string.format("ERROR: No shipping lane defined for Naval asset!"))
    end

  end
end


--- Route the airplane from one airbase another. Activates uncontrolled aircraft and sets ROE/ROT for ferry flights.
-- ROE is set to return fire and ROT to passive defence.
-- @param #WAREHOUSE self
-- @param Wrapper.Group#GROUP aircraft Airplane group to be routed.
function WAREHOUSE:_RouteAir(aircraft)

  if aircraft and aircraft:IsAlive()~=nil then

    -- Debug info.
    self:T2(self.wid..string.format("RouteAir aircraft group %s alive=%s", aircraft:GetName(), tostring(aircraft:IsAlive())))

    -- Give start command to activate uncontrolled aircraft within the next 60 seconds.
    local starttime=math.random(60)
    aircraft:StartUncontrolled(starttime)

    -- Debug info.
    self:T2(self.wid..string.format("RouteAir aircraft group %s alive=%s (after start command)", aircraft:GetName(), tostring(aircraft:IsAlive())))

    -- Set ROE and alaram state.
    aircraft:OptionROEReturnFire()
    aircraft:OptionROTPassiveDefense()

  else
    self:E(string.format("ERROR: aircraft %s cannot be routed since it does not exist or is not alive %s!", tostring(aircraft:GetName()), tostring(aircraft:IsAlive())))
  end
end

--- Route trains to their destination - or at least to the closest point on rail of the desired final destination.
-- @param #WAREHOUSE self
-- @param Wrapper.Group#GROUP Group The train group.
-- @param Core.Point#COORDINATE Coordinate of the destination. Tail will be routed to the closest point
-- @param #number Speed Speed in km/h to drive to the destination coordinate. Default is 60% of max possible speed the unit can go.
function WAREHOUSE:_RouteTrain(Group, Coordinate, Speed)

  if Group and Group:IsAlive() then

    local _speed=Speed or Group:GetSpeedMax()*0.6

    -- Create a
    local Waypoints = Group:TaskGroundOnRailRoads(Coordinate, Speed)

    -- Task function triggering the arrived event at the last waypoint.
    local TaskFunction = self:_SimpleTaskFunction("warehouse:_Arrived", Group)

    -- Put task function on last waypoint.
    local Waypoint = Waypoints[#Waypoints]
    Group:SetTaskWaypoint( Waypoint, TaskFunction )

    -- Route group to destination.
    Group:Route(Waypoints, 1)
  end
end

--- Task function for last waypoint. Triggering the "Arrived" event.
-- @param #WAREHOUSE self
-- @param Wrapper.Group#GROUP group The group that arrived.
function WAREHOUSE:_Arrived(group)
  self:_DebugMessage(string.format("Group %s arrived!", tostring(group:GetName())))

  if group then
    --Trigger "Arrived event.
    self:__Arrived(1, group)
  end

end

--- Task function for when passing a waypoint.
-- @param #WAREHOUSE self
-- @param Wrapper.Group#GROUP group The group that arrived.
-- @param #number n Waypoint passed.
-- @param #number N Final waypoint.
function WAREHOUSE:_PassingWaypoint(group,n,N)
  self:T(self.wid..string.format("Group %s passing waypoint %d of %d!", tostring(group:GetName()), n, N))

  -- Final waypoint reached.
  if n==N then
    self:__Arrived(1, group)
  end

end

-------------------------------------------------------------------------------------------------------------------------------------------------------------------------------------------------------
-- Event handler functions
-------------------------------------------------------------------------------------------------------------------------------------------------------------------------------------------------------

--- Get a warehouse asset from its unique id.
-- @param #WAREHOUSE self
-- @param #number id Asset ID.
-- @return #WAREHOUSE.Assetitem The warehouse asset.
function WAREHOUSE:GetAssetByID(id)
  if id then
    return _WAREHOUSEDB.Assets[id]
  else
    return nil
  end  
end

--- Get a warehouse request from its unique id.
-- @param #WAREHOUSE self
-- @param #number id Asset ID.
-- @return #WAREHOUSE.Pendingitem The warehouse requested - either queued or pending. #boolean If *true*, request is queued, if *false*, request is pending, if *nil*, request could not be found.
function WAREHOUSE:GetRequestByID(id)

  if id then
  
    for _,_request in pairs(self.queue) do
      local request=_request --#WAREHOUSE.Queueitem
      if request.uid==id then
        return request, true
      end
    end

    for _,_request in pairs(self.pending) do
      local request=_request --#WAREHOUSE.Pendingitem
      if request.uid==id then
        return request, false
      end
    end
  
  end
  
  return nil,nil
end

--- Warehouse event function, handling the birth of a unit.
-- @param #WAREHOUSE self
-- @param Core.Event#EVENTDATA EventData Event data.
function WAREHOUSE:_OnEventBirth(EventData)
  self:T3(self.wid..string.format("Warehouse %s (id=%s) captured event birth!", self.alias, self.uid))

  if EventData and EventData.IniGroup then
    local group=EventData.IniGroup
    
    -- Note: Remember, group:IsAlive might(?) not return true here.
    local wid,aid,rid=self:_GetIDsFromGroup(group)
    
    if wid==self.uid then
      self:T(self.wid..string.format("Warehouse %s captured event birth of its asset unit %s.", self.alias, EventData.IniUnitName))
      
      -- Get asset and request from id.
      local asset=self:GetAssetByID(aid)
      local request=self:GetRequestByID(rid)
      
      -- Birth is triggered for each unit. We need to make sure not to call this too often!
      if not asset.spawned then

        -- Remove asset from stock.
        self:_DeleteStockItem(asset)
  
        -- Set spawned switch.
        asset.spawned=true
        asset.spawngroupname=group:GetName()
        
        -- Add group.
        if asset.iscargo==true then
          request.cargogroupset=request.cargogroupset or SET_GROUP:New()
          request.cargogroupset:AddGroup(group)
        else
          request.transportgroupset=request.transportgroupset or SET_GROUP:New()
          request.transportgroupset:AddGroup(group)
        end
        
        -- Set warehouse state.
        group:SetState(group, "WAREHOUSE", self)
        
        -- Asset spawned FSM function.
        self:__AssetSpawned(1, group, asset, request)
        
      end
      
    else
      --self:T3({wid=wid, uid=self.uid, match=(wid==self.uid), tw=type(wid), tu=type(self.uid)})
    end
    
  end  
end

-----------------------------------------------------------------------------------------------------------------------------------------------------------------------------------------------------------

--- Function handling the event when a (warehouse) unit starts its engines.
-- @param #WAREHOUSE self
-- @param Core.Event#EVENTDATA EventData Event data.
function WAREHOUSE:_OnEventEngineStartup(EventData)
  self:T3(self.wid..string.format("Warehouse %s captured event engine startup!",self.alias))

  if EventData and EventData.IniGroup then
    local group=EventData.IniGroup
    local wid,aid,rid=self:_GetIDsFromGroup(group)
    if wid==self.uid then
      self:T(self.wid..string.format("Warehouse %s captured event engine startup of its asset unit %s.", self.alias, EventData.IniUnitName))
    end
  end
end

-----------------------------------------------------------------------------------------------------------------------------------------------------------------------------------------------------------

--- Function handling the event when a (warehouse) unit takes off.
-- @param #WAREHOUSE self
-- @param Core.Event#EVENTDATA EventData Event data.
function WAREHOUSE:_OnEventTakeOff(EventData)
  self:T3(self.wid..string.format("Warehouse %s captured event takeoff!",self.alias))

  if EventData and EventData.IniGroup then
    local group=EventData.IniGroup
    local wid,aid,rid=self:_GetIDsFromGroup(group)
    if wid==self.uid then
      self:T(self.wid..string.format("Warehouse %s captured event takeoff of its asset unit %s.", self.alias, EventData.IniUnitName))
    end
  end
end

-----------------------------------------------------------------------------------------------------------------------------------------------------------------------------------------------------------

--- Function handling the event when a (warehouse) unit lands.
-- @param #WAREHOUSE self
-- @param Core.Event#EVENTDATA EventData Event data.
function WAREHOUSE:_OnEventLanding(EventData)
  self:T3(self.wid..string.format("Warehouse %s captured event landing!", self.alias))

  if EventData and EventData.IniGroup then
    local group=EventData.IniGroup

    -- Try to get UIDs from group name.
    local wid,aid,rid=self:_GetIDsFromGroup(group)

    -- Check that this group belongs to this warehouse.
    if wid~=nil and wid==self.uid then

      -- Debug info.
      self:T(self.wid..string.format("Warehouse %s captured event landing of its asset unit %s.", self.alias, EventData.IniUnitName))

    end
  end
end

-----------------------------------------------------------------------------------------------------------------------------------------------------------------------------------------------------------

--- Function handling the event when a (warehouse) unit shuts down its engines.
-- @param #WAREHOUSE self
-- @param Core.Event#EVENTDATA EventData Event data.
function WAREHOUSE:_OnEventEngineShutdown(EventData)
  self:T3(self.wid..string.format("Warehouse %s captured event engine shutdown!", self.alias))

  if EventData and EventData.IniGroup then
    local group=EventData.IniGroup
    local wid,aid,rid=self:_GetIDsFromGroup(group)
    if wid==self.uid then
      self:T(self.wid..string.format("Warehouse %s captured event engine shutdown of its asset unit %s.", self.alias, EventData.IniUnitName))
    end
  end
end

-----------------------------------------------------------------------------------------------------------------------------------------------------------------------------------------------------------

--- Arrived event if an air unit/group arrived at its destination. This can be an engine shutdown or a landing event.
-- @param #WAREHOUSE self
-- @param Core.Event#EVENTDATA EventData Event data table.
function WAREHOUSE:_OnEventArrived(EventData)

  if EventData and EventData.IniUnit then

    -- Unit that arrived.
    local unit=EventData.IniUnit

    -- Check if unit is alive and on the ground. Engine shutdown can also be triggered in other situations!
    if unit and unit:IsAlive()==true and unit:InAir()==false then

      -- Get group.
      local group=EventData.IniGroup

      -- Get unique IDs from group name.
      local wid,aid,rid=self:_GetIDsFromGroup(group)

      -- If all IDs are good we can assume it is a warehouse asset.
      if wid~=nil and aid~=nil and rid~=nil then

        -- Check that warehouse ID is right.
        if self.uid==wid then

          local request=self:_GetRequestOfGroup(group, self.pending)
          local istransport=self:_GroupIsTransport(group,request)

          -- Check if engine shutdown happend at right airbase because the event is also triggered in other situations.
          local rightairbase=group:GetCoordinate():GetClosestAirbase():GetName()==request.warehouse:GetAirbase():GetName()

          -- Check that group is cargo and not transport.
          if istransport==false and rightairbase then

            -- Debug info.
            local text=string.format("Air asset group %s from warehouse %s arrived at its destination.", group:GetName(), self.alias)
            self:_InfoMessage(text)

            -- Trigger arrived event for this group. Note that each unit of a group will trigger this event. So the onafterArrived function needs to take care of that.
            -- Actually, we only take the first unit of the group that arrives. If it does, we assume the whole group arrived, which might not be the case, since
            -- some units might still be taxiing or whatever. Therefore, we add 10 seconds for each additional unit of the group until the first arrived event is triggered.
            local nunits=#group:GetUnits()
            local dt=10*(nunits-1)+1  -- one unit = 1 sec, two units = 11 sec, three units = 21 sec before we call the group arrived.
            self:__Arrived(dt, group)

          end

        end

      else
        self:T3(string.format("Group that arrived did not belong to a warehouse. Warehouse ID=%s, Asset ID=%s, Request ID=%s.", tostring(wid), tostring(aid), tostring(rid)))
      end
    end
  end

end

-----------------------------------------------------------------------------------------------------------------------------------------------------------------------------------------------------------

--- Warehouse event handling function.
-- @param #WAREHOUSE self
-- @param Core.Event#EVENTDATA EventData Event data.
function WAREHOUSE:_OnEventCrashOrDead(EventData)
  self:T3(self.wid..string.format("Warehouse %s captured event dead or crash!", self.alias))

  if EventData then

    -- Check if warehouse was destroyed. We compare the name of the destroyed unit.
    if EventData.IniUnitName then
      local warehousename=self.warehouse:GetName()
      if EventData.IniUnitName==warehousename then
        self:_DebugMessage(string.format("Warehouse %s alias %s was destroyed!", warehousename, self.alias))

        -- Trigger Destroyed event.
        self:Destroyed()
      end
    end

    --self:I(self.wid..string.format("Warehouse %s captured event dead or crash or unit %s.", self.alias, tostring(EventData.IniUnitName)))

    -- Check if an asset unit was destroyed.
    if EventData.IniGroup then

      -- Group initiating the event.
      local group=EventData.IniGroup

      -- Get warehouse, asset and request IDs from the group name.
      local wid,aid,rid=self:_GetIDsFromGroup(group)

      -- Check that we have the right warehouse.
      if wid==self.uid then

        -- Debug message.
        self:T(self.wid..string.format("Warehouse %s captured event dead or crash of its asset unit %s.", self.alias, EventData.IniUnitName))

        -- Loop over all pending requests and get the one belonging to this unit.
        for _,request in pairs(self.pending) do
          local request=request --#WAREHOUSE.Pendingitem

          -- This is the right request.
          if request.uid==rid then

            -- Update cargo and transport group sets of this request. We need to know if this job is finished.
            self:_UnitDead(EventData.IniUnit, request)

          end
        end
      end
    end
  end
end

--- A unit of a group just died. Update group sets in request.
-- This is important in order to determine if a job is done and can be removed from the (pending) queue.
-- @param #WAREHOUSE self
-- @param Wrapper.Unit#UNIT deadunit Unit that died.
-- @param #WAREHOUSE.Pendingitem request Request that needs to be updated.
function WAREHOUSE:_UnitDead(deadunit, request)

  -- Flare unit.
  if self.Debug then
    deadunit:FlareRed()
  end

  -- Group the dead unit belongs to.
  local group=deadunit:GetGroup()

  -- Number of alive units in group.
  local nalive=group:CountAliveUnits()

  -- Whole group is dead?
  local groupdead=true
  if nalive>0 then
    groupdead=false
  end

  -- Here I need to get rid of the #CARGO at the end to obtain the original name again!
  local unitname=self:_GetNameWithOut(deadunit)
  local groupname=self:_GetNameWithOut(group)

  -- Group is dead!
  if groupdead then
    self:T(self.wid..string.format("Group %s (transport=%s) is dead!", groupname, tostring(self:_GroupIsTransport(group,request))))
    if self.Debug then
      group:SmokeWhite()
    end
    -- Trigger AssetDead event.
    local asset=self:FindAssetInDB(group)
    self:AssetDead(asset, request)
  end


  -- Not sure what this does actually and if it would be better to set it to true.
  local NoTriggerEvent=true

  if request.transporttype==WAREHOUSE.TransportType.SELFPROPELLED then

    ---
    -- Easy case: Group can simply be removed from the cargogroupset.
    ---

    -- Remove dead group from cargo group set.
    if groupdead==true then
      request.cargogroupset:Remove(groupname, NoTriggerEvent)
      self:T(self.wid..string.format("Removed selfpropelled cargo %s: ncargo=%d.", groupname, request.cargogroupset:Count()))
    end

  else

    ---
    -- Complicated case: Dead unit could be:
    -- 1.) A Cargo unit (e.g. waiting to be picked up).
    -- 2.) A Transport unit which itself holds cargo groups.
    ---

    -- Check if this a cargo or transport group.
    local istransport=self:_GroupIsTransport(group,request)

    if istransport==true then

      -- Get the carrier unit table holding the cargo groups inside this carrier.
      local cargogroupnames=request.carriercargo[unitname]

      if cargogroupnames then

        -- Loop over all groups inside the destroyed carrier ==> all dead.
        for _,cargoname in pairs(cargogroupnames) do
          request.cargogroupset:Remove(cargoname, NoTriggerEvent)
          self:T(self.wid..string.format("Removed transported cargo %s inside dead carrier %s: ncargo=%d", cargoname, unitname, request.cargogroupset:Count()))
        end

      end

      -- Whole carrier group is dead. Remove it from the carrier group set.
      if groupdead then
        request.transportgroupset:Remove(groupname, NoTriggerEvent)
        self:T(self.wid..string.format("Removed transport %s: ntransport=%d", groupname, request.transportgroupset:Count()))
      end

    elseif istransport==false then

      -- This must have been an alive cargo group that was killed outside the carrier, e.g. waiting to be transported or waiting to be put back.
      -- Remove dead group from cargo group set.
      if groupdead==true then
        request.cargogroupset:Remove(groupname, NoTriggerEvent)
        self:T(self.wid..string.format("Removed transported cargo %s outside carrier: ncargo=%d", groupname, request.cargogroupset:Count()))
        -- This as well?
        --request.transportcargoset:RemoveCargosByName(RemoveCargoNames)
      end

    else
      self:E(self.wid..string.format("ERROR: Group %s is neither cargo nor transport!", group:GetName()))
    end
  end

end

-----------------------------------------------------------------------------------------------------------------------------------------------------------------------------------------------------------

--- Warehouse event handling function.
-- Handles the case when the airbase associated with the warehous is captured.
-- @param #WAREHOUSE self
-- @param Core.Event#EVENTDATA EventData Event data.
function WAREHOUSE:_OnEventBaseCaptured(EventData)
  self:T3(self.wid..string.format("Warehouse %s captured event base captured!",self.alias))

  -- This warehouse does not have an airbase and never had one. So it could not have been captured.
  if self.airbasename==nil then
    return
  end

  if EventData and EventData.Place then

    -- Place is the airbase that was captured.
    local airbase=EventData.Place --Wrapper.Airbase#AIRBASE

    -- Check that this airbase belongs or did belong to this warehouse.
    if EventData.PlaceName==self.airbasename then

      -- New coalition of airbase after it was captured.
      local NewCoalitionAirbase=airbase:GetCoalition()

      -- Debug info
      self:T(self.wid..string.format("Airbase of warehouse %s (coalition ID=%d) was captured! New owner coalition ID=%d.",self.alias, self:GetCoalition(), NewCoalitionAirbase))

      -- So what can happen?
      -- Warehouse is blue, airbase is blue and belongs to warehouse and red captures it  ==> self.airbase=nil
      -- Warehouse is blue, airbase is blue self.airbase is nil and blue (re-)captures it ==> self.airbase=Event.Place
      if self.airbase==nil then
        -- New coalition is the same as of the warehouse ==> warehouse previously lost this airbase and now it was re-captured.
        if NewCoalitionAirbase == self:GetCoalition() then
          self:AirbaseRecaptured(NewCoalitionAirbase)
        end
      else
        -- Captured airbase belongs to this warehouse but was captured by other coaltion.
        if NewCoalitionAirbase ~= self:GetCoalition() then
          self:AirbaseCaptured(NewCoalitionAirbase)
        end
      end

    end
  end
end

--- Warehouse event handling function.
-- Handles the case when the mission is ended.
-- @param #WAREHOUSE self
-- @param Core.Event#EVENTDATA EventData Event data.
function WAREHOUSE:_OnEventMissionEnd(EventData)
  self:T3(self.wid..string.format("Warehouse %s captured event mission end!",self.alias))

  if self.autosave then
    self:Save(self.autosavepath, self.autosavefile)
  end
end

-------------------------------------------------------------------------------------------------------------------------------------------------------------------------------------------------------
-- Helper functions
-------------------------------------------------------------------------------------------------------------------------------------------------------------------------------------------------------

--- Checks if the warehouse zone was conquered by antoher coalition.
-- @param #WAREHOUSE self
function WAREHOUSE:_CheckConquered()

  -- Get coordinate and radius to check.
  local coord=self.zone:GetCoordinate()
  local radius=self.zone:GetRadius()

  -- Scan units in zone.
  local gotunits,_,_,units,_,_=coord:ScanObjects(radius, true, false, false)

  local Nblue=0
  local Nred=0
  local Nneutral=0

  local CountryBlue=nil
  local CountryRed=nil
  local CountryNeutral=nil

  if gotunits then
    -- Loop over all units.
    for _,_unit in pairs(units) do
      local unit=_unit --Wrapper.Unit#UNIT

      local distance=coord:Get2DDistance(unit:GetCoordinate())

      -- Filter only alive groud units. Also check distance again, because the scan routine might give some larger distances.
      if unit:IsGround() and unit:IsAlive() and distance <= radius then

        -- Get coalition and country.
        local _coalition=unit:GetCoalition()
        local _country=unit:GetCountry()

        -- Debug info.
        self:T2(self.wid..string.format("Unit %s in warehouse zone of radius=%d m. Coalition=%d, country=%d. Distance = %d m.",unit:GetName(), radius,_coalition,_country, distance))

        -- Add up units for each side.
        if _coalition==coalition.side.BLUE then
          Nblue=Nblue+1
          CountryBlue=_country
        elseif _coalition==coalition.side.RED then
          Nred=Nred+1
          CountryRed=_country
        else
          Nneutral=Nneutral+1
          CountryNeutral=_country
        end

      end
    end
  end

  -- Debug info.
  self:T(self.wid..string.format("Ground troops in warehouse zone: blue=%d, red=%d, neutral=%d", Nblue, Nred, Nneutral))


  -- Figure out the new coalition if any.
  -- Condition is that only units of one coalition are within the zone.
  local newcoalition=self:GetCoalition()
  local newcountry=self:GetCountry()
  if Nblue>0 and Nred==0 and Nneutral==0 then
    -- Only blue units in zone ==> Zone goes to blue.
    newcoalition=coalition.side.BLUE
    newcountry=CountryBlue
  elseif Nblue==0 and Nred>0 and Nneutral==0 then
    -- Only red units in zone ==> Zone goes to red.
    newcoalition=coalition.side.RED
    newcountry=CountryRed
  elseif Nblue==0 and Nred==0 and Nneutral>0 then
    -- Only neutral units in zone but neutrals do not attack or even capture!
    --newcoalition=coalition.side.NEUTRAL
    --newcountry=CountryNeutral
  end

  -- Coalition has changed ==> warehouse was captured! This should be before the attack check.
  if self:IsAttacked() and newcoalition ~= self:GetCoalition() then
    self:Captured(newcoalition, newcountry)
    return
  end

  -- Before a warehouse can be captured, it has to be attacked.
  -- That is, even if only enemy units are present it is not immediately captured in order to spawn all ground assets for defence.
  if self:GetCoalition()==coalition.side.BLUE then
    -- Blue warehouse is running and we have red units in the zone.
    if self:IsRunning() and Nred>0 then
      self:Attacked(coalition.side.RED, CountryRed)
    end
    -- Blue warehouse was under attack by blue but no more blue units in zone.
    if self:IsAttacked() and Nred==0 then
      self:Defeated()
    end
  elseif self:GetCoalition()==coalition.side.RED then
    -- Red Warehouse is running and we have blue units in the zone.
    if self:IsRunning() and Nblue>0 then
      self:Attacked(coalition.side.BLUE, CountryBlue)
    end
    -- Red warehouse was under attack by blue but no more blue units in zone.
    if self:IsAttacked() and Nblue==0 then
      self:Defeated()
    end
  elseif self:GetCoalition()==coalition.side.NEUTRAL then
    -- Neutrals dont attack!
    if self:IsRunning() and Nred>0 then
      self:Attacked(coalition.side.RED, CountryRed)
    elseif self:IsRunning() and Nblue>0 then
      self:Attacked(coalition.side.BLUE, CountryBlue)
    end
  end

end

--- Checks if the associated airbase still belongs to the warehouse.
-- @param #WAREHOUSE self
function WAREHOUSE:_CheckAirbaseOwner()
  -- The airbasename is set at start and not deleted if the airbase was captured.
  if self.airbasename then

    local airbase=AIRBASE:FindByName(self.airbasename)
    local airbasecurrentcoalition=airbase:GetCoalition()

    if self.airbase then

      -- Warehouse has lost its airbase.
      if self:GetCoalition()~=airbasecurrentcoalition then
        self.airbase=nil
      end

    else

      -- Warehouse has re-captured the airbase.
      if self:GetCoalition()==airbasecurrentcoalition then
        self.airbase=airbase
      end

    end

  end
end

--- Checks if the request can be fulfilled in general. If not, it is removed from the queue.
-- Check if departure and destination bases are of the right type.
-- @param #WAREHOUSE self
-- @param #table queue The queue which is holding the requests to check.
-- @return #boolean If true, request can be executed. If false, something is not right.
function WAREHOUSE:_CheckRequestConsistancy(queue)
  self:T3(self.wid..string.format("Number of queued requests = %d", #queue))

  -- Requests to delete.
  local invalid={}

  for _,_request in pairs(queue) do
    local request=_request --#WAREHOUSE.Queueitem

    -- Debug info.
    self:T2(self.wid..string.format("Checking request id=%d.", request.uid))

    -- Let's assume everything is fine.
    local valid=true

    -- Check if at least one asset was requested.
    if request.nasset==0 then
      self:E(self.wid..string.format("ERROR: INVALID request. Request for zero assets not possible. Can happen when, e.g. \"all\" ground assets are requests but none in stock."))
      valid=false
    end

    -- Request from enemy coalition?
    if self:GetCoalition()~=request.warehouse:GetCoalition() then
      self:E(self.wid..string.format("ERROR: INVALID request. Requesting warehouse is of wrong coaltion! Own coalition %s != %s of requesting warehouse.", self:GetCoalitionName(), request.warehouse:GetCoalitionName()))
      valid=false
    end

    -- Is receiving warehouse stopped?
    if request.warehouse:IsStopped() then
      self:E(self.wid..string.format("ERROR: INVALID request. Requesting warehouse is stopped!"))
      valid=false
    end

    -- Is receiving warehouse destroyed?
    if request.warehouse:IsDestroyed() and not self.respawnafterdestroyed then
      self:E(self.wid..string.format("ERROR: INVALID request. Requesting warehouse is destroyed!"))
      valid=false
    end

    -- Add request as unvalid and delete it later.
    if valid==false then
      self:E(self.wid..string.format("Got invalid request id=%d.", request.uid))
      table.insert(invalid, request)
    else
      self:T3(self.wid..string.format("Got valid request id=%d.", request.uid))
    end
  end

  -- Delete invalid requests.
  for _,_request in pairs(invalid) do
    self:E(self.wid..string.format("Deleting INVALID request id=%d.",_request.uid))
    self:_DeleteQueueItem(_request, self.queue)
  end

end

--- Check if a request is valid in general. If not, it will be removed from the queue.
-- This routine needs to have at least one asset in stock that matches the request descriptor in order to determine whether the request category of troops.
-- If no asset is in stock, the request will remain in the queue but cannot be executed.
-- @param #WAREHOUSE self
-- @param #WAREHOUSE.Queueitem request The request to be checked.
-- @return #boolean If true, request can be executed. If false, something is not right.
function WAREHOUSE:_CheckRequestValid(request)

  -- Check if number of requested assets is in stock.
  local _assets,_nassets,_enough=self:_FilterStock(self.stock, request.assetdesc, request.assetdescval, request.nasset)

  -- No assets in stock? Checks cannot be performed.
  if #_assets==0 then
    return true
  end

  -- Convert relative to absolute number if necessary.
  local nasset=request.nasset
  if type(request.nasset)=="string" then
    nasset=self:_QuantityRel2Abs(request.nasset,_nassets)
  end

  -- Debug check, request.nasset might be a string Quantity enumerator.
  local text=string.format("Request valid? Number of assets: requested=%s=%d, selected=%d, total=%d, enough=%s.", tostring(request.nasset), nasset,#_assets,_nassets, tostring(_enough))
  self:T(text)

  -- First asset. Is representative for all filtered items in stock.
  local asset=_assets[1] --#WAREHOUSE.Assetitem

  -- Asset is air, ground etc.
  local asset_plane  = asset.category==Group.Category.AIRPLANE
  local asset_helo   = asset.category==Group.Category.HELICOPTER
  local asset_ground = asset.category==Group.Category.GROUND
  local asset_train  = asset.category==Group.Category.TRAIN
  local asset_naval  = asset.category==Group.Category.SHIP

  -- General air request.
  local asset_air=asset_helo or asset_plane

  -- Assume everything is okay.
  local valid=true

  -- Category of the requesting warehouse airbase.
  local requestcategory=request.warehouse:GetAirbaseCategory()

  if request.transporttype==WAREHOUSE.TransportType.SELFPROPELLED then
    -------------------------------------------
    -- Case where the units go my themselves --
    -------------------------------------------

    if asset_air then

      if asset_plane then

        -- No airplane to or from FARPS.
        if requestcategory==Airbase.Category.HELIPAD or self:GetAirbaseCategory()==Airbase.Category.HELIPAD then
          self:E("ERROR: Incorrect request. Asset airplane requested but warehouse or requestor is HELIPAD/FARP!")
          valid=false
        end

        -- Category SHIP is not general enough! Fighters can go to carriers. Which fighters, is there an attibute?
        -- Also for carriers, attibute?

      elseif asset_helo then

        -- Helos need a FARP or AIRBASE or SHIP for spawning. Also at the the receiving warehouse. So even if they could go there they "cannot" be spawned again.
        -- Unless I allow spawning of helos in the the spawn zone. But one should place at least a FARP there.
        if self:GetAirbaseCategory()==-1 or requestcategory==-1 then
          self:E("ERROR: Incorrect request. Helos need a AIRBASE/HELIPAD/SHIP as home/destination base!")
          valid=false
        end

      end

      -- All aircraft need an airbase of any type at depature and destination.
      if self.airbase==nil or request.airbase==nil then

        self:E("ERROR: Incorrect request. Either warehouse or requesting warehouse does not have any kind of airbase!")
        valid=false

      else

        -- Check if enough parking spots are available. This checks the spots available in general, i.e. not the free spots.
        -- TODO: For FARPS/ships, is it possible to send more assets than parking spots? E.g. a FARPS has only four (or even one).
        -- TODO: maybe only check if spots > 0 for the necessary terminal type? At least for FARPS.

        -- Get necessary terminal type.
        local termtype_dep=self:_GetTerminal(asset.attribute, self:GetAirbaseCategory())
        local termtype_des=self:_GetTerminal(asset.attribute, request.warehouse:GetAirbaseCategory())

        -- Get number of parking spots.
        local np_departure=self.airbase:GetParkingSpotsNumber(termtype_dep)
        local np_destination=request.airbase:GetParkingSpotsNumber(termtype_des)

        -- Debug info.
        self:T(string.format("Asset attribute = %s, DEPARTURE: terminal type = %d, spots = %d, DESTINATION: terminal type = %d, spots = %d", asset.attribute, termtype_dep, np_departure, termtype_des, np_destination))

        -- Not enough parking at sending warehouse.
        --if (np_departure < request.nasset) and not (self.category==Airbase.Category.SHIP or self.category==Airbase.Category.HELIPAD) then
        if np_departure < nasset then
          self:E(string.format("ERROR: Incorrect request. Not enough parking spots of terminal type %d at warehouse. Available spots %d < %d necessary.", termtype_dep, np_departure, nasset))
          valid=false
        end

        -- No parking at requesting warehouse.
        if np_destination == 0 then
          self:E(string.format("ERROR: Incorrect request. No parking spots of terminal type %d at requesting warehouse. Available spots = %d!", termtype_des, np_destination))
          valid=false
        end

      end

    elseif asset_ground then

      -- Check that both spawn zones are not in water.
      local inwater=self.spawnzone:GetCoordinate():IsSurfaceTypeWater() or request.warehouse.spawnzone:GetCoordinate():IsSurfaceTypeWater()

      if inwater then
        self:E("ERROR: Incorrect request. Ground asset requested but at least one spawn zone is in water!")
        --valid=false
        valid=false
      end

      -- No ground assets directly to or from ships.
      -- TODO: May needs refinement if warehouse is on land and requestor is ship in harbour?!
      --if (requestcategory==Airbase.Category.SHIP or self:GetAirbaseCategory()==Airbase.Category.SHIP) then
      --  self:E("ERROR: Incorrect request. Ground asset requested but warehouse or requestor is SHIP!")
      --  valid=false
      --end

      if asset_train then

        -- Check if there is a valid path on rail.
        local hasrail=self:HasConnectionRail(request.warehouse)
        if not hasrail then
          self:E("ERROR: Incorrect request. No valid path on rail for train assets!")
          valid=false
        end

      else

        if self.warehouse:GetName()~=request.warehouse.warehouse:GetName() then

          -- Check if there is a valid path on road.
          local hasroad=self:HasConnectionRoad(request.warehouse)

          -- Check if there is a valid off road path.
          local hasoffroad=self:HasConnectionOffRoad(request.warehouse)

          if not (hasroad or hasoffroad) then
            self:E("ERROR: Incorrect request. No valid path on or off road for ground assets!")
            valid=false
          end

        end

      end

    elseif asset_naval then

        -- Check shipping lane.
        local shippinglane=self:HasConnectionNaval(request.warehouse)

        if not shippinglane then
          self:E("ERROR: Incorrect request. No shipping lane has been defined between warehouses!")
          valid=false
        end

    end

  else
    -------------------------------
    -- Assests need a transport ---
    -------------------------------

    if request.transporttype==WAREHOUSE.TransportType.AIRPLANE then

      -- Airplanes only to AND from airdromes.
      if self:GetAirbaseCategory()~=Airbase.Category.AIRDROME or requestcategory~=Airbase.Category.AIRDROME then
        self:E("ERROR: Incorrect request. Warehouse or requestor does not have an airdrome. No transport by plane possible!")
        valid=false
      end

      --TODO: Not sure if there are any transport planes that can land on a carrier?

    elseif request.transporttype==WAREHOUSE.TransportType.APC then

      -- Transport by ground units.

      -- No transport to or from ships
      if self:GetAirbaseCategory()==Airbase.Category.SHIP or requestcategory==Airbase.Category.SHIP then
        self:E("ERROR: Incorrect request. Warehouse or requestor is SHIP. No transport by APC possible!")
        valid=false
      end

      -- Check if there is a valid path on road.
      local hasroad=self:HasConnectionRoad(request.warehouse)
      if not hasroad then
        self:E("ERROR: Incorrect request. No valid path on road for ground transport assets!")
        valid=false
      end

    elseif request.transporttype==WAREHOUSE.TransportType.HELICOPTER then

      -- Transport by helicopters ==> need airbase for spawning but not for delivering to the spawn zone of the receiver.
      if self:GetAirbaseCategory()==-1 then
        self:E("ERROR: Incorrect request. Warehouse has no airbase. Transport by helicopter not possible!")
        valid=false
      end

    elseif request.transporttype==WAREHOUSE.TransportType.SHIP then

      -- Transport by ship.
      self:E("ERROR: Incorrect request. Transport by SHIP not implemented yet!")
      valid=false

    elseif request.transporttype==WAREHOUSE.TransportType.TRAIN then

      -- Transport by train.
      self:E("ERROR: Incorrect request. Transport by TRAIN not implemented yet!")
      valid=false

    else
      -- No match.
      self:E("ERROR: Incorrect request. Transport type unknown!")
      valid=false
    end

    -- Airborne assets: check parking situation.
    if request.transporttype==WAREHOUSE.TransportType.AIRPLANE or request.transporttype==WAREHOUSE.TransportType.HELICOPTER then

      -- Check if number of requested assets is in stock.
      local _assets,_nassets,_enough=self:_FilterStock(self.stock, WAREHOUSE.Descriptor.ATTRIBUTE, request.transporttype, request.ntransport)

      -- Convert relative to absolute number if necessary.
      local nasset=request.ntransport
      if type(request.ntransport)=="string" then
        nasset=self:_QuantityRel2Abs(request.ntransport,_nassets)
      end

      -- Debug check, request.nasset might be a string Quantity enumerator.
      local text=string.format("Request valid? Number of transports: requested=%s=%d, selected=%d, total=%d, enough=%s.", tostring(request.ntransport), nasset,#_assets,_nassets, tostring(_enough))
      self:T(text)

      -- Get necessary terminal type for helos or transport aircraft.
      local termtype=self:_GetTerminal(request.transporttype, self:GetAirbaseCategory())

      -- Get number of parking spots.
      local np_departure=self.airbase:GetParkingSpotsNumber(termtype)

      -- Debug info.
      self:T(self.wid..string.format("Transport attribute = %s, terminal type = %d, spots at departure = %d.", request.transporttype, termtype, np_departure))

      -- Not enough parking at sending warehouse.
      --if (np_departure < request.nasset) and not (self.category==Airbase.Category.SHIP or self.category==Airbase.Category.HELIPAD) then
      if np_departure < nasset then
        self:E(self.wid..string.format("ERROR: Incorrect request. Not enough parking spots of terminal type %d at warehouse. Available spots %d < %d necessary.", termtype, np_departure, nasset))
        valid=false
      end

      -- Planes also need parking at the receiving warehouse.
      if request.transporttype==WAREHOUSE.TransportType.AIRPLANE then

        -- Total number of parking spots for transport planes at destination.
        termtype=self:_GetTerminal(request.transporttype, request.warehouse:GetAirbaseCategory())
        local np_destination=request.airbase:GetParkingSpotsNumber(termtype)

        -- Debug info.
        self:T(self.wid..string.format("Transport attribute = %s: total # of spots (type=%d) at destination = %d.", asset.attribute, termtype, np_destination))

        -- No parking at requesting warehouse.
        if np_destination == 0 then
          self:E(string.format("ERROR: Incorrect request. No parking spots of terminal type %d at requesting warehouse for transports. Available spots = %d!", termtype, np_destination))
          valid=false
        end
      end

    end


  end

  -- Add request as unvalid and delete it later.
  if valid==false then
    self:E(self.wid..string.format("ERROR: Got invalid request id=%d.", request.uid))
  else
    self:T3(self.wid..string.format("Request id=%d valid :)", request.uid))
  end

  return valid
end


--- Checks if the request can be fulfilled right now.
-- Check for current parking situation, number of assets and transports currently in stock.
-- @param #WAREHOUSE self
-- @param #WAREHOUSE.Queueitem request The request to be checked.
-- @return #boolean If true, request can be executed. If false, something is not right.
function WAREHOUSE:_CheckRequestNow(request)

  -- Check if receiving warehouse is running. We do allow self requests if the warehouse is under attack though!
  if (request.warehouse:IsRunning()==false) and not (request.toself and self:IsAttacked()) then
    local text=string.format("Warehouse %s: Request denied! Receiving warehouse %s is not running. Current state %s.", self.alias, request.warehouse.alias, request.warehouse:GetState())
    self:_InfoMessage(text, 5)

    return false
  end

  -- If no transport is requested, assets need to be mobile unless it is a self request.
  local onlymobile=false
  if type(request.transport)=="number" and request.ntransport==0 and not request.toself then
    onlymobile=true
  end

  -- Check if number of requested assets is in stock.
  local _assets,_nassets,_enough=self:_FilterStock(self.stock, request.assetdesc, request.assetdescval, request.nasset, onlymobile)


  -- Check if enough assets are in stock.
  if not _enough then
    local text=string.format("Warehouse %s: Request ID=%d denied! Not enough (cargo) assets currently available.", self.alias, request.uid)
    self:_InfoMessage(text, 5)
    text=string.format("Enough=%s, #_assets=%d, _nassets=%d, request.nasset=%s", tostring(_enough), #_assets,_nassets, tostring(request.nasset))
    self:T(self.wid..text)
    return false
  end

  local _transports
  local _assetattribute
  local _assetcategory

  -- Check if at least one (cargo) asset is available.
  if _nassets>0 then

    -- Get the attibute of the requested asset.
    _assetattribute=_assets[1].attribute
    _assetcategory=_assets[1].category

    -- Check available parking for air asset units.
    if self.airbase and (_assetcategory==Group.Category.AIRPLANE or _assetcategory==Group.Category.HELICOPTER) then

      local Parking=self:_FindParkingForAssets(self.airbase,_assets)

      --if Parking==nil and not (self.category==Airbase.Category.HELIPAD) then
      if Parking==nil then
        local text=string.format("Warehouse %s: Request denied! Not enough free parking spots for all requested assets at the moment.", self.alias)
        self:_InfoMessage(text, 5)

        return false
      end

    end

    -- Add this here or gettransport fails
    request.cargoassets=_assets

  end

  -- Check that a transport units.
  if request.transporttype ~= WAREHOUSE.TransportType.SELFPROPELLED then

    -- Get best transports for this asset pack.
    _transports=self:_GetTransportsForAssets(request)

    -- Check if at least one transport asset is available.
    if #_transports>0 then

      -- Get the attibute of the transport units.
      local _transportattribute=_transports[1].attribute
      local _transportcategory=_transports[1].category

      -- Check available parking for transport units.
      if self.airbase and (_transportcategory==Group.Category.AIRPLANE or _transportcategory==Group.Category.HELICOPTER) then
        local Parking=self:_FindParkingForAssets(self.airbase,_transports)
        if Parking==nil then
          local text=string.format("Warehouse %s: Request denied! Not enough free parking spots for all transports at the moment.", self.alias)
          self:_InfoMessage(text, 5)

          return false
        end
      end

    else

      -- Not enough or the right transport carriers.
      local text=string.format("Warehouse %s: Request denied! Not enough transport carriers available at the moment.", self.alias)
      self:_InfoMessage(text, 5)

      return false
    end

  else

    -- Self propelled case. Nothing to do for now.

    -- Ground asset checks.
    if _assetcategory==Group.Category.GROUND then

      -- Distance between warehouse and spawn zone.
      local dist=self.warehouse:GetCoordinate():Get2DDistance(self.spawnzone:GetCoordinate())

      -- Check min dist to spawn zone.
      if dist>self.spawnzonemaxdist then
        -- Not close enough to spawn zone.
        local text=string.format("Warehouse %s: Request denied! Not close enough to spawn zone. Distance = %d m. We need to be at least within %d m range to spawn.", self.alias, dist, self.spawnzonemaxdist)
        self:_InfoMessage(text, 5)
        return false
      end

    end

  end


  -- Set chosen cargo assets.
  request.cargoassets=_assets
  request.cargoattribute=_assets[1].attribute
  request.cargocategory=_assets[1].category
  request.nasset=#_assets

  -- Debug info:
  local text=string.format("Selected cargo assets, attibute=%s, category=%d:\n", request.cargoattribute, request.cargocategory)
  for _i,_asset in pairs(_assets) do
    local asset=_asset --#WAREHOUSE.Assetitem
    text=text..string.format("%d) name=%s, type=%s, category=%d, #units=%d",_i, asset.templatename, asset.unittype, asset.category, asset.nunits)
  end
  self:T(self.wid..text)

  if request.transporttype ~= WAREHOUSE.TransportType.SELFPROPELLED then

    -- Set chosen transport assets.
    request.transportassets=_transports
    request.transportattribute=_transports[1].attribute
    request.transportcategory=_transports[1].category
    request.ntransport=#_transports

    -- Debug info:
    local text=string.format("Selected transport assets, attibute=%s, category=%d:\n", request.transportattribute, request.transportcategory)
    for _i,_asset in pairs(_transports) do
      local asset=_asset --#WAREHOUSE.Assetitem
      text=text..string.format("%d) name=%s, type=%s, category=%d, #units=%d\n",_i, asset.templatename, asset.unittype, asset.category, asset.nunits)
    end
    self:T(self.wid..text)

  end

  return true
end

---Get (optimized) transport carriers for the given assets to be transported.
-- @param #WAREHOUSE self
-- @param #WAREHOUSE.Pendingitem Chosen request.
function WAREHOUSE:_GetTransportsForAssets(request)

  -- Get all transports of the requested type in stock.
  local transports=self:_FilterStock(self.stock, WAREHOUSE.Descriptor.ATTRIBUTE, request.transporttype)

  -- Copy asset.
  local cargoassets=UTILS.DeepCopy(request.cargoassets)
  local cargoset=request.transportcargoset

  -- TODO: Get weight and cargo bay from CARGO_GROUP
  --local cargogroup=CARGO_GROUP:New(CargoGroup,Type,Name,LoadRadius,NearRadius)
  --cargogroup:GetWeight()

  -- Sort transport carriers w.r.t. cargo bay size.
  local function sort_transports(a,b)
    return a.cargobaymax>b.cargobaymax
  end

  -- Sort cargo assets w.r.t. weight in assending order.
  local function sort_cargoassets(a,b)
    return a.weight>b.weight
  end

  -- Sort tables.
  table.sort(transports, sort_transports)
  table.sort(cargoassets, sort_cargoassets)

  -- Total cargo bay size of all groups.
  self:T2(self.wid.."Transport capability:")
  local totalbay=0
  for i=1,#transports do
    local transport=transports[i] --#WAREHOUSE.Assetitem
    for j=1,transport.nunits do
      totalbay=totalbay+transport.cargobay[j]
      self:T2(self.wid..string.format("Cargo bay = %d  (unit=%d)", transport.cargobay[j], j))
    end
  end
  self:T2(self.wid..string.format("Total capacity = %d", totalbay))

  -- Total cargo weight of all assets to transports.
  self:T2(self.wid.."Cargo weight:")
  local totalcargoweight=0
  for i=1,#cargoassets do
    local asset=cargoassets[i] --#WAREHOUSE.Assetitem
    totalcargoweight=totalcargoweight+asset.weight
    self:T2(self.wid..string.format("weight = %d", asset.weight))
  end
  self:T2(self.wid..string.format("Total weight = %d", totalcargoweight))

  -- Transports used.
  local used_transports={}

  -- Loop over all transport groups, largest cargobaymax to smallest.
  for i=1,#transports do

    -- Shortcut for carrier and cargo bay
    local transport=transports[i]

    -- Cargo put into carrier.
    local putintocarrier={}

    -- Cargo assigned to this transport group?
    local used=false

    -- Loop over all units
    for k=1,transport.nunits do

      -- Get cargo bay of this carrier.
      local cargobay=transport.cargobay[k]

      -- Loop over cargo assets.
      for j,asset in pairs(cargoassets) do
        local asset=asset --#WAREHOUSE.Assetitem

        -- How many times does the cargo fit into the carrier?
        local delta=cargobay-asset.weight
        --env.info(string.format("k=%d, j=%d delta=%d  cargobay=%d  weight=%d", k, j, delta, cargobay, asset.weight))

        --self:E(self.wid..string.format("%s unit %d loads cargo uid=%d: bayempty=%02d, bayloaded = %02d - weight=%02d", transport.templatename, k, asset.uid, transport.cargobay[k], cargobay, asset.weight))

        -- Cargo fits into carrier
        if delta>=0 then
          -- Reduce remaining cargobay.
          cargobay=cargobay-asset.weight
          self:T3(self.wid..string.format("%s unit %d loads cargo uid=%d: bayempty=%02d, bayloaded = %02d - weight=%02d", transport.templatename, k, asset.uid, transport.cargobay[k], cargobay, asset.weight))

          -- Remember this cargo and remove it so it does not get loaded into other carriers.
          table.insert(putintocarrier, j)

          -- This transport group is used.
          used=true
        else
          self:T2(self.wid..string.format("Carrier unit %s too small for cargo asset %s ==> cannot be used! Cargo bay - asset weight = %d kg", transport.templatename, asset.templatename, delta))
        end

      end -- loop over assets
    end   -- loop over units

    -- Remove cargo assets from list. Needs to be done back-to-front in order not to confuse the loop.
    for j=#putintocarrier,1, -1 do

      local nput=putintocarrier[j]
      local cargo=cargoassets[nput]

      -- Need to check if multiple units in a group and the group has already been removed!
      -- TODO: This might need to be improved but is working okay so far.
      if cargo then
        -- Remove this group because it was used.
        self:T2(self.wid..string.format("Cargo id=%d assigned for carrier id=%d", cargo.uid, transport.uid))
        table.remove(cargoassets, nput)
      end
    end

    -- Cargo was assined for this carrier.
    if used then
      table.insert(used_transports, transport)
    end

    -- Convert relative quantity (all, half) to absolute number if necessary.
    local ntrans=self:_QuantityRel2Abs(request.ntransport, #transports)

    -- Max number of transport groups reached?
    if #used_transports >= ntrans then
      request.ntransport=#used_transports
      break
    end
  end

  -- Debug info.
  local text=string.format("Used Transports for request %d to warehouse %s:\n", request.uid, request.warehouse.alias)
  local totalcargobay=0
  for _i,_transport in pairs(used_transports) do
    local transport=_transport --#WAREHOUSE.Assetitem
    text=text..string.format("%d) %s: cargobay tot = %d kg, cargobay max = %d kg, nunits=%d\n", _i, transport.unittype, transport.cargobaytot, transport.cargobaymax, transport.nunits)
    totalcargobay=totalcargobay+transport.cargobaytot
    --for _,cargobay in pairs(transport.cargobay) do
    --  env.info(string.format("cargobay %d", cargobay))
    --end
  end
  text=text..string.format("Total cargo bay capacity = %.1f kg\n", totalcargobay)
  text=text..string.format("Total cargo weight       = %.1f kg\n", totalcargoweight)
  text=text..string.format("Minimum number of runs   = %.1f", totalcargoweight/totalcargobay)
  self:_DebugMessage(text)

  return used_transports
end

---Relative to absolute quantity.
-- @param #WAREHOUSE self
-- @param #string relative Relative number in terms of @{#WAREHOUSE.Quantity}.
-- @param #number ntot Total number.
-- @return #number Absolute number.
function WAREHOUSE:_QuantityRel2Abs(relative, ntot)

  local nabs=0

  -- Handle string input for nmax.
  if type(relative)=="string" then
    if relative==WAREHOUSE.Quantity.ALL then
      nabs=ntot
    elseif relative==WAREHOUSE.Quantity.THREEQUARTERS then
      nabs=UTILS.Round(ntot*3/4)
    elseif relative==WAREHOUSE.Quantity.HALF then
      nabs=UTILS.Round(ntot/2)
    elseif relative==WAREHOUSE.Quantity.THIRD then
      nabs=UTILS.Round(ntot/3)
    elseif relative==WAREHOUSE.Quantity.QUARTER then
      nabs=UTILS.Round(ntot/4)
    else
      nabs=math.min(1, ntot)
    end
  else
    nabs=relative
  end

  self:T2(self.wid..string.format("Relative %s: tot=%d, abs=%.2f", tostring(relative), ntot, nabs))

  return nabs
end

---Sorts the queue and checks if the request can be fulfilled.
-- @param #WAREHOUSE self
-- @return #WAREHOUSE.Queueitem Chosen request.
function WAREHOUSE:_CheckQueue()

  -- Sort queue wrt to first prio and then qid.
  self:_SortQueue()

  -- Search for a request we can execute.
  local request=nil --#WAREHOUSE.Queueitem

  local invalid={}
  local gotit=false
  for _,_qitem in ipairs(self.queue) do
    local qitem=_qitem --#WAREHOUSE.Queueitem

    -- Check if request is valid in general.
    local valid=self:_CheckRequestValid(qitem)

    -- Check if request is possible now.
    local okay=false
    if valid then
      okay=self:_CheckRequestNow(qitem)
    else
      -- Remember invalid request and delete later in order not to confuse the loop.
      table.insert(invalid, qitem)
    end

    -- Get the first valid request that can be executed now.
    if okay and valid and not gotit then
      request=qitem
      gotit=true
      break
    end
  end

  -- Delete invalid requests.
  for _,_request in pairs(invalid) do
    self:T(self.wid..string.format("Deleting invalid request id=%d.",_request.uid))
    self:_DeleteQueueItem(_request, self.queue)
  end

  -- Execute request.
  return request
end

--- Simple task function. Can be used to call a function which has the warehouse and the executing group as parameters.
-- @param #WAREHOUSE self
-- @param #string Function The name of the function to call passed as string.
-- @param Wrapper.Group#GROUP group The group which is meant.
function WAREHOUSE:_SimpleTaskFunction(Function, group)
  self:F2({Function})

  -- Name of the warehouse (static) object.
  local warehouse=self.warehouse:GetName()
  local groupname=group:GetName()

  -- Task script.
  local DCSScript = {}

  DCSScript[#DCSScript+1]   = string.format('local mygroup     = GROUP:FindByName(\"%s\") ', groupname)               -- The group that executes the task function. Very handy with the "...".
  if self.isunit then
    DCSScript[#DCSScript+1] = string.format("local mywarehouse = UNIT:FindByName(\"%s\") ", warehouse)                -- The unit that holds the warehouse self object.
  else
    DCSScript[#DCSScript+1] = string.format("local mywarehouse = STATIC:FindByName(\"%s\") ", warehouse)              -- The static that holds the warehouse self object.
  end
  DCSScript[#DCSScript+1]   = string.format('local warehouse   = mywarehouse:GetState(mywarehouse, \"WAREHOUSE\") ')  -- Get the warehouse self object from the static.
  DCSScript[#DCSScript+1]   = string.format('%s(mygroup)', Function)                                                  -- Call the function, e.g. myfunction.(warehouse,mygroup)

  -- Create task.
  local DCSTask = CONTROLLABLE.TaskWrappedAction(self, CONTROLLABLE.CommandDoScript(self, table.concat(DCSScript)))

  return DCSTask
end

--- Simple task function. Can be used to call a function which has the warehouse and the executing group as parameters.
-- @param #WAREHOUSE self
-- @param #string Function The name of the function to call passed as string.
-- @param Wrapper.Group#GROUP group The group which is meant.
-- @param #number n Waypoint passed.
-- @param #number N Final waypoint number.
function WAREHOUSE:_SimpleTaskFunctionWP(Function, group, n, N)
  self:F2({Function})

  -- Name of the warehouse (static) object.
  local warehouse=self.warehouse:GetName()
  local groupname=group:GetName()

  -- Task script.
  local DCSScript = {}

  DCSScript[#DCSScript+1]   = string.format('local mygroup     = GROUP:FindByName(\"%s\") ', groupname)               -- The group that executes the task function. Very handy with the "...".
  if self.isunit then
    DCSScript[#DCSScript+1] = string.format("local mywarehouse = UNIT:FindByName(\"%s\") ", warehouse)                -- The unit that holds the warehouse self object.
  else
    DCSScript[#DCSScript+1] = string.format("local mywarehouse = STATIC:FindByName(\"%s\") ", warehouse)              -- The static that holds the warehouse self object.
  end
  DCSScript[#DCSScript+1]   = string.format('local warehouse   = mywarehouse:GetState(mywarehouse, \"WAREHOUSE\") ')  -- Get the warehouse self object from the static.
  DCSScript[#DCSScript+1]   = string.format('%s(mygroup, %d, %d)', Function, n ,N)                                    -- Call the function, e.g. myfunction.(warehouse,mygroup)

  -- Create task.
  local DCSTask = CONTROLLABLE.TaskWrappedAction(self, CONTROLLABLE.CommandDoScript(self, table.concat(DCSScript)))

  return DCSTask
end

--- Get the proper terminal type based on generalized attribute of the group.
--@param #WAREHOUSE self
--@param #WAREHOUSE.Attribute _attribute Generlized attibute of unit.
--@param #number _category Airbase category.
--@return Wrapper.Airbase#AIRBASE.TerminalType Terminal type for this group.
function WAREHOUSE:_GetTerminal(_attribute, _category)

  -- Default terminal is "large".
  local _terminal=AIRBASE.TerminalType.OpenBig

  if _attribute==WAREHOUSE.Attribute.AIR_FIGHTER then
    -- Fighter ==> small.
    _terminal=AIRBASE.TerminalType.FighterAircraft
  elseif _attribute==WAREHOUSE.Attribute.AIR_BOMBER or _attribute==WAREHOUSE.Attribute.AIR_TRANSPORTPLANE or _attribute==WAREHOUSE.Attribute.AIR_TANKER or _attribute==WAREHOUSE.Attribute.AIR_AWACS then
    -- Bigger aircraft.
    _terminal=AIRBASE.TerminalType.OpenBig
  elseif _attribute==WAREHOUSE.Attribute.AIR_TRANSPORTHELO or _attribute==WAREHOUSE.Attribute.AIR_ATTACKHELO then
    -- Helicopter.
    _terminal=AIRBASE.TerminalType.HelicopterUsable
  else
    --_terminal=AIRBASE.TerminalType.OpenMedOrBig
  end

  -- For ships, we allow medium spots for all fixed wing aircraft. There are smaller tankers and AWACS aircraft that can use a carrier.
  if _category==Airbase.Category.SHIP then
    if not (_attribute==WAREHOUSE.Attribute.AIR_TRANSPORTHELO or _attribute==WAREHOUSE.Attribute.AIR_ATTACKHELO) then
      _terminal=AIRBASE.TerminalType.OpenMedOrBig
    end
  end

  return _terminal
end


--- Seach unoccupied parking spots at the airbase for a list of assets. For each asset group a list of parking spots is returned.
-- During the search also the not yet spawned asset aircraft are considered.
-- If not enough spots for all asset units could be found, the routine returns nil!
-- @param #WAREHOUSE self
-- @param Wrapper.Airbase#AIRBASE airbase The airbase where we search for parking spots.
-- @param #table assets A table of assets for which the parking spots are needed.
-- @return #table Table of coordinates and terminal IDs of free parking spots. Each table entry has the elements .Coordinate and .TerminalID.
function WAREHOUSE:_FindParkingForAssets(airbase, assets)

  -- Init default
  local scanradius=100
  local scanunits=true
  local scanstatics=true
  local scanscenery=false
  local verysafe=false

  -- Function calculating the overlap of two (square) objects.
  local function _overlap(l1,l2,dist)
    local safedist=(l1/2+l2/2)*1.05  -- 5% safety margine added to safe distance!
    local safe = (dist > safedist)
    self:T3(string.format("l1=%.1f l2=%.1f s=%.1f d=%.1f ==> safe=%s", l1,l2,safedist,dist,tostring(safe)))
    return safe
  end

  -- Get parking spot data table. This contains all free and "non-free" spots.
  local parkingdata=airbase:GetParkingSpotsTable()

  -- List of obstacles.
  local obstacles={}

  -- Loop over all parking spots and get the currently present obstacles.
  -- How long does this take on very large airbases, i.e. those with hundereds of parking spots? Seems to be okay!
  for _,parkingspot in pairs(parkingdata) do

    -- Coordinate of the parking spot.
    local _spot=parkingspot.Coordinate   -- Core.Point#COORDINATE
    local _termid=parkingspot.TerminalID

    -- Scan a radius of 100 meters around the spot.
    local _,_,_,_units,_statics,_sceneries=_spot:ScanObjects(scanradius, scanunits, scanstatics, scanscenery)

    -- Check all units.
    for _,_unit in pairs(_units) do
      local unit=_unit --Wrapper.Unit#UNIT
      local _coord=unit:GetCoordinate()
      local _size=self:_GetObjectSize(unit:GetDCSObject())
      local _name=unit:GetName()
      table.insert(obstacles, {coord=_coord, size=_size, name=_name, type="unit"})
    end

    -- Check all clients.
    --[[
    for _,_unit in pairs(_units) do
      local unit=_unit --Wrapper.Unit#UNIT
      local _coord=unit:GetCoordinate()
      local _size=self:_GetObjectSize(unit:GetDCSObject())
      local _name=unit:GetName()
      table.insert(obstacles, {coord=_coord, size=_size, name=_name, type="client"})
    end
    ]]

    -- Check all statics.
    for _,static in pairs(_statics) do
      local _vec3=static:getPoint()
      local _coord=COORDINATE:NewFromVec3(_vec3)
      local _name=static:getName()
      local _size=self:_GetObjectSize(static)
      table.insert(obstacles, {coord=_coord, size=_size, name=_name, type="static"})
    end

    -- Check all scenery.
    for _,scenery in pairs(_sceneries) do
      local _vec3=scenery:getPoint()
      local _coord=COORDINATE:NewFromVec3(_vec3)
      local _name=scenery:getTypeName()
      local _size=self:_GetObjectSize(scenery)
      table.insert(obstacles,{coord=_coord, size=_size, name=_name, type="scenery"})
    end

  end

  -- Parking data for all assets.
  local parking={}

  -- Loop over all assets that need a parking psot.
  for _,asset in pairs(assets) do
    local _asset=asset --#WAREHOUSE.Assetitem

    -- Get terminal type of this asset
    local terminaltype=self:_GetTerminal(asset.attribute, self:GetAirbaseCategory())

    -- Asset specific parking.
    parking[_asset.uid]={}

    -- Loop over all units - each one needs a spot.
    for i=1,_asset.nunits do

      -- Loop over all parking spots.
      local gotit=false
      for _,_parkingspot in pairs(parkingdata) do
        local parkingspot=_parkingspot --Wrapper.Airbase#AIRBASE.ParkingSpot

        -- Check correct terminal type for asset. We don't want helos in shelters etc.
        if AIRBASE._CheckTerminalType(parkingspot.TerminalType, terminaltype) then

          -- Coordinate of the parking spot.
          local _spot=parkingspot.Coordinate   -- Core.Point#COORDINATE
          local _termid=parkingspot.TerminalID
          local _toac=parkingspot.TOAC

          --env.info(string.format("FF asset=%s (id=%d): needs terminal type=%d, id=%d, #obstacles=%d", _asset.templatename, _asset.uid, terminaltype, _termid, #obstacles))

          local free=true
          local problem=nil

          -- Safe parking using TO_AC from DCS result.
          if self.safeparking and _toac then
            free=false
            self:T("Parking spot %d is occupied by other aircraft taking off or landing.", _termid)
          end

          -- Loop over all obstacles.
          for _,obstacle in pairs(obstacles) do

            -- Check if aircraft overlaps with any obstacle.
            local dist=_spot:Get2DDistance(obstacle.coord)
            local safe=_overlap(_asset.size, obstacle.size, dist)

            -- Spot is blocked.
            if not safe then
              --env.info(string.format("FF asset=%s (id=%d): spot id=%d dist=%.1fm is NOT SAFE", _asset.templatename, _asset.uid, _termid, dist))
              free=false
              problem=obstacle
              problem.dist=dist
              break
            else
              --env.info(string.format("FF asset=%s (id=%d): spot id=%d dist=%.1fm is SAFE", _asset.templatename, _asset.uid, _termid, dist))
            end

          end

          -- Check if spot is free
          if free then

            -- Add parkingspot for this asset unit.
            table.insert(parking[_asset.uid], parkingspot)

            self:T(self.wid..string.format("Parking spot #%d is free for asset id=%d!", _termid, _asset.uid))

            -- Add the unit as obstacle so that this spot will not be available for the next unit.
            table.insert(obstacles, {coord=_spot, size=_asset.size, name=_asset.templatename, type="asset"})

            gotit=true
            break

          else

            -- Debug output for occupied spots.
            self:T(self.wid..string.format("Parking spot #%d is occupied or not big enough!", _termid))
            if self.Debug then
              local coord=problem.coord --Core.Point#COORDINATE
              local text=string.format("Obstacle blocking spot #%d is %s type %s with size=%.1f m and distance=%.1f m.", _termid, problem.name, problem.type, problem.size, problem.dist)
              coord:MarkToAll(string.format(text))
            end

          end

        end -- check terminal type
      end -- loop over parking spots

      -- No parking spot for at least one asset :(
      if not gotit then
        self:T(self.wid..string.format("WARNING: No free parking spot for asset id=%d",_asset.uid))
        return nil
      end
    end -- loop over asset units
  end -- loop over asset groups

  return parking
end


--- Get the request belonging to a group.
-- @param #WAREHOUSE self
-- @param Wrapper.Group#GROUP group The group from which the info is gathered.
-- @param #table queue Queue holding all requests.
-- @return #WAREHOUSE.Pendingitem The request belonging to this group.
function WAREHOUSE:_GetRequestOfGroup(group, queue)

  -- Get warehouse, asset and request ID from group name.
  local wid,aid,rid=self:_GetIDsFromGroup(group)

  -- Find the request.
  for _,_request in pairs(queue) do
    local request=_request --#WAREHOUSE.Queueitem
    if request.uid==rid then
      return request
    end
  end

end

--- Is the group a used as transporter for a given request?
-- @param #WAREHOUSE self
-- @param Wrapper.Group#GROUP group The group from which the info is gathered.
-- @param #WAREHOUSE.Pendingitem request Request.
-- @return #boolean True if group is transport, false if group is cargo and nil otherwise.
function WAREHOUSE:_GroupIsTransport(group, request)

  -- Name of the group under question.
  local groupname=self:_GetNameWithOut(group)

  if request.transportgroupset then
    local transporters=request.transportgroupset:GetSetObjects()

    for _,transport in pairs(transporters) do
      if transport:GetName()==groupname then
        return true
      end
    end
  end

  if request.cargogroupset then
    local cargos=request.cargogroupset:GetSetObjects()

    for _,cargo in pairs(cargos) do
      if self:_GetNameWithOut(cargo)==groupname then
        return false
      end
    end
  end

  return nil
end


--- Creates a unique name for spawned assets. From the group name the original warehouse, global asset and the request can be derived.
-- @param #WAREHOUSE self
-- @param #WAREHOUSE.Assetitem _assetitem Asset for which the name is created.
-- @param #WAREHOUSE.Queueitem _queueitem (Optional) Request specific name.
-- @return #string Alias name "UnitType\_WID-%d\_AID-%d\_RID-%d"
function WAREHOUSE:_Alias(_assetitem,_queueitem)
  return self:_alias(_assetitem.unittype, self.uid, _assetitem.uid,_queueitem.uid)
end

--- Creates a unique name for spawned assets. From the group name the original warehouse, global asset and the request can be derived.
-- @param #WAREHOUSE self
-- @param #string unittype Type of unit.
-- @param #number wid Warehouse id.
-- @param #number aid Asset item id.
-- @param #number qid Queue/request item id.
-- @return #string Alias name "UnitType\_WID-%d\_AID-%d\_RID-%d"
function WAREHOUSE:_alias(unittype, wid, aid, qid)
  local _alias=string.format("%s_WID-%d_AID-%d", unittype, wid, aid)
  if qid then
    _alias=_alias..string.format("_RID-%d", qid)
  end
  return _alias
end

--- Get group name without any spawn or cargo suffix #CARGO etc.
-- @param #WAREHOUSE self
-- @param Wrapper.Group#GROUP group The group from which the info is gathered.
-- @return #string Name of the object without trailing #...
function WAREHOUSE:_GetNameWithOut(group)
  if group then
    local name
    if type(group)=="string" then
      name=group
    else
      name=group:GetName()
    end
    local namewithout=UTILS.Split(name, "#")[1]
    if namewithout then
      return namewithout
    else
      return name
    end
  end
  if type(group)=="string" then
    return group
  else
    return group:GetName()
  end
end


--- Get warehouse id, asset id and request id from group name (alias).
-- @param #WAREHOUSE self
-- @param Wrapper.Group#GROUP group The group from which the info is gathered.
-- @return #number Warehouse ID.
-- @return #number Asset ID.
-- @return #number Request ID.
function WAREHOUSE:_GetIDsFromGroup(group)

  ---@param #string text The text to analyse.
  local function analyse(text)

    -- Get rid of #0001 tail from spawn.
    local unspawned=UTILS.Split(text, "#")[1]

    -- Split keywords.
    local keywords=UTILS.Split(unspawned, "_")
    local _wid=nil  -- warehouse UID
    local _aid=nil  -- asset UID
    local _rid=nil  -- request UID

    -- Loop over keys.
    for _,keys in pairs(keywords) do
      local str=UTILS.Split(keys, "-")
      local key=str[1]
      local val=str[2]
      if key:find("WID") then
        _wid=tonumber(val)
      elseif key:find("AID") then
        _aid=tonumber(val)
      elseif key:find("RID") then
        _rid=tonumber(val)
      end
    end

    return _wid,_aid,_rid
  end

  if group then

    -- Group name
    local name=group:GetName()

    -- Get ids
    local wid,aid,rid=analyse(name)

    -- Debug info
    self:T3(self.wid..string.format("Group Name   = %s", tostring(name)))
    self:T3(self.wid..string.format("Warehouse ID = %s", tostring(wid)))
    self:T3(self.wid..string.format("Asset     ID = %s", tostring(aid)))
    self:T3(self.wid..string.format("Request   ID = %s", tostring(rid)))

    return wid,aid,rid
  else
    self:E("WARNING: Group not found in GetIDsFromGroup() function!")
  end

end

--- Filter stock assets by table entry.
-- @param #WAREHOUSE self
-- @param #table stock Table holding all assets in stock of the warehouse. Each entry is of type @{#WAREHOUSE.Assetitem}.
-- @param #string descriptor Descriptor describing the filtered assets.
-- @param attribute Value of the descriptor.
-- @param #number nmax (Optional) Maximum number of items that will be returned. Default nmax=nil is all matching items are returned.
-- @param #boolean mobile (Optional) If true, filter only mobile assets.
-- @return #table Filtered stock items table.
-- @return #number Total number of (requested) assets available.
-- @return #boolean If true, enough assets are available.
function WAREHOUSE:_FilterStock(stock, descriptor, attribute, nmax, mobile)

  -- Default all.
  nmax=nmax or WAREHOUSE.Quantity.ALL
  if mobile==nil then
    mobile=false
  end

  -- Filtered array.
  local filtered={}

  -- Count total number in stock.
  local ntot=0
  for _,_asset in ipairs(stock) do
    local asset=_asset --#WAREHOUSE.Assetitem
    local ismobile=asset.speedmax>0
    if asset[descriptor]==attribute then
      if (mobile==true and ismobile) or mobile==false then
        ntot=ntot+1
      end
    end
  end

  -- Treat case where ntot=0, i.e. no assets at all.
  if ntot==0 then
    return filtered, ntot, false
  end

  -- Convert relative to absolute number if necessary.
  nmax=self:_QuantityRel2Abs(nmax,ntot)

  -- Loop over stock items.
  for _i,_asset in ipairs(stock) do
    local asset=_asset --#WAREHOUSE.Assetitem

    -- Check if asset has the right attribute.
    if asset[descriptor]==attribute then

      -- Check if asset has to be mobile.
      if (mobile and asset.speedmax>0) or (not mobile) then

        -- Add asset to filtered table.
        table.insert(filtered, asset)

        -- Break loop if nmax was reached.
        if nmax~=nil and #filtered>=nmax then
          return filtered, ntot, true
        end

      end
    end
  end

  return filtered, ntot, ntot>=nmax
end

--- Check if a group has a generalized attribute.
-- @param #WAREHOUSE self
-- @param Wrapper.Group#GROUP group MOOSE group object.
-- @param #WAREHOUSE.Attribute attribute Attribute to check.
-- @return #boolean True if group has the specified attribute.
function WAREHOUSE:_HasAttribute(group, attribute)

  if group then
    local groupattribute=self:_GetAttribute(group)
    return groupattribute==attribute
  end

  return false
end

--- Get the generalized attribute of a group.
-- Note that for a heterogenious group, the attribute is determined from the attribute of the first unit!
-- @param #WAREHOUSE self
-- @param Wrapper.Group#GROUP group MOOSE group object.
-- @return #WAREHOUSE.Attribute Generalized attribute of the group.
function WAREHOUSE:_GetAttribute(group)

  -- Default
  local attribute=WAREHOUSE.Attribute.OTHER_UNKNOWN --#WAREHOUSE.Attribute

  if group then

    -----------
    --- Air ---
    -----------
    -- Planes
    local transportplane=group:HasAttribute("Transports") and group:HasAttribute("Planes")
    local awacs=group:HasAttribute("AWACS")
    local fighter=group:HasAttribute("Fighters") or group:HasAttribute("Interceptors") or group:HasAttribute("Multirole fighters") or (group:HasAttribute("Bombers") and not group:HasAttribute("Strategic bombers"))
    local bomber=group:HasAttribute("Strategic bombers")
    local tanker=group:HasAttribute("Tankers")
    local uav=group:HasAttribute("UAVs")
    -- Helicopters
    local transporthelo=group:HasAttribute("Transport helicopters")
    local attackhelicopter=group:HasAttribute("Attack helicopters")

    --------------
    --- Ground ---
    --------------
    -- Ground
    local apc=group:HasAttribute("Infantry carriers")
    local truck=group:HasAttribute("Trucks") and group:GetCategory()==Group.Category.GROUND
    local infantry=group:HasAttribute("Infantry")
    local artillery=group:HasAttribute("Artillery")
    local tank=group:HasAttribute("Old Tanks") or group:HasAttribute("Modern Tanks")
    local aaa=group:HasAttribute("AAA")
    local ewr=group:HasAttribute("EWR")
    local sam=group:HasAttribute("SAM elements") and (not group:HasAttribute("AAA"))
    -- Train
    local train=group:GetCategory()==Group.Category.TRAIN

    -------------
    --- Naval ---
    -------------
    -- Ships
    local aircraftcarrier=group:HasAttribute("Aircraft Carriers")
    local warship=group:HasAttribute("Heavy armed ships")
    local armedship=group:HasAttribute("Armed ships")
    local unarmedship=group:HasAttribute("Unarmed ships")


    -- Define attribute. Order is important.
    if transportplane then
      attribute=WAREHOUSE.Attribute.AIR_TRANSPORTPLANE
    elseif awacs then
      attribute=WAREHOUSE.Attribute.AIR_AWACS
    elseif fighter then
      attribute=WAREHOUSE.Attribute.AIR_FIGHTER
    elseif bomber then
      attribute=WAREHOUSE.Attribute.AIR_BOMBER
    elseif tanker then
      attribute=WAREHOUSE.Attribute.AIR_TANKER
    elseif transporthelo then
      attribute=WAREHOUSE.Attribute.AIR_TRANSPORTHELO
    elseif attackhelicopter then
      attribute=WAREHOUSE.Attribute.AIR_ATTACKHELO
    elseif uav then
      attribute=WAREHOUSE.Attribute.AIR_UAV
    elseif apc then
      attribute=WAREHOUSE.Attribute.GROUND_APC
    elseif infantry then
      attribute=WAREHOUSE.Attribute.GROUND_INFANTRY
    elseif artillery then
      attribute=WAREHOUSE.Attribute.GROUND_ARTILLERY
    elseif tank then
      attribute=WAREHOUSE.Attribute.GROUND_TANK
    elseif aaa then
      attribute=WAREHOUSE.Attribute.GROUND_AAA
    elseif ewr then
      attribute=WAREHOUSE.Attribute.GROUND_EWR
    elseif sam then
      attribute=WAREHOUSE.Attribute.GROUND_SAM
    elseif truck then
      attribute=WAREHOUSE.Attribute.GROUND_TRUCK
    elseif train then
      attribute=WAREHOUSE.Attribute.GROUND_TRAIN
    elseif aircraftcarrier then
      attribute=WAREHOUSE.Attribute.NAVAL_AIRCRAFTCARRIER
    elseif warship then
      attribute=WAREHOUSE.Attribute.NAVAL_WARSHIP
    elseif armedship then
      attribute=WAREHOUSE.Attribute.NAVAL_ARMEDSHIP
    elseif unarmedship then
      attribute=WAREHOUSE.Attribute.NAVAL_UNARMEDSHIP
    else
      if group:IsGround() then
        attribute=WAREHOUSE.Attribute.GROUND_OTHER
      elseif group:IsShip() then
        attribute=WAREHOUSE.Attribute.NAVAL_OTHER
      elseif group:IsAir() then
        attribute=WAREHOUSE.Attribute.AIR_OTHER
      else
        attribute=WAREHOUSE.Attribute.OTHER_UNKNOWN
      end
    end
  end

  return attribute
end

--- Size of the bounding box of a DCS object derived from the DCS descriptor table. If boundinb box is nil, a size of zero is returned.
-- @param #WAREHOUSE self
-- @param DCS#Object DCSobject The DCS object for which the size is needed.
-- @return #number Max size of object in meters (length (x) or width (z) components not including height (y)).
-- @return #number Length (x component) of size.
-- @return #number Height (y component) of size.
-- @return #number Width (z component) of size.
function WAREHOUSE:_GetObjectSize(DCSobject)
  local DCSdesc=DCSobject:getDesc()
  if DCSdesc.box then
    local x=DCSdesc.box.max.x+math.abs(DCSdesc.box.min.x)  --length
    local y=DCSdesc.box.max.y+math.abs(DCSdesc.box.min.y)  --height
    local z=DCSdesc.box.max.z+math.abs(DCSdesc.box.min.z)  --width
    return math.max(x,z), x , y, z
  end
  return 0,0,0,0
end

--- Returns the number of assets for each generalized attribute.
-- @param #WAREHOUSE self
-- @param #table stock The stock of the warehouse.
-- @return #table Data table holding the numbers, i.e. data[attibute]=n.
function WAREHOUSE:GetStockInfo(stock)

  local _data={}
  for _j,_attribute in pairs(WAREHOUSE.Attribute) do

    local n=0
    for _i,_item in pairs(stock) do
      local _ite=_item --#WAREHOUSE.Assetitem
      if _ite.attribute==_attribute then
        n=n+1
      end
    end

    _data[_attribute]=n
  end

  return _data
end

--- Delete an asset item from stock.
-- @param #WAREHOUSE self
-- @param #WAREHOUSE.Assetitem stockitem Asset item to delete from stock table.
function WAREHOUSE:_DeleteStockItem(stockitem)
  for i=1,#self.stock do
    local item=self.stock[i] --#WAREHOUSE.Assetitem
    if item.uid==stockitem.uid then
      table.remove(self.stock,i)
      break
    end
  end
end

--- Delete item from queue.
-- @param #WAREHOUSE self
-- @param #WAREHOUSE.Queueitem qitem Item of queue to be removed.
-- @param #table queue The queue from which the item should be deleted.
function WAREHOUSE:_DeleteQueueItem(qitem, queue)
  self:F({qitem=qitem, queue=queue})

  for i=1,#queue do
    local _item=queue[i] --#WAREHOUSE.Queueitem
    if _item.uid==qitem.uid then
      self:T(self.wid..string.format("Deleting queue item id=%d.", qitem.uid))
      table.remove(queue,i)
      break
    end
  end
end

--- Sort requests queue wrt prio and request uid.
-- @param #WAREHOUSE self
function WAREHOUSE:_SortQueue()
  self:F3()
  -- Sort.
  local function _sort(a, b)
    return (a.prio < b.prio) or (a.prio==b.prio and a.uid < b.uid)
  end
  table.sort(self.queue, _sort)
end

--- Checks fuel on all pening assets.
-- @param #WAREHOUSE self
function WAREHOUSE:_CheckFuel()

  for i,qitem in ipairs(self.pending) do
    local qitem=qitem --#WAREHOUSE.Pendingitem

    if qitem.transportgroupset then
      for _,_group in pairs(qitem.transportgroupset:GetSet()) do
        local group=_group --Wrapper.Group#GROUP

        if group and group:IsAlive() then

          -- Get min fuel of group.
          local fuel=group:GetFuelMin()

          -- Debug info.
          self:T2(self.wid..string.format("Transport group %s min fuel state = %.2f", group:GetName(), fuel))

          -- Check if fuel is below threshold for first time.
          if fuel<self.lowfuelthresh and not qitem.lowfuel then

            -- Set low fuel flag.
            self:I(self.wid..string.format("Transport group %s is low on fuel! Min fuel state = %.2f", group:GetName(), fuel))
            qitem.lowfuel=true

            -- Trigger low fuel event.
            local asset=self:FindAssetInDB(group)
            self:AssetLowFuel(asset, qitem)
            break
          end

        end
      end
    end

    if qitem.cargogroupset then
      for _,_group in pairs(qitem.cargogroupset:GetSet()) do
        local group=_group --Wrapper.Group#GROUP

        if group and group:IsAlive() then

          -- Get min fuel of group.
          local fuel=group:GetFuelMin()

          -- Debug output.
          self:T2(self.wid..string.format("Cargo group %s min fuel state = %.2f. Threshold = %.2f", group:GetName(), fuel, self.lowfuelthresh))

          -- Check if fuel is below threshold for first time.
          if fuel<self.lowfuelthresh and not qitem.lowfuel then

            -- Set low fuel flag.
            self:I(self.wid..string.format("Cargo group %s is low on fuel! Min fuel state = %.2f", group:GetName(), fuel))
            qitem.lowfuel=true

            -- Trigger low fuel event.
            local asset=self:FindAssetInDB(group)
            self:AssetLowFuel(asset, qitem)
            break
          end

        end
      end
    end

  end
end


--- Prints the queue to DCS.log file.
-- @param #WAREHOUSE self
-- @param #table queue Queue to print.
-- @param #string name Name of the queue for info reasons.
function WAREHOUSE:_PrintQueue(queue, name)

  local total="Empty"
  if #queue>0 then
    total=string.format("Total = %d", #queue)
  end

  -- Init string.
  local text=string.format("%s at %s: %s",name, self.alias, total)

  for i,qitem in ipairs(queue) do
    local qitem=qitem --#WAREHOUSE.Pendingitem

    local uid=qitem.uid
    local prio=qitem.prio
    local clock="N/A"
    if qitem.timestamp then
      clock=tostring(UTILS.SecondsToClock(qitem.timestamp))
    end
    local assignment=tostring(qitem.assignment)
    local requestor=qitem.warehouse.alias
    local airbasename=qitem.warehouse:GetAirbaseName()
    local requestorAirbaseCat=qitem.warehouse:GetAirbaseCategory()
    local assetdesc=qitem.assetdesc
    local assetdescval=qitem.assetdescval
    local nasset=tostring(qitem.nasset)
    local ndelivered=tostring(qitem.ndelivered)
    local ncargogroupset="N/A"
    if qitem.cargogroupset then
      ncargogroupset=tostring(qitem.cargogroupset:Count())
    end
    local transporttype="N/A"
    if qitem.transporttype then
      transporttype=qitem.transporttype
    end
    local ntransport="N/A"
    if qitem.ntransport then
      ntransport=tostring(qitem.ntransport)
    end
    local ntransportalive="N/A"
    if qitem.transportgroupset then
      ntransportalive=tostring(qitem.transportgroupset:Count())
    end
    local ntransporthome="N/A"
    if qitem.ntransporthome then
      ntransporthome=tostring(qitem.ntransporthome)
    end

    -- Output text:
    text=text..string.format(
    "\n%d) UID=%d, Prio=%d, Clock=%s, Assignment=%s | Requestor=%s [Airbase=%s, category=%d] | Assets(%s)=%s: #requested=%s / #alive=%s / #delivered=%s | Transport=%s: #requested=%s / #alive=%s / #home=%s",
    i, uid, prio, clock, assignment, requestor, airbasename, requestorAirbaseCat, assetdesc, assetdescval, nasset, ncargogroupset, ndelivered, transporttype, ntransport, ntransportalive, ntransporthome)

  end

  if #queue==0 then
    self:T(self.wid..text)
  else
    if total~="Empty" then
      self:I(self.wid..text)
    end
  end
end

--- Display status of warehouse.
-- @param #WAREHOUSE self
function WAREHOUSE:_DisplayStatus()
  local text=string.format("\n------------------------------------------------------\n")
  text=text..string.format("Warehouse %s status: %s\n", self.alias, self:GetState())
  text=text..string.format("------------------------------------------------------\n")
  text=text..string.format("Coalition name   = %s\n", self:GetCoalitionName())
  text=text..string.format("Country name     = %s\n", self:GetCountryName())
  text=text..string.format("Airbase name     = %s (category=%d)\n", self:GetAirbaseName(), self:GetAirbaseCategory())
  text=text..string.format("Queued requests  = %d\n", #self.queue)
  text=text..string.format("Pending requests = %d\n", #self.pending)
  text=text..string.format("------------------------------------------------------\n")
  text=text..self:_GetStockAssetsText()
  self:T(text)
end

--- Get text about warehouse stock.
-- @param #WAREHOUSE self
-- @param #boolean messagetoall If true, send message to all.
-- @return #string Text about warehouse stock
function WAREHOUSE:_GetStockAssetsText(messagetoall)

  -- Get assets in stock.
  local _data=self:GetStockInfo(self.stock)

  -- Text.
  local text="Stock:\n"
  local total=0
  for _attribute,_count in pairs(_data) do
    if _count>0 then
      local attribute=tostring(UTILS.Split(_attribute, "_")[2])
      text=text..string.format("%s = %d\n", attribute,_count)
      total=total+_count
    end
  end
  text=text..string.format("===================\n")
  text=text..string.format("Total = %d\n", total)
  text=text..string.format("------------------------------------------------------\n")

  -- Send message?
  MESSAGE:New(text, 10):ToAllIf(messagetoall)

  return text
end

--- Create or update mark text at warehouse, which is displayed in F10 map showing how many assets of each type are in stock.
-- Only the coaliton of the warehouse owner is able to see it.
-- @param #WAREHOUSE self
-- @return #string Text about warehouse stock
function WAREHOUSE:_UpdateWarehouseMarkText()

  -- Create a mark with the current assets in stock.
  if self.markerid~=nil then
    trigger.action.removeMark(self.markerid)
  end

  -- Get assets in stock.
  local _data=self:GetStockInfo(self.stock)

  -- Text.
  local text=string.format("Warehouse state: %s\nTotal assets in stock %d:\n", self:GetState(), #self.stock)

  for _attribute,_count in pairs(_data) do
    if _count>0 then
      local attribute=tostring(UTILS.Split(_attribute, "_")[2])
      text=text..string.format("%s=%d, ", attribute,_count)
    end
  end

  -- Create/update marker at warehouse in F10 map.
  self.markerid=self:GetCoordinate():MarkToCoalition(text, self:GetCoalition(), true)
end

--- Display stock items of warehouse.
-- @param #WAREHOUSE self
-- @param #table stock Table holding all assets in stock of the warehouse. Each entry is of type @{#WAREHOUSE.Assetitem}.
function WAREHOUSE:_DisplayStockItems(stock)

  local text=self.wid..string.format("Warehouse %s stock assets:", self.alias)
  for _i,_stock in pairs(stock) do
    local mystock=_stock --#WAREHOUSE.Assetitem
    local name=mystock.templatename
    local category=mystock.category
    local cargobaymax=mystock.cargobaymax
    local cargobaytot=mystock.cargobaytot
    local nunits=mystock.nunits
    local range=mystock.range
    local size=mystock.size
    local speed=mystock.speedmax
    local uid=mystock.uid
    local unittype=mystock.unittype
    local weight=mystock.weight
    local attribute=mystock.attribute
    text=text..string.format("\n%02d) uid=%d, name=%s, unittype=%s, category=%d, attribute=%s, nunits=%d, speed=%.1f km/h, range=%.1f km, size=%.1f m, weight=%.1f kg, cargobax max=%.1f kg tot=%.1f kg",
    _i, uid, name, unittype, category, attribute, nunits, speed, range/1000, size, weight, cargobaymax, cargobaytot)
  end

  self:T3(text)
end

--- Fireworks!
-- @param #WAREHOUSE self
-- @param Core.Point#COORDINATE coord
function WAREHOUSE:_Fireworks(coord)

  -- Place.
  coord=coord or self:GetCoordinate()

  -- Fireworks!
  for i=1,91 do
    local color=math.random(0,3)
    coord:Flare(color, i-1)
  end
end

--- Info Message. Message send to coalition if reports or debug mode activated (and duration > 0). Text self:I(text) added to DCS.log file.
-- @param #WAREHOUSE self
-- @param #string text The text of the error message.
-- @param #number duration Message display duration in seconds. Default 20 sec. If duration is zero, no message is displayed.
function WAREHOUSE:_InfoMessage(text, duration)
  duration=duration or 20
  if duration>0 then
    MESSAGE:New(text, duration):ToCoalitionIf(self:GetCoalition(), self.Debug or self.Report)
  end
  self:I(self.wid..text)
end


--- Debug message. Message send to all if debug mode is activated (and duration > 0). Text self:T(text) added to DCS.log file.
-- @param #WAREHOUSE self
-- @param #string text The text of the error message.
-- @param #number duration Message display duration in seconds. Default 20 sec. If duration is zero, no message is displayed.
function WAREHOUSE:_DebugMessage(text, duration)
  duration=duration or 20
  if duration>0 then
    MESSAGE:New(text, duration):ToAllIf(self.Debug)
  end
  self:T(self.wid..text)
end

--- Error message. Message send to all (if duration > 0). Text self:E(text) added to DCS.log file.
-- @param #WAREHOUSE self
-- @param #string text The text of the error message.
-- @param #number duration Message display duration in seconds. Default 20 sec. If duration is zero, no message is displayed.
function WAREHOUSE:_ErrorMessage(text, duration)
  duration=duration or 20
  if duration>0 then
    MESSAGE:New(text, duration):ToAll()
  end
  self:E(self.wid..text)
end


--- Calculate the maximum height an aircraft can reach for the given parameters.
-- @param #WAREHOUSE self
-- @param #number D Total distance in meters from Departure to holding point at destination.
-- @param #number alphaC Climb angle in rad.
-- @param #number alphaD Descent angle in rad.
-- @param #number Hdep AGL altitude of departure point.
-- @param #number Hdest AGL altitude of destination point.
-- @param #number Deltahhold Relative altitude of holding point above destination.
-- @return #number Maximum height the aircraft can reach.
function WAREHOUSE:_GetMaxHeight(D, alphaC, alphaD, Hdep, Hdest, Deltahhold)

  local Hhold=Hdest+Deltahhold
  local hdest=Hdest-Hdep
  local hhold=hdest+Deltahhold

  local Dp=math.sqrt(D^2 + hhold^2)

  local alphaS=math.atan(hdest/D) -- slope angle
  local alphaH=math.atan(hhold/D) -- angle to holding point (could be necative!)

  local alphaCp=alphaC-alphaH  -- climb angle with slope
  local alphaDp=alphaD+alphaH  -- descent angle with slope

  -- ASA triangle.
  local gammap=math.pi-alphaCp-alphaDp
  local sCp=Dp*math.sin(alphaDp)/math.sin(gammap)
  local sDp=Dp*math.sin(alphaCp)/math.sin(gammap)

  -- Max height from departure.
  local hmax=sCp*math.sin(alphaC)

  -- Debug info.
  if self.Debug then
    env.info(string.format("Hdep    = %.3f km", Hdep/1000))
    env.info(string.format("Hdest   = %.3f km", Hdest/1000))
    env.info(string.format("DetaHold= %.3f km", Deltahhold/1000))
    env.info()
    env.info(string.format("D       = %.3f km", D/1000))
    env.info(string.format("Dp      = %.3f km", Dp/1000))
    env.info()
    env.info(string.format("alphaC  = %.3f Deg", math.deg(alphaC)))
    env.info(string.format("alphaCp = %.3f Deg", math.deg(alphaCp)))
    env.info()
    env.info(string.format("alphaD  = %.3f Deg", math.deg(alphaD)))
    env.info(string.format("alphaDp = %.3f Deg", math.deg(alphaDp)))
    env.info()
    env.info(string.format("alphaS  = %.3f Deg", math.deg(alphaS)))
    env.info(string.format("alphaH  = %.3f Deg", math.deg(alphaH)))
    env.info()
    env.info(string.format("sCp      = %.3f km", sCp/1000))
    env.info(string.format("sDp      = %.3f km", sDp/1000))
    env.info()
    env.info(string.format("hmax     = %.3f km", hmax/1000))
    env.info()

    -- Descent height
    local hdescent=hmax-hhold

    local dClimb   = hmax/math.tan(alphaC)
    local dDescent = (hmax-hhold)/math.tan(alphaD)
    local dCruise  = D-dClimb-dDescent

    env.info(string.format("hmax     = %.3f km", hmax/1000))
    env.info(string.format("hdescent = %.3f km", hdescent/1000))
    env.info(string.format("Dclimb   = %.3f km", dClimb/1000))
    env.info(string.format("Dcruise  = %.3f km", dCruise/1000))
    env.info(string.format("Ddescent = %.3f km", dDescent/1000))
    env.info()
  end

  return hmax
end


--- Make a flight plan from a departure to a destination airport.
-- @param #WAREHOUSE self
-- @param #WAREHOUSE.Assetitem asset
-- @param Wrapper.Airbase#AIRBASE departure Departure airbase.
-- @param Wrapper.Airbase#AIRBASE destination Destination airbase.
-- @return #table Table of flightplan waypoints.
-- @return #table Table of flightplan coordinates.
function WAREHOUSE:_GetFlightplan(asset, departure, destination)

  -- Parameters in SI units (m/s, m).
  local Vmax=asset.speedmax/3.6
  local Range=asset.range
  local category=asset.category
  local ceiling=asset.DCSdesc.Hmax
  local Vymax=asset.DCSdesc.VyMax

  -- Max cruise speed 90% of max speed.
  local VxCruiseMax=0.90*Vmax

  -- Min cruise speed 70% of max cruise or 600 km/h whichever is lower.
  local VxCruiseMin = math.min(VxCruiseMax*0.70, 166)

  -- Cruise speed (randomized). Expectation value at midpoint between min and max.
  local VxCruise = UTILS.RandomGaussian((VxCruiseMax-VxCruiseMin)/2+VxCruiseMin, (VxCruiseMax-VxCruiseMax)/4, VxCruiseMin, VxCruiseMax)

  -- Climb speed 90% ov Vmax but max 720 km/h.
  local VxClimb = math.min(Vmax*0.90, 200)

  -- Descent speed 60% of Vmax but max 500 km/h.
  local VxDescent = math.min(Vmax*0.60, 140)

  -- Holding speed is 90% of descent speed.
  local VxHolding = VxDescent*0.9

  -- Final leg is 90% of holding speed.
  local VxFinal = VxHolding*0.9

  -- Reasonably civil climb speed Vy=1500 ft/min = 7.6 m/s but max aircraft specific climb rate.
  local VyClimb=math.min(7.6, Vymax)

  -- Climb angle in rad.
  --local AlphaClimb=math.asin(VyClimb/VxClimb)
  local AlphaClimb=math.rad(4)

  -- Descent angle in rad. Moderate 4 degrees.
  local AlphaDescent=math.rad(4)

  -- Expected cruise level (peak of Gaussian distribution)
  local FLcruise_expect=150*RAT.unit.FL2m
  if category==Group.Category.HELICOPTER then
    FLcruise_expect=1000 -- 1000 m ASL
  end

  -------------------------
  --- DEPARTURE AIRPORT ---
  -------------------------

  -- Coordinates of departure point.
  local Pdeparture=departure:GetCoordinate()

  -- Height ASL of departure point.
  local H_departure=Pdeparture.y

  ---------------------------
  --- DESTINATION AIRPORT ---
  ---------------------------

  -- Position of destination airport.
  local Pdestination=destination:GetCoordinate()

  -- Height ASL of destination airport/zone.
  local H_destination=Pdestination.y

  -----------------------------
  --- DESCENT/HOLDING POINT ---
  -----------------------------

  -- Get a random point between 5 and 10 km away from the destination.
  local Rhmin=5000
  local Rhmax=10000

  -- For helos we set a distance between 500 to 1000 m.
  if category==Group.Category.HELICOPTER then
    Rhmin=500
    Rhmax=1000
  end

  -- Coordinates of the holding point. y is the land height at that point.
  local Pholding=Pdestination:GetRandomCoordinateInRadius(Rhmax, Rhmin)

  -- Distance from holding point to final destination (not used).
  local d_holding=Pholding:Get2DDistance(Pdestination)

  -- AGL height of holding point.
  local H_holding=Pholding.y

  ---------------
  --- GENERAL ---
  ---------------

  -- We go directly to the holding point not the destination airport. From there, planes are guided by DCS to final approach.
  local heading=Pdeparture:HeadingTo(Pholding)
  local d_total=Pdeparture:Get2DDistance(Pholding)

  ------------------------------
  --- Holding Point Altitude ---
  ------------------------------

  -- Holding point altitude. For planes between 1600 and 2400 m AGL. For helos 160 to 240 m AGL.
  local h_holding=1200
  if category==Group.Category.HELICOPTER then
    h_holding=150
  end
  h_holding=UTILS.Randomize(h_holding, 0.2)

  -- Max holding altitude.
  local DeltaholdingMax=self:_GetMaxHeight(d_total, AlphaClimb, AlphaDescent, H_departure, H_holding, 0)

  if h_holding>DeltaholdingMax then
    h_holding=math.abs(DeltaholdingMax)
  end

  -- This is the height ASL of the holding point we want to fly to.
  local Hh_holding=H_holding+h_holding

  ---------------------------
  --- Max Flight Altitude ---
  ---------------------------

  -- Get max flight altitude relative to H_departure.
  local h_max=self:_GetMaxHeight(d_total, AlphaClimb, AlphaDescent, H_departure, H_holding, h_holding)

  -- Max flight level ASL aircraft can reach for given angles and distance.
  local FLmax = h_max+H_departure

  --CRUISE
  -- Min cruise alt is just above holding point at destination or departure height, whatever is larger.
  local FLmin=math.max(H_departure, Hh_holding)

  -- Ensure that FLmax not above its service ceiling.
  FLmax=math.min(FLmax, ceiling)

  -- If the route is very short we set FLmin a bit lower than FLmax.
  if FLmin>FLmax then
    FLmin=FLmax
  end

  -- Expected cruise altitude - peak of gaussian distribution.
  if FLcruise_expect<FLmin then
    FLcruise_expect=FLmin
  end
  if FLcruise_expect>FLmax then
    FLcruise_expect=FLmax
  end

  -- Set cruise altitude. Selected from Gaussian distribution but limited to FLmin and FLmax.
  local FLcruise=UTILS.RandomGaussian(FLcruise_expect, math.abs(FLmax-FLmin)/4, FLmin, FLmax)

  -- Climb and descent heights.
  local h_climb   = FLcruise - H_departure
  local h_descent = FLcruise - Hh_holding

  -- Get distances.
  local d_climb   = h_climb/math.tan(AlphaClimb)
  local d_descent = h_descent/math.tan(AlphaDescent)
  local d_cruise  = d_total-d_climb-d_descent

  -- Debug.
  local text=string.format("Flight plan:\n")
  text=text..string.format("Vx max        = %.2f km/h\n", Vmax*3.6)
  text=text..string.format("Vx climb      = %.2f km/h\n", VxClimb*3.6)
  text=text..string.format("Vx cruise     = %.2f km/h\n", VxCruise*3.6)
  text=text..string.format("Vx descent    = %.2f km/h\n", VxDescent*3.6)
  text=text..string.format("Vx holding    = %.2f km/h\n", VxHolding*3.6)
  text=text..string.format("Vx final      = %.2f km/h\n", VxFinal*3.6)
  text=text..string.format("Vy max        = %.2f m/s\n",  Vymax)
  text=text..string.format("Vy climb      = %.2f m/s\n",  VyClimb)
  text=text..string.format("Alpha Climb   = %.2f Deg\n",  math.deg(AlphaClimb))
  text=text..string.format("Alpha Descent = %.2f Deg\n",  math.deg(AlphaDescent))
  text=text..string.format("Dist climb    = %.3f km\n",   d_climb/1000)
  text=text..string.format("Dist cruise   = %.3f km\n",   d_cruise/1000)
  text=text..string.format("Dist descent  = %.3f km\n",   d_descent/1000)
  text=text..string.format("Dist total    = %.3f km\n",   d_total/1000)
  text=text..string.format("h_climb       = %.3f km\n",   h_climb/1000)
  text=text..string.format("h_desc        = %.3f km\n",   h_descent/1000)
  text=text..string.format("h_holding     = %.3f km\n",   h_holding/1000)
  text=text..string.format("h_max         = %.3f km\n",   h_max/1000)
  text=text..string.format("FL min        = %.3f km\n",   FLmin/1000)
  text=text..string.format("FL expect     = %.3f km\n",   FLcruise_expect/1000)
  text=text..string.format("FL cruise *   = %.3f km\n",   FLcruise/1000)
  text=text..string.format("FL max        = %.3f km\n",   FLmax/1000)
  text=text..string.format("Ceiling       = %.3f km\n",   ceiling/1000)
  text=text..string.format("Max range     = %.3f km\n",   Range/1000)
  self:T(self.wid..text)

  -- Ensure that cruise distance is positve. Can be slightly negative in special cases. And we don't want to turn back.
  if d_cruise<0 then
    d_cruise=100
  end

  ------------------------
  --- Create Waypoints ---
  ------------------------

  -- Waypoints and coordinates
  local wp={}
  local c={}

  --- Departure/Take-off
  c[#c+1]=Pdeparture
  wp[#wp+1]=Pdeparture:WaypointAir("RADIO", COORDINATE.WaypointType.TakeOffParking, COORDINATE.WaypointAction.FromParkingArea, VxClimb*3.6, true, departure, nil, "Departure")

  --- Begin of Cruise
  local Pcruise=Pdeparture:Translate(d_climb, heading)
  Pcruise.y=FLcruise
  c[#c+1]=Pcruise
  wp[#wp+1]=Pcruise:WaypointAir("BARO", COORDINATE.WaypointType.TurningPoint, COORDINATE.WaypointAction.TurningPoint, VxCruise*3.6, true, nil, nil, "Cruise")

  --- Descent
  local Pdescent=Pcruise:Translate(d_cruise, heading)
  Pdescent.y=FLcruise
  c[#c+1]=Pdescent
  wp[#wp+1]=Pdescent:WaypointAir("BARO", COORDINATE.WaypointType.TurningPoint, COORDINATE.WaypointAction.TurningPoint, VxDescent*3.6, true, nil, nil, "Descent")

  --- Holding point
  Pholding.y=H_holding+h_holding
  c[#c+1]=Pholding
  wp[#wp+1]=Pholding:WaypointAir("BARO", COORDINATE.WaypointType.TurningPoint, COORDINATE.WaypointAction.TurningPoint, VxHolding*3.6, true, nil, nil, "Holding")

  --- Final destination.
  c[#c+1]=Pdestination
  wp[#wp+1]=Pdestination:WaypointAir("RADIO", COORDINATE.WaypointType.Land, COORDINATE.WaypointAction.Landing, VxFinal*3.6, true,  destination, nil, "Final Destination")


  -- Mark points at waypoints for debugging.
  if self.Debug then
    for i,coord in pairs(c) do
      local coord=coord --Core.Point#COORDINATE
      local dist=0
      if i>1 then
        dist=coord:Get2DDistance(c[i-1])
      end
      coord:MarkToAll(string.format("Waypoint %i, distance = %.2f km",i, dist/1000))
    end
  end

  return wp,c
end


-------------------------------------------------------------------------------------------------------------------------------------------------------------------------------------------------------
-------------------------------------------------------------------------------------------------------------------------------------------------------------------------------------------------------
-------------------------------------------------------------------------------------------------------------------------------------------------------------------------------------------------------<|MERGE_RESOLUTION|>--- conflicted
+++ resolved
@@ -4171,7 +4171,7 @@
 
        -- Create an alias name with the UIDs for the sending warehouse, asset and request.
     local _alias=self:_alias(_assetitem.unittype, self.uid, _assetitem.uid, Request.uid)
-    
+
     -- Asset is transport.
     _assetitem.spawned=false
     _assetitem.spawngroupname=nil
@@ -4217,18 +4217,18 @@
       self:_ErrorMessage("ERROR: Unknown transport type!")
       return
     end
-    
+
     -- Add asset by id to all assets table.
     Request.assets[_assetitem.uid]=_assetitem
-    
-  end
-  
+
+  end
+
   -- Add request to pending queue.
   table.insert(self.pending, Request)
 
   -- Delete request from queue.
   self:_DeleteQueueItem(Request, self.queue)
-  
+
 end
 
 --- On after "RequestSpawned" event. Initiates the transport of the assets to the requesting warehouse.
@@ -4244,7 +4244,7 @@
   -- General type and category.
   local _cargotype=Request.cargoattribute    --#WAREHOUSE.Attribute
   local _cargocategory=Request.cargocategory --DCS#Group.Category
-  
+
   -- Add groups to pending item.
   --Request.cargogroupset=CargoGroupSet
 
@@ -4312,10 +4312,10 @@
       end
 
     end
-    
+
     -- Transport group set.
     Request.transportgroupset=TransportGroupSet
-    
+
     -- No cargo transport necessary.
     return
   end
@@ -4418,8 +4418,8 @@
   end
   CargoTransport:SetPickupRadius(pickupouter, pickupinner)
   CargoTransport:SetDeployRadius(deployouter, deployinner)
-  
-  
+
+
   -- Adjust carrier units. This has to come AFTER the dispatchers have been defined because they set the cargobay free weight!
   Request.carriercargo={}
   for _,carriergroup in pairs(TransportGroupSet:GetSetObjects()) do
@@ -4438,7 +4438,7 @@
       self:T2(self.wid..string.format("Cargo bay weight limit of carrier unit %s: %.1f kg.", carrierunit:GetName(), carrierunit:GetCargoBayFreeWeight()))
     end
   end
-  
+
   --------------------------------
   -- Dispatcher Event Functions --
   --------------------------------
@@ -4542,7 +4542,7 @@
   end
 
   -- Start dispatcher.
-  CargoTransport:__Start(5)  
+  CargoTransport:__Start(5)
 
 end
 
@@ -4958,26 +4958,26 @@
   local text=string.format("Asset %s from request id=%d was spawned!", asset.templatename, request.uid)
   self:T(self.wid..text)
   self:_DebugMessage(text)
-  
+
   -- Check if all assets groups are spawned and trigger events.
-  
+
   asset.spawned=true
-  
+
   local allspawned=true
   for _,_asset in pairs(request.assets) do
     local assetitem=_asset --#WAREHOUSE.Assetitem
-    
+
     self:I(string.format("FF Asset %s spawned %s as %s", assetitem.templatename, tostring(assetitem.spawned), tostring(assetitem.spawngroupname)))
-    
+
     if not assetitem.spawned then
       allspawned=false
     end
   end
-  
+
   if allspawned then
     self:RequestSpawned(request, request.cargogroupset, request.transportgroupset)
   end
-  
+
 end
 
 --- On after "AssetDead" event triggered when an asset group died.
@@ -5023,16 +5023,12 @@
     for k,_ in pairs(self.stock) do
       self.stock[k]=nil
     end
-<<<<<<< HEAD
 
     --self.queue=nil
     --self.queue={}
 
     --self.stock=nil
     --self.stock={}
-=======
-    
->>>>>>> 53b998cf
   end
 
 end
@@ -5280,7 +5276,7 @@
 
     -- Get stock item.
     local asset=cargoassets[i] --#WAREHOUSE.Assetitem
-    
+
     -- Set asset status to not spawned until we capture its birth event.
     asset.spawned=false
     asset.spawngroupname=nil
@@ -5325,13 +5321,13 @@
     else
       self:E(self.wid.."ERROR: Unknown asset category!")
     end
-    
-    
+
+
     --Request add asset by id.
     Request.assets[asset.uid]=asset
-    
-  end
-  
+
+  end
+
 end
 
 
@@ -5824,7 +5820,7 @@
     return _WAREHOUSEDB.Assets[id]
   else
     return nil
-  end  
+  end
 end
 
 --- Get a warehouse request from its unique id.
@@ -5834,7 +5830,7 @@
 function WAREHOUSE:GetRequestByID(id)
 
   if id then
-  
+
     for _,_request in pairs(self.queue) do
       local request=_request --#WAREHOUSE.Queueitem
       if request.uid==id then
@@ -5848,9 +5844,9 @@
         return request, false
       end
     end
-  
-  end
-  
+
+  end
+
   return nil,nil
 end
 
@@ -5862,27 +5858,27 @@
 
   if EventData and EventData.IniGroup then
     local group=EventData.IniGroup
-    
+
     -- Note: Remember, group:IsAlive might(?) not return true here.
     local wid,aid,rid=self:_GetIDsFromGroup(group)
-    
+
     if wid==self.uid then
       self:T(self.wid..string.format("Warehouse %s captured event birth of its asset unit %s.", self.alias, EventData.IniUnitName))
-      
+
       -- Get asset and request from id.
       local asset=self:GetAssetByID(aid)
       local request=self:GetRequestByID(rid)
-      
+
       -- Birth is triggered for each unit. We need to make sure not to call this too often!
       if not asset.spawned then
 
         -- Remove asset from stock.
         self:_DeleteStockItem(asset)
-  
+
         -- Set spawned switch.
         asset.spawned=true
         asset.spawngroupname=group:GetName()
-        
+
         -- Add group.
         if asset.iscargo==true then
           request.cargogroupset=request.cargogroupset or SET_GROUP:New()
@@ -5891,20 +5887,20 @@
           request.transportgroupset=request.transportgroupset or SET_GROUP:New()
           request.transportgroupset:AddGroup(group)
         end
-        
+
         -- Set warehouse state.
         group:SetState(group, "WAREHOUSE", self)
-        
+
         -- Asset spawned FSM function.
         self:__AssetSpawned(1, group, asset, request)
-        
+
       end
-      
+
     else
       --self:T3({wid=wid, uid=self.uid, match=(wid==self.uid), tw=type(wid), tu=type(self.uid)})
     end
-    
-  end  
+
+  end
 end
 
 -----------------------------------------------------------------------------------------------------------------------------------------------------------------------------------------------------------
