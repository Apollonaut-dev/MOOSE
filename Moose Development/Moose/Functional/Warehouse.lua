--- **Functional** - Simulation of logistic operations.
--
-- ===
--
-- ## Features:
--
--    * Holds (virtual) assets in stock and spawns them upon request.
--    * Manages requests of assets from other warehouses.
--    * Queueing system with optional prioritization of requests.
--    * Realistic transportation of assets between warehouses.
--    * Different means of automatic transportation (planes, helicopters, APCs, self propelled).
--    * Strategic components such as capturing, defending and destroying warehouses and their associated infrastructure.
--    * Intelligent spawning of aircraft on airports (only if enough parking spots are available).
--    * Possibility to hook into events and customize actions.
--    * Persistence of assets. Warehouse assets can be saved and loaded from file.
--    * Can be easily interfaced to other MOOSE classes.
--
-- ===
--
-- ## Youtube Videos:
--
--    * [Warehouse Trailer](https://www.youtube.com/watch?v=e98jzLi5fGk)
--    * [DCS Warehouse Airbase Resources Proof Of Concept](https://www.youtube.com/watch?v=YeuGL0duEgY)
--
-- ===
--
-- ## Missions:
--
-- ===
--
-- The MOOSE warehouse concept simulates the organization and implementation of complex operations regarding the flow of assets between the point of origin and the point of consumption
-- in order to meet requirements of a potential conflict. In particular, this class is concerned with maintaining army supply lines while disrupting those of the enemy, since an armed
-- force without resources and transportation is defenseless.
--
-- ===
--
-- ### Author: **funkyfranky**
-- ### Co-author: FlightControl (cargo dispatcher classes)
--
-- ===
--
-- @module Functional.Warehouse
-- @image Warehouse.JPG

--- WAREHOUSE class.
-- @type WAREHOUSE
-- @field #string ClassName Name of the class.
-- @field #boolean Debug If true, send debug messages to all.
-- @field #string wid Identifier of the warehouse printed before other output to DCS.log file.
-- @field #boolean Report If true, send status messages to coalition.
-- @field Wrapper.Static#STATIC warehouse The phyical warehouse structure.
-- @field #string alias Alias of the warehouse. Name its called when sending messages.
-- @field Core.Zone#ZONE zone Zone around the warehouse. If this zone is captured, the warehouse and all its assets goes to the capturing coaliton.
-- @field Wrapper.Airbase#AIRBASE airbase Airbase the warehouse belongs to.
-- @field #string airbasename Name of the airbase associated to the warehouse.
-- @field Core.Point#COORDINATE road Closest point to warehouse on road.
-- @field Core.Point#COORDINATE rail Closest point to warehouse on rail.
-- @field Core.Zone#ZONE spawnzone Zone in which assets are spawned.
-- @field #number uid Unique ID of the warehouse.
-- @field #number markerid ID of the warehouse marker at the airbase.
-- @field #number dTstatus Time interval in seconds of updating the warehouse status and processing new events. Default 30 seconds.
-- @field #number queueid Unit id of each request in the queue. Essentially a running number starting at one and incremented when a new request is added.
-- @field #table stock Table holding all assets in stock. Table entries are of type @{#WAREHOUSE.Assetitem}.
-- @field #table queue Table holding all queued requests. Table entries are of type @{#WAREHOUSE.Queueitem}.
-- @field #table pending Table holding all pending requests, i.e. those that are currently in progress. Table elements are of type @{#WAREHOUSE.Pendingitem}.
-- @field #table transporting Table holding assets currently transporting cargo assets.
-- @field #table delivered Table holding all delivered requests. Table elements are #boolean. If true, all cargo has been delivered.
-- @field #table defending Table holding all defending requests, i.e. self requests that were if the warehouse is under attack. Table elements are of type @{#WAREHOUSE.Pendingitem}.
-- @field Core.Zone#ZONE portzone Zone defining the port of a warehouse. This is where naval assets are spawned.
-- @field #table shippinglanes Table holding the user defined shipping between warehouses.
-- @field #table offroadpaths Table holding user defined paths from one warehouse to another.
-- @field #boolean autodefence When the warehouse is under attack, automatically spawn assets to defend the warehouse.
-- @field #number spawnzonemaxdist Max distance between warehouse and spawn zone. Default 5000 meters.
-- @field #boolean autosave Automatically save assets to file when mission ends.
-- @field #string autosavepath Path where the asset file is saved on auto save.
-- @field #string autosavefile File name of the auto asset save file. Default is auto generated from warehouse id and name.
-- @field #boolean safeparking If true, parking spots for aircraft are considered as occupied if e.g. a client aircraft is parked there. Default false.
-- @field #boolean isunit If true, warehouse is represented by a unit instead of a static.
-- @field #number lowfuelthresh Low fuel threshold. Triggers the event AssetLowFuel if for any unit fuel goes below this number.
-- @field #boolean respawnafterdestroyed If true, warehouse is respawned after it was destroyed. Assets are kept.
-- @field #number respawndelay Delay before respawn in seconds.
-- @field #boolean markerOn If true, markers are displayed on the F10 map.
-- @field Ops.FlightControl#FLIGHTCONTROL flightcontrol The flightcontrol for this airbase.
-- @extends Core.Fsm#FSM

--- Have your assets at the right place at the right time - or not!
--
-- ===
--
-- # The Warehouse Concept
--
-- The MOOSE warehouse adds a new logistic component to the DCS World. *Assets*, i.e. ground, airborne and naval units, can be transferred from one place
-- to another in a realistic and highly automatic fashion. In contrast to a "DCS warehouse" these assets have a physical representation in game. In particular,
-- this means they can be destroyed during the transport and add more life to the DCS world.
--
-- This comes along with some additional interesting strategic aspects since capturing/defending and destroying/protecting an enemy or your
-- own warehouse becomes of critical importance for the development of a conflict.
--
-- In essence, creating an efficient network of warehouses is vital for the success of a battle or even the whole war. Likewise, of course, cutting off the enemy
-- of important supply lines by capturing or destroying warehouses or their associated infrastructure is equally important.
--
-- ## What is a warehouse?
--
-- A warehouse is an abstract object represented by a physical (static) building that can hold virtual assets in stock.
-- It can (but it must not) be associated with a particular airbase. The associated airbase can be an airdrome, a Helipad/FARP or a ship.
--
-- If another warehouse requests assets, the corresponding troops are spawned at the warehouse and being transported to the requestor or go their
-- by themselfs. Once arrived at the requesting warehouse, the assets go into the stock of the requestor and can be activated/deployed when necessary.
--
-- ## What assets can be stored?
--
-- Any kind of ground, airborne or naval asset can be stored and are spawned upon request.
-- The fact that the assets live only virtually in stock and are put into the game only when needed has a positive impact on the game performance.
-- It also alliviates the problem of limited parking spots at smaller airbases.
--
-- ## What means of transportation are available?
--
-- Firstly, all mobile assets can be send from warehouse to another on their own.
--
-- * Ground vehicles will use the road infrastructure. So a good road connection for both warehouses is important but also off road connections can be added if necessary.
-- * Airborne units get a flightplan from the airbase of the sending warehouse to the airbase of the receiving warehouse. This already implies that for airborne
-- assets both warehouses need an airbase. If either one of the warehouses does not have an associated airbase, direct transportation of airborne assets is not possible.
-- * Naval units can be exchanged between warehouses which possess a port, which can be defined by the user. Also shipping lanes must be specified manually but the user since DCS does not provide these.
-- * Trains (would) use the available railroad infrastructure and both warehouses must have a connection to the railroad. Unfortunately, however, trains are not yet implemented to
-- a reasonable degree in DCS at the moment and hence cannot be used yet.
--
-- Furthermore, ground assets can be transferred between warehouses by transport units. These are APCs, helicopters and airplanes. The transportation process is modeled
-- in a realistic way by using the corresponding cargo dispatcher classes, i.e.
--
-- * @{AI.AI_Cargo_Dispatcher_APC#AI_DISPATCHER_APC}
-- * @{AI.AI_Cargo_Dispatcher_Helicopter#AI_DISPATCHER_HELICOPTER}
-- * @{AI.AI_Cargo_Dispatcher_Airplane#AI_DISPATCHER_AIRPLANE}
--
-- Depending on which cargo dispatcher is used (ground or airbore), similar considerations like in the self propelled case are necessary. Howver, note that
-- the dispatchers as of yet cannot use user defined off road paths for example since they are classes of their own and use a different routing logic.
--
-- ===
--
-- # Creating a Warehouse
--
-- A MOOSE warehouse must be represented in game by a physical *static* object. For example, the mission editor already has warehouse as static object available.
-- This would be a good first choice but any static object will do.
--
-- ![Banner Image](..\Presentations\WAREHOUSE\Warehouse_Static.png)
--
-- The positioning of the warehouse static object is very important for a couple of reasons. Firstly, a warehouse needs a good infrastructure so that spawned assets
-- have a proper road connection or can reach the associated airbase easily.
--
-- ## Constructor and Start
--
-- Once the static warehouse object is placed in the mission editor it can be used as a MOOSE warehouse by the @{#WAREHOUSE.New}(*warehousestatic*, *alias*) constructor,
-- like for example:
--
--     warehouseBatumi=WAREHOUSE:New(STATIC:FindByName("Warehouse Batumi"), "My optional Warehouse Alias")
--     warehouseBatumi:Start()
--
-- The first parameter *warehousestatic* is the static MOOSE object. By default, the name of the warehouse will be the same as the name given to the static object.
-- The second parameter *alias* is optional and can be used to choose a more convenient name if desired. This will be the name the warehouse calls itself when reporting messages.
--
-- Note that a warehouse also needs to be started in order to be in service. This is done with the @{#WAREHOUSE.Start}() or @{#WAREHOUSE.__Start}(*delay*) functions.
-- The warehouse is now fully operational and requests are being processed.
--
-- # Adding Assets
--
-- Assets can be added to the warehouse stock by using the @{#WAREHOUSE.AddAsset}(*group*, *ngroups*, *forceattribute*, *forcecargobay*, *forceweight*, *loadradius*, *skill*, *liveries*, *assignment*) function.
-- The parameter *group* has to be a MOOSE @{Wrapper.Group#GROUP}. This is also the only mandatory parameters. All other parameters are optional and can be used for fine tuning if
-- nessary. The parameter *ngroups* specifies how many clones of this group are added to the stock.
--
--     infrantry=GROUP:FindByName("Some Infantry Group")
--     warehouseBatumi:AddAsset(infantry, 5)
--
-- This will add five infantry groups to the warehouse stock. Note that the group should normally be a late activated template group,
-- which was defined in the mission editor. But you can also add other groups which are already spawned and present in the mission.
--
-- Also note that the coalition of the template group (red, blue or neutral) does not matter. The coalition of the assets is determined by the coalition of the warehouse owner.
-- In other words, it is no problem to add red groups to blue warehouses and vice versa. The assets will automatically have the coalition of the warehouse.
--
-- You can add assets with a delay by using the @{#WAREHOUSE.__AddAsset}(*delay*, *group*, *ngroups*, *forceattribute*, *forcecargobay*, *forceweight*, *loadradius*,  *skill*, *liveries*, *assignment*),
-- where *delay* is the delay in seconds before the asset is added.
--
-- In game, the warehouse will get a mark which is regularly updated and showing the currently available assets in stock.
--
-- ![Banner Image](..\Presentations\WAREHOUSE\Warehouse_Stock-Marker.png)
--
-- ## Optional Parameters for Fine Tuning
--
-- By default, the generalized attribute of the asset is determined automatically from the DCS descriptor attributes. However, this might not always result in the desired outcome.
-- Therefore, it is possible, to force a generalized attribute for the asset with the third optional parameter *forceattribute*, which is of type @{#WAREHOUSE.Attribute}.
--
-- ### Setting the Generalized Attibute
-- For example, a UH-1H Huey has in DCS the attibute of an attack helicopter. But of course, it can also transport cargo. If you want to use it for transportation, you can specify this
-- manually when the asset is added
--
--     warehouseBatumi:AddAsset("Huey", 5, WAREHOUSE.Attribute.AIR_TRANSPORTHELO)
--
-- This becomes important when assets are requested from other warehouses as described below. In this case, the five Hueys are now marked as transport helicopters and
-- not attack helicopters.
--
-- ### Setting the Cargo Bay Weight Limit
-- You can ajust the cargo bay weight limit, in case it is not calculated correctly automatically. For example, the cargo bay of a C-17A is much smaller in DCS than that of a C-130, which is
-- unrealistic. This can be corrected by the *forcecargobay* parmeter which is here set to 77,000 kg
--
--     warehouseBatumi:AddAsset("C-17A", nil, nil, 77000)
--
-- The size of the cargo bay is only important when the group is used as transport carrier for other assets.
--
-- ### Setting the Weight
-- If an asset shall be transported by a carrier it important to note that - as in real life - a carrier can only carry cargo up to a certain weight. The weight of the
-- units is automatically determined from the DCS descriptor table.
-- However, in the current DCS version (2.5.3) a mortar unit has a weight of 5 tons. This confuses the transporter logic, because it appears to be too have for, e.g. all APCs.
--
-- As a workaround, you can manually adjust the weight by the optional *forceweight* parameter:
--
--     warehouseBatumi:AddAsset("Mortar Alpha", nil, nil, nil, 210)
--
--  In this case we set it to 210 kg. Note, the weight value set is meant for *each* unit in the group. Therefore, a group consisting of three mortars will have a total weight
--  of 630 kg. This is important as groups cannot be split between carrier units when transporting, i.e. the total weight of the whole group must be smaller than the
--  cargo bay of the transport carrier.
--
-- ### Setting the Load Radius
-- Boading and loading of cargo into a carrier is modeled in a realistic fashion in the AI\_CARGO\DISPATCHER classes, which are used inernally by the WAREHOUSE class.
-- Meaning that troops (cargo) will board, i.e. run or drive to the carrier, and only once they are in close proximity to the transporter they will be loaded (disappear).
--
-- Unfortunately, there are some situations where problems can occur. For example, in DCS tanks have the strong tentendcy not to drive around obstacles but rather to roll over them.
-- I have seen cases where an aircraft of the same coalition as the tank was in its way and the tank drove right through the plane waiting on a parking spot and destroying it.
--
-- As a workaround it is possible to set a larger load radius so that the cargo units are despawned further away from the carrier via the optional **loadradius** parameter:
--
--     warehouseBatumi:AddAsset("Leopard 2", nil, nil, nil, nil, 250)
--
-- Adding the asset like this will cause the units to be loaded into the carrier already at a distance of 250 meters.
--
-- ### Setting the AI Skill
--
-- By default, the asset has the skill of its template group. The optional parameter *skill* allows to set a different skill when the asset is added. See the
-- [hoggit page](https://wiki.hoggitworld.com/view/DCS_enum_AI) possible values of this enumerator.
-- For example you can use
--
--     warehouseBatumi:AddAsset("Leopard 2", nil, nil, nil, nil, nil, AI.Skill.EXCELLENT)
--
-- do set the skill of the asset to excellent.
--
-- ### Setting Liveries
--
-- By default ,the asset uses the livery of its template group. The optional parameter *liveries* allows to define one or multiple liveries.
-- If multiple liveries are given in form of a table of livery names, each asset gets a random one.
--
-- For example
--
--     warehouseBatumi:AddAsset("Mi-8", nil, nil, nil, nil, nil, nil, "China UN")
--
-- would spawn the asset with a Chinese UN livery.
--
-- Or
--
--     warehouseBatumi:AddAsset("Mi-8", nil, nil, nil, nil, nil, nil, {"China UN", "German"})
--
-- would spawn the asset with either a Chinese UN or German livery. Mind the curly brackets **{}** when you want to specify multiple liveries.
--
-- Four each unit type, the livery names can be found in the DCS root folder under Bazar\Liveries. You have to use the name of the livery subdirectory. The names of the liveries
-- as displayed in the mission editor might be different and won't work in general.
--
-- ### Setting an Assignment
--
-- Assets can be added with a specific assignment given as a text, e.g.
--
--     warehouseBatumi:AddAsset("Mi-8", nil, nil, nil, nil, nil, nil, nil, "Go to Warehouse Kobuleti")
--
-- This is helpful to establish supply chains once an asset has arrived at its (first) destination and is meant to be forwarded to another warehouse.
--
-- ## Retrieving the Asset
--
-- Once a an asset is added to a warehouse, the @{#WAREHOUSE.NewAsset} event is triggered. You can hook into this event with the @{#WAREHOUSE.OnAfterNewAsset}(*asset*, *assignment*) function.
--
-- The first parameter *asset* is a table of type @{#WAREHOUSE.Assetitem} and contains a lot of information about the asset. The seconed parameter *assignment* is optional and is the specific
-- assignment the asset got when it was added.
--
-- Note that the assignment is can also be the assignment that was specified when adding a request (see next section). Once an asset that was requested from another warehouse and an assignment
-- was specified in the @{#WAREHOUSE.AddRequest} function, the assignment can be checked when the asset has arrived and is added to the receiving warehouse.
--
-- ===
--
-- # Requesting Assets
--
-- Assets of the warehouse can be requested by other MOOSE warehouses. A request will first be scrutinized to check if can be fulfilled at all. If the request is valid, it is
-- put into the warehouse queue and processed as soon as possible.
--
-- Requested assets spawn in various "Rule of Engagement Rules" (ROE) and Alerts modes. If your assets will cross into dangerous areas, be sure to change these states. You can do this in @{#WAREHOUSE:OnAfterAssetSpawned}(*From, *Event, *To, *group, *asset, *request)) function.
--
-- Initial Spawn states is as follows:
--    GROUND: ROE, "Return Fire" Alarm, "Green"
--    AIR: 	ROE, "Return Fire" Reaction to Threat, "Passive Defense"
--    NAVAL	ROE, "Return Fire" Alarm,"N/A"
--
-- A request can be added by the @{#WAREHOUSE.AddRequest}(*warehouse*, *AssetDescriptor*, *AssetDescriptorValue*, *nAsset*, *TransportType*, *nTransport*, *Prio*, *Assignment*) function.
-- The parameters are
--
-- * *warehouse*: The requesting MOOSE @{#WAREHOUSE}. Assets will be delivered there.
-- * *AssetDescriptor*: The descriptor to describe the asset "type". See the @{#WAREHOUSE.Descriptor} enumerator. For example, assets requested by their generalized attibute.
-- * *AssetDescriptorValue*: The value of the asset descriptor.
-- * *nAsset*: (Optional) Number of asset group requested. Default is one group.
-- * *TransportType*: (Optional) The transport method used to deliver the assets to the requestor. Default is that assets go to the requesting warehouse on their own.
-- * *nTransport*: (Optional) Number of asset groups used to transport the cargo assets from A to B. Default is one group.
-- * *Prio*: (Optional) A number between 1 (high) and 100 (low) describing the priority of the request. Request with high priority are processed first. Default is 50, i.e. medium priority.
-- * *Assignment*: (Optional) A free to choose string describing the assignment. For self requests, this can be used to assign the spawned groups to specific tasks.
--
-- ## Requesting by Generalized Attribute
--
-- Generalized attributes are similar to [DCS attributes](https://wiki.hoggitworld.com/view/DCS_enum_attributes). However, they are a bit more general and
-- an asset can only have one generalized attribute by which it is characterized.
--
-- For example:
--
--     warehouseBatumi:AddRequest(warehouseKobuleti, WAREHOUSE.Descriptor.ATTRIBUTE, WAREHOUSE.Attribute.GROUND_INFANTRY, 5, WAREHOUSE.TransportType.APC, 2)
--
-- Here, warehouse Kobuleti requests 5 infantry groups from warehouse Batumi. These "cargo" assets should be transported from Batumi to Kobuleti by 2 APCS.
-- Note that the warehouse at Batumi needs to have at least five infantry groups and two APC groups in their stock if the request can be processed.
-- If either to few infantry or APC groups are available when the request is made, the request is held in the warehouse queue until enough cargo and
-- transport assets are available.
--
-- Also note that the above request is for five infantry groups. So any group in stock that has the generalized attribute "GROUND_INFANTRY" can be selected for the request.
--
-- ### Generalized Attributes
--
-- Currently implemented are:
--
-- * @{#WAREHOUSE.Attribute.AIR_TRANSPORTPLANE} Airplane with transport capability. This can be used to transport other assets.
-- * @{#WAREHOUSE.Attribute.AIR_AWACS} Airborne Early Warning and Control System.
-- * @{#WAREHOUSE.Attribute.AIR_FIGHTER} Fighter, interceptor, ... airplane.
-- * @{#WAREHOUSE.Attribute.AIR_BOMBER} Aircraft which can be used for strategic bombing.
-- * @{#WAREHOUSE.Attribute.AIR_TANKER} Airplane which can refuel other aircraft.
-- * @{#WAREHOUSE.Attribute.AIR_TRANSPORTHELO} Helicopter with transport capability. This can be used to transport other assets.
-- * @{#WAREHOUSE.Attribute.AIR_ATTACKHELO} Attack helicopter.
-- * @{#WAREHOUSE.Attribute.AIR_UAV} Unpiloted Aerial Vehicle, e.g. drones.
-- * @{#WAREHOUSE.Attribute.AIR_OTHER} Any airborne unit that does not fall into any other airborne category.
-- * @{#WAREHOUSE.Attribute.GROUND_APC} Infantry carriers, in particular Amoured Personell Carrier. This can be used to transport other assets.
-- * @{#WAREHOUSE.Attribute.GROUND_TRUCK} Unarmed ground vehicles, which has the DCS "Truck" attribute.
-- * @{#WAREHOUSE.Attribute.GROUND_INFANTRY} Ground infantry assets.
-- * @{#WAREHOUSE.Attribute.GROUND_ARTILLERY} Artillery assets.
-- * @{#WAREHOUSE.Attribute.GROUND_TANK} Tanks (modern or old).
-- * @{#WAREHOUSE.Attribute.GROUND_TRAIN} Trains. Not that trains are **not** yet properly implemented in DCS and cannot be used currently.
-- * @{#WAREHOUSE.Attribute.GROUND_EWR} Early Warning Radar.
-- * @{#WAREHOUSE.Attribute.GROUND_AAA} Anti-Aircraft Artillery.
-- * @{#WAREHOUSE.Attribute.GROUND_SAM} Surface-to-Air Missile system or components.
-- * @{#WAREHOUSE.Attribute.GROUND_OTHER} Any ground unit that does not fall into any other ground category.
-- * @{#WAREHOUSE.Attribute.NAVAL_AIRCRAFTCARRIER} Aircraft carrier.
-- * @{#WAREHOUSE.Attribute.NAVAL_WARSHIP} War ship, i.e. cruisers, destroyers, firgates and corvettes.
-- * @{#WAREHOUSE.Attribute.NAVAL_ARMEDSHIP} Any armed ship that is not an aircraft carrier, a cruiser, destroyer, firgatte or corvette.
-- * @{#WAREHOUSE.Attribute.NAVAL_UNARMEDSHIP} Any unarmed naval vessel.
-- * @{#WAREHOUSE.Attribute.NAVAL_OTHER} Any naval unit that does not fall into any other naval category.
-- * @{#WAREHOUSE.Attribute.OTHER_UNKNOWN} Anything that does not fall into any other category.
--
-- ## Requesting a Specific Unit Type
--
-- A more specific request could look like:
--
--     warehouseBatumi:AddRequest(warehouseKobuleti, WAREHOUSE.Descriptor.UNITTYPE, "A-10C", 2)
--
-- Here, Kobuleti requests a specific unit type, in particular two groups of A-10Cs. Note that the spelling is important as it must exacly be the same as
-- what one get's when using the DCS unit type.
--
-- ## Requesting a Specific Group
--
-- An even more specific request would be:
--
--     warehouseBatumi:AddRequest(warehouseKobuleti, WAREHOUSE.Descriptor.GROUPNAME, "Group Name as in ME", 3)
--
-- In this case three groups named "Group Name as in ME" are requested. This explicitly request the groups named like that in the Mission Editor.
--
-- ## Requesting a General Category
--
-- On the other hand, very general and unspecifc requests can be made by the categroy descriptor. The descriptor value parameter can be any [group category](https://wiki.hoggitworld.com/view/DCS_Class_Group), i.e.
--
-- * Group.Category.AIRPLANE for fixed wing aircraft,
-- * Group.Category.HELICOPTER for helicopters,
-- * Group.Category.GROUND for all ground troops,
-- * Group.Category.SHIP for naval assets,
-- * Group.Category.TRAIN for trains (not implemented and not working in DCS yet).
--
-- For example,
--
--     warehouseBatumi:AddRequest(warehouseKobuleti, WAREHOUSE.Descriptor.CATEGORY, Group.Category.GROUND, 10)
--
-- means that Kubuleti requests 10 ground groups and does not care which ones. This could be a mix of infantry, APCs, trucks etc.
--
-- **Note** that these general requests should be made with *great care* due to the fact, that depending on what a warehouse has in stock a lot of different unit types can be spawned.
--
-- ## Requesting Relative Quantities
--
-- In addition to requesting absolute numbers of assets it is possible to request relative amounts of assets currently in stock. To this end the @{#WAREHOUSE.Quantity} enumerator
-- was introduced:
--
-- * @{#WAREHOUSE.Quantity.ALL}
-- * @{#WAREHOUSE.Quantity.HALF}
-- * @{#WAREHOUSE.Quantity.QUARTER}
-- * @{#WAREHOUSE.Quantity.THIRD}
-- * @{#WAREHOUSE.Quantity.THREEQUARTERS}
--
-- For example,
--
--     warehouseBatumi:AddRequest(warehouseKobuleti, WAREHOUSE.Descriptor.CATEGORY, Group.Category.HELICOPTER, WAREHOUSE.Quantity.HALF)
--
-- means that Kobuleti warehouse requests half of all available helicopters which Batumi warehouse currently has in stock.
--
-- # Employing Assets - The Self Request
--
-- Transferring assets from one warehouse to another is important but of course once the the assets are at the "right" place it is equally important that they
-- can be employed for specific tasks and assignments.
--
-- Assets in the warehouses stock can be used for user defined tasks quite easily. They can be spawned into the game by a "***self request***", i.e. the warehouse
-- requests the assets from itself:
--
--     warehouseBatumi:AddRequest(warehouseBatumi, WAREHOUSE.Descriptor.ATTRIBUTE, WAREHOUSE.Attribute.GROUND_INFANTRY, 5)
--
-- Note that the *sending* and *requesting* warehouses are *identical* in this case.
--
-- This would simply spawn five infantry groups in the spawn zone of the Batumi warehouse if/when they are available.
--
-- ## Accessing the Assets
--
-- If a warehouse requests assets from itself, it triggers the event **SelfReqeuest**. The mission designer can capture this event with the associated
-- @{#WAREHOUSE.OnAfterSelfRequest}(*From*, *Event*, *To*, *groupset*, *request*) function.
--
--     --- OnAfterSelfRequest user function. Access groups spawned from the warehouse for further tasking.
--     -- @param #WAREHOUSE self
--     -- @param #string From From state.
--     -- @param #string Event Event.
--     -- @param #string To To state.
--     -- @param Core.Set#SET_GROUP groupset The set of cargo groups that was delivered to the warehouse itself.
--     -- @param #WAREHOUSE.Pendingitem request Pending self request.
--     function WAREHOUSE:OnAfterSelfRequest(From, Event, To, groupset, request)
--       local groupset=groupset --Core.Set#SET_GROUP
--       local request=request   --Functional.Warehouse#WAREHOUSE.Pendingitem
--
--       for _,group in pairs(groupset:GetSetObjects()) do
--         local group=group --Wrapper.Group#GROUP
--         group:SmokeGreen()
--       end
--
--     end
--
-- The variable *groupset* is a @{Core.Set#SET_GROUP} object and holds all asset groups from the request. The code above shows, how the mission designer can access the groups
-- for further tasking. Here, the groups are only smoked but, of course, you can use them for whatever assignment you fancy.
--
-- Note that airborne groups are spawned in **uncontrolled state** and need to be activated first before they can begin with their assigned tasks and missions.
-- This can be done with the @{Wrapper.Controllable#CONTROLLABLE.StartUncontrolled} function as demonstrated in the example section below.
--
-- ===
--
-- # Infrastructure
--
-- A good infrastructure is important for a warehouse to be efficient. Therefore, the location of a warehouse should be chosen with care.
-- This can also help to avoid many DCS related issues such as units getting stuck in buildings, blocking taxi ways etc.
--
-- ## Spawn Zone
--
-- By default, the zone were ground assets are spawned is a circular zone around the physical location of the warehouse with a radius of 200 meters. However, the location of the
-- spawn zone can be set by the @{#WAREHOUSE.SetSpawnZone}(*zone*) functions. It is advisable to choose a zone which is clear of obstacles.
--
-- ![Banner Image](..\Presentations\WAREHOUSE\Warehouse_Batumi.png)
--
-- The parameter *zone* is a MOOSE @{Core.Zone#ZONE} object. So one can, e.g., use trigger zones defined in the mission editor. If a cicular zone is not desired, one
-- can use a polygon zone (see @{Core.Zone#ZONE_POLYGON}).
--
-- ![Banner Image](..\Presentations\WAREHOUSE\Warehouse_SpawnPolygon.png)
--
-- ## Road Connections
--
-- Ground assets will use a road connection to travel from one warehouse to another. Therefore, a proper road connection is necessary.
--
-- By default, the closest point on road to the center of the spawn zone is chosen as road connection automatically. But only, if distance between the spawn zone
-- and the road connection is less than 3 km.
--
-- The user can set the road connection manually with the @{#WAREHOUSE.SetRoadConnection} function. This is only functional for self propelled assets at the moment
-- and not if using the AI dispatcher classes since these have a different logic to find the route.
--
-- ## Off Road Connections
--
-- For ground troops it is also possible to define off road paths between warehouses if no proper road connection is available or should not be used.
--
-- An off road path can be defined via the @{#WAREHOUSE.AddOffRoadPath}(*remotewarehouse*, *group*, *oneway*) function, where
-- *remotewarehouse* is the warehouse to which the path leads.
-- The parameter *group* is a *late activated* template group. The waypoints of this group are used to define the path between the two warehouses.
-- By default, the reverse paths is automatically added to get *from* the remote warehouse *to* this warehouse unless the parameter *oneway* is set to *true*.
--
-- ![Banner Image](..\Presentations\WAREHOUSE\Warehouse_Off-Road_Paths.png)
--
-- **Note** that if an off road connection is defined between two warehouses this becomes the default path, i.e. even if there is a path *on road* possible
-- this will not be used.
--
-- Also note that you can define multiple off road connections between two warehouses. If there are multiple paths defined, the connection is chosen randomly.
-- It is also possible to add the same path multiple times. By this you can influence the probability of the chosen path. For example Path1(A->B) has been
-- added two times while Path2(A->B) was added only once. Hence, the group will choose Path1 with a probability of 66.6 % while Path2 is only chosen with
-- a probability of 33.3 %.
--
-- ## Rail Connections
--
-- A rail connection is automatically defined as the closest point on a railway measured from the center of the spawn zone. But only, if the distance is less than 3 km.
--
-- The mission designer can manually specify a rail connection with the @{#WAREHOUSE.SetRailConnection} function.
--
-- **NOTE** however, that trains in DCS are currently not implemented in a way so that they can be used.
--
-- ## Air Connections
--
-- In order to use airborne assets, a warehouse needs to have an associated airbase. This can be an airdrome, a FARP/HELOPAD or a ship.
--
-- If there is an airbase within 3 km range of the warehouse it is automatically set as the associated airbase. A user can set an airbase manually
-- with the @{#WAREHOUSE.SetAirbase} function. Keep in mind that sometimes ground units need to walk/drive from the spawn zone to the airport
-- to get to their transport carriers.
--
-- ## Naval Connections
--
-- Natively, DCS does not have the concept of a port/habour or shipping lanes. So in order to have a meaningful transfer of naval units between warehouses, these have to be
-- defined by the mission designer.
--
-- ### Defining a Port
--
-- A port in this context is the zone where all naval assets are spawned. This zone can be defined with the function @{#WAREHOUSE.SetPortZone}(*zone*), where the parameter
-- *zone* is a MOOSE zone. So again, this can be create from a trigger zone defined in the mission editor or if a general shape is desired by a @{Core.Zone#ZONE_POLYGON}.
--
-- ![Banner Image](..\Presentations\WAREHOUSE\Warehouse_PortZone.png)
--
-- ### Defining Shipping Lanes
--
-- A shipping lane between to warehouses can be defined by the @{#WAREHOUSE.AddShippingLane}(*remotewarehouse*, *group*, *oneway*) function. The first parameter *remotewarehouse*
-- is the warehouse which should be connected to the present warehouse.
--
-- The parameter *group* should be a late activated group defined in the mission editor. The waypoints of this group are used as waypoints of the shipping lane.
--
-- By default, the reverse lane is automatically added to the remote warehouse. This can be disabled by setting the *oneway* parameter to *true*.
--
-- Similar to off road connections, you can also define multiple shipping lanes between two warehouse ports. If there are multiple lanes defined, one is chosen randomly.
-- It is possible to add the same lane multiple times. By this you can influence the probability of the chosen lane. For example Lane_1(A->B) has been
-- added two times while Lane_2(A->B) was added only once. Therefore, the ships will choose Lane_1 with a probability of 66.6 % while Path_2 is only chosen with
-- a probability of 33.3 %.
--
-- ![Banner Image](..\Presentations\WAREHOUSE\Warehouse_ShippingLane.png)
--
-- ===
--
-- # Why is my request not processed?
--
-- For each request, the warehouse class logic does a lot of consistency and validation checks under the hood.
-- This helps to circumvent a lot of DCS issues and shortcomings. For example, it is checked that enough free
-- parking spots at an airport are available *before* the assets are spawned.
-- However, this also means that sometimes a request is deemed to be *invalid* in which case they are deleted
-- from the queue or considered to be valid but cannot be executed at this very moment.
--
-- ## Invalid Requests
--
-- Invalid request are requests which can **never** be processes because there is some logical or physical argument against it.
-- (Or simply because that feature was not implemented (yet).)
--
-- * All airborne assets need an associated airbase of any kind on the sending *and* receiving warehouse.
-- * Airplanes need an airdrome at the sending and receiving warehouses.
-- * Not enough parking spots of the right terminal type at the sending warehouse. This avoids planes spawning on runways or on top of each other.
-- * No parking spots of the right terminal type at the receiving warehouse. This avoids DCS despawning planes on landing if they have no valid parking spot.
-- * Ground assets need a road connection between both warehouses or an off-road path needs to be added manually.
-- * Ground assets cannot be send directly to ships, i.e. warehouses on ships.
-- * Naval units need a user defined shipping lane between both warehouses.
-- * Warehouses need a user defined port zone to spawn naval assets.
-- * The receiving warehouse is destroyed or stopped.
-- * If transport by airplane, both warehouses must have and airdrome.
-- * If transport by APC, both warehouses must have a road connection.
-- * If transport by helicopter, the sending airbase must have an associated airbase (airdrome or FARP).
--
-- All invalid requests are cancelled and **removed** from the warehouse queue!
--
-- ## Temporarily Unprocessable Requests
--
-- Temporarily unprocessable requests are possible in principle, but cannot be processed at the given time the warehouse checks its queue.
--
-- * No enough parking spaces are available for all requested assets but the airbase has enough parking spots in total so that this request is possible once other aircraft have taken off.
-- * The requesting warehouse is not in state "Running" (could be paused, not yet started or under attack).
-- * Not enough cargo assets available at this moment.
-- * Not enough free parking spots for all cargo or transport airborne assets at the moment.
-- * Not enough transport assets to carry all cargo assets.
--
-- Temporarily unprocessable requests are held in the queue. If at some point in time, the situation changes so that these requests can be processed, they are executed.
--
-- ## Cargo Bay and Weight Limitations
--
-- The transportation of cargo is handled by the AI\_Dispatcher classes. These take the cargo bay of a carrier and the weight of
-- the cargo into account so that a carrier can only load a realistic amount of cargo.
--
-- However, if troops are supposed to be transported between warehouses, there is one important limitations one has to keep in mind.
-- This is that **cargo asset groups cannot be split** and divided into separate carrier units!
--
-- For example, a TPz Fuchs has a cargo bay large enough to carry up to 10 soldiers at once, which is a realistic number.
-- If a group consisting of more than ten soldiers needs to be transported, it cannot be loaded into the APC.
-- Even if two APCs are available, which could in principle carry up to 20 soldiers, a group of, let's say 12 soldiers will not
-- be split into a group of ten soldiers using the first APC and a group two soldiers using the second APC.
--
-- In other words, **there must be at least one carrier unit available that has a cargo bay large enough to load the heaviest cargo group!**
-- The warehouse logic will automatically search all available transport assets for a large enough carrier.
-- But if none is available, the request will be queued until a suitable carrier becomes available.
--
-- The only realistic solution in this case is to either provide a transport carrier with a larger cargo bay or to reduce the number of soldiers
-- in the group.
--
-- A better way would be to have two groups of max. 10 soldiers each and one TPz Fuchs for transport. In this case, the first group is
-- loaded and transported to the receiving warehouse. Once this is done, the carrier will drive back and pick up the remaining
-- group.
--
-- As an artificial workaround one can manually set the cargo bay size to a larger value or alternatively reduce the weight of the cargo
-- when adding the assets via the @{#WAREHOUSE.AddAsset} function. This might even be unavoidable if, for example, a SAM group
-- should be transported since SAM sites only work when all units are in the same group.
--
-- ## Processing Speed
--
-- A warehouse has a limited speed to process requests. Each time the status of the warehouse is updated only one requests is processed.
-- The time interval between status updates is 30 seconds by default and can be adjusted via the @{#WAREHOUSE.SetStatusUpdate}(*interval*) function.
-- However, the status is also updated on other occasions, e.g. when a new request was added.
--
-- ===
--
-- # Strategic Considerations
--
-- Due to the fact that a warehouse holds (or can hold) a lot of valuable assets, it makes a (potentially) juicy target for enemy attacks.
-- There are several interesting situations, which can occur.
--
-- ## Capturing a Warehouses Airbase
--
-- If a warehouse has an associated airbase, it can be captured by the enemy. In this case, the warehouse looses its ability so employ all airborne assets and is also cut-off
-- from supply by airplanes. Supply of ground troops via helicopters is still possible, because they deliver the troops into the spawn zone.
--
-- Technically, the capturing of the airbase is triggered by the DCS [S\_EVENT\_BASE\_CAPTURED](https://wiki.hoggitworld.com/view/DCS_event_base_captured) event.
-- So the capturing takes place when only enemy ground units are in the airbase zone whilst no ground units of the present airbase owner are in that zone.
--
-- The warehouse will also create an event **AirbaseCaptured**, which can be captured by the @{#WAREHOUSE.OnAfterAirbaseCaptured} function. So the warehouse chief can react on
-- this attack and for example deploy ground groups to re-capture its airbase.
--
-- When an airbase is re-captured the event **AirbaseRecaptured** is triggered and can be captured by the @{#WAREHOUSE.OnAfterAirbaseRecaptured} function.
-- This can be used to put the defending assets back into the warehouse stock.
--
-- ## Capturing the Warehouse
--
-- A warehouse can be captured by the enemy coalition. If enemy ground troops enter the warehouse zone the event **Attacked** is triggered which can be captured by the
-- @{#WAREHOUSE.OnAfterAttacked} event. By default the warehouse zone circular zone with a radius of 500 meters located at the center of the physical warehouse.
-- The warehouse zone can be set via the @{#WAREHOUSE.SetWarehouseZone}(*zone*) function. The parameter *zone* must also be a circular zone.
--
-- The @{#WAREHOUSE.OnAfterAttacked} function can be used by the mission designer to react to the enemy attack. For example by deploying some or all ground troops
-- currently in stock to defend the warehouse. Note that the warehouse also has a self defence option which can be enabled by the @{#WAREHOUSE.SetAutoDefenceOn}()
-- function. In this case, the warehouse will automatically spawn all ground troops. If the spawn zone is further away from the warehouse zone, all mobile troops
-- are routed to the warehouse zone. The self request which is triggered on an automatic defence has the assignment "AutoDefence". So you can use this to
-- give orders to the groups that were spawned using the @{#WAREHOUSE.OnAfterSelfRequest} function.
--
-- If only ground troops of the enemy coalition are present in the warehouse zone, the warehouse and all its assets falls into the hands of the enemy.
-- In this case the event **Captured** is triggered which can be captured by the @{#WAREHOUSE.OnAfterCaptured} function.
--
-- The warehouse turns to the capturing coalition, i.e. its physical representation, and all assets as well. In particular, all requests to the warehouse will
-- spawn assets belonging to the new owner.
--
-- If the enemy troops could be defeated, i.e. no more troops of the opposite coalition are in the warehouse zone, the event **Defeated** is triggered and
-- the @{#WAREHOUSE.OnAfterDefeated} function can be used to adapt to the new situation. For example putting back all spawned defender troops back into
-- the warehouse stock. Note that if the automatic defence is enabled, all defenders are automatically put back into the warehouse on the **Defeated** event.
--
-- ## Destroying a Warehouse
--
-- If an enemy destroy the physical warehouse structure, the warehouse will of course stop all its services. In principle, all assets contained in the warehouse are
-- gone as well. So a warehouse should be properly defended.
--
-- Upon destruction of the warehouse, the event **Destroyed** is triggered, which can be captured by the @{#WAREHOUSE.OnAfterDestroyed} function.
-- So the mission designer can intervene at this point and for example choose to spawn all or particular types of assets before the warehouse is gone for good.
--
-- ===
--
-- # Hook in and Take Control
--
-- The Finite State Machine implementation allows mission designers to hook into important events and add their own code.
-- Most of these events have already been mentioned but here is the list at a glance:
--
-- * "NotReadyYet" --> "Start" --> "Running" (Starting the warehouse)
-- * "*" --> "Status" --> "*" (status updated in regular intervals)
-- * "*" --> "AddAsset" --> "*" (adding a new asset to the warehouse stock)
-- * "*" --> "NewAsset" --> "*" (a new asset has been added to the warehouse stock)
-- * "*" --> "AddRequest" --> "*" (adding a request for the warehouse assets)
-- * "Running" --> "Request" --> "*" (a request is processed when the warehouse is running)
-- * "Attacked" --> "Request" --> "*" (a request is processed when the warehouse is attacked)
-- * "*" --> "Arrived" --> "*" (asset group has arrived at its destination)
-- * "*" --> "Delivered" --> "*" (all assets of a request have been delivered)
-- * "Running" --> "SelfRequest" --> "*" (warehouse is requesting asset from itself when running)
-- * "Attacked" --> "SelfRequest" --> "*" (warehouse is requesting asset from itself while under attack)
-- * "*" --> "Attacked" --> "Attacked" (warehouse is being attacked)
-- * "Attacked" --> "Defeated" --> "Running" (an attack was defeated)
-- * "Attacked" --> "Captured" --> "Running" (warehouse was captured by the enemy)
-- * "*" --> "AirbaseCaptured" --> "*" (airbase belonging to the warehouse was captured by the enemy)
-- * "*" --> "AirbaseRecaptured" --> "*" (airbase was re-captured)
-- * "*" --> "AssetSpawned" --> "*" (an asset has been spawned into the world)
-- * "*" --> "AssetLowFuel" --> "*" (an asset is running low on fuel)
-- * "*" --> "AssetDead" --> "*" (a whole asset, i.e. all its units/groups, is dead)
-- * "*" --> "Destroyed" --> "Destroyed" (warehouse was destroyed)
-- * "Running" --> "Pause" --> "Paused" (warehouse is paused)
-- * "Paused" --> "Unpause" --> "Running" (warehouse is unpaused)
-- * "*" --> "Stop" --> "Stopped" (warehouse is stopped)
--
-- The transitions are of the general form "From State" --> "Event" --> "To State". The "*" star denotes that the transition is possible from *any* state.
-- Some transitions, however, are only allowed from certain "From States". For example, no requests can be processed if the warehouse is in "Paused" or "Destroyed" or "Stopped" state.
--
-- Mission designers can capture the events with OnAfterEvent functions, e.g. @{#WAREHOUSE.OnAfterDelivered} or @{#WAREHOUSE.OnAfterAirbaseCaptured}.
--
-- ===
--
-- # Persistence of Assets
--
-- Assets in stock of a warehouse can be saved to a file on your hard drive and then loaded from that file at a later point. This enables to restart the mission
-- and restore the warehouse stock.
--
-- ## Prerequisites
--
-- **Important** By default, DCS does not allow for writing data to files. Therefore, one first has to comment out the line "sanitizeModule('io')", i.e.
--
--     do
--       sanitizeModule('os')
--       --sanitizeModule('io')
--       sanitizeModule('lfs')
--       require = nil
--       loadlib = nil
--     end
--
-- in the file "MissionScripting.lua", which is located in the subdirectory "Scripts" of your DCS installation root directory.
--
-- ### Don't!
--
-- Do not use **semi-colons** or **equal signs** in the group names of your assets as these are used as separators in the saved and loaded files texts.
-- If you do, it will cause problems and give you a headache!
--
-- ## Save Assets
--
-- Saving asset data to file is achieved by the @{WAREHOUSE.Save}(*path*, *filename*) function. The parameter *path* specifies the path on the file system where the
-- warehouse data is saved. If you do not specify a path, the file is saved your the DCS installation root directory.
-- The parameter *filename* is optional and defines the name of the saved file. By default this is automatically created from the warehouse id and name, for example
-- "Warehouse-1234_Batumi.txt".
--
--     warehouseBatumi:Save("D:\\My Warehouse Data\\")
--
-- This will save all asset data to in "D:\\My Warehouse Data\\Warehouse-1234_Batumi.txt".
--
-- ### Automatic Save at Mission End
--
-- The assets can be saved automatically when the mission is ended via the @{WAREHOUSE.SetSaveOnMissionEnd}(*path*, *filename*) function, i.e.
--
--     warehouseBatumi:SetSaveOnMissionEnd("D:\\My Warehouse Data\\")
--
-- ## Load Assets
--
-- Loading assets data from file is achieved by the @{WAREHOUSE.Load}(*path*, *filename*) function. The parameter *path* specifies the path on the file system where the
-- warehouse data is loaded from. If you do not specify a path, the file is loaded from your the DCS installation root directory.
-- The parameter *filename* is optional and defines the name of the file to load. By default this is automatically generated from the warehouse id and name, for example
-- "Warehouse-1234_Batumi.txt".
--
-- Note that the warehouse **must not be started** and in the *Running* state in order to load the assets. In other words, loading should happen after the
-- @{#WAREHOUSE.New} command is specified in the code but before the @{#WAREHOUSE.Start} command is given.
--
-- Loading the assets is done by
--
--     warehouseBatumi:New(STATIC:FindByName("Warehouse Batumi"))
--     warehouseBatumi:Load("D:\\My Warehouse Data\\")
--     warehouseBatumi:Start()
--
-- This sequence loads all assets from file. If a warehouse was captured in the last mission, it also respawns the static warehouse structure with the right coaliton.
-- However, it due to DCS limitations it is not possible to set the airbase coalition. This has to be done manually in the mission editor. Or alternatively, one could
-- spawn some ground units via a self request and let them capture the airbase.
--
-- ===
--
-- # Examples
--
-- This section shows some examples how the WAREHOUSE class is used in practice. This is one of the best ways to explain things, in my opinion.
--
-- But first, let me introduce a convenient way to define several warehouses in a table. This is absolutely *not necessary* but quite handy if you have
-- multiple WAREHOUSE objects in your mission.
--
-- ## Example 0: Setting up a Warehouse Array
--
-- If you have multiple warehouses, you can put them in a table. This makes it easier to access them or to loop over them.
--
--     -- Define Warehouses.
--     local warehouse={}
--     -- Blue warehouses
--     warehouse.Senaki   = WAREHOUSE:New(STATIC:FindByName("Warehouse Senaki"),   "Senaki")   --Functional.Warehouse#WAREHOUSE
--     warehouse.Batumi   = WAREHOUSE:New(STATIC:FindByName("Warehouse Batumi"),   "Batumi")   --Functional.Warehouse#WAREHOUSE
--     warehouse.Kobuleti = WAREHOUSE:New(STATIC:FindByName("Warehouse Kobuleti"), "Kobuleti") --Functional.Warehouse#WAREHOUSE
--     warehouse.Kutaisi  = WAREHOUSE:New(STATIC:FindByName("Warehouse Kutaisi"),  "Kutaisi")  --Functional.Warehouse#WAREHOUSE
--     warehouse.Berlin   = WAREHOUSE:New(STATIC:FindByName("Warehouse Berlin"),   "Berlin")   --Functional.Warehouse#WAREHOUSE
--     warehouse.London   = WAREHOUSE:New(STATIC:FindByName("Warehouse London"),   "London")   --Functional.Warehouse#WAREHOUSE
--     warehouse.Stennis  = WAREHOUSE:New(STATIC:FindByName("Warehouse Stennis"),  "Stennis")  --Functional.Warehouse#WAREHOUSE
--     warehouse.Pampa    = WAREHOUSE:New(STATIC:FindByName("Warehouse Pampa"),    "Pampa")    --Functional.Warehouse#WAREHOUSE
--     -- Red warehouses
--     warehouse.Sukhumi  = WAREHOUSE:New(STATIC:FindByName("Warehouse Sukhumi"),  "Sukhumi")  --Functional.Warehouse#WAREHOUSE
--     warehouse.Gudauta  = WAREHOUSE:New(STATIC:FindByName("Warehouse Gudauta"),  "Gudauta")  --Functional.Warehouse#WAREHOUSE
--     warehouse.Sochi    = WAREHOUSE:New(STATIC:FindByName("Warehouse Sochi"),    "Sochi")    --Functional.Warehouse#WAREHOUSE
--
-- Remarks:
--
-- * I defined the array as local, i.e. local warehouse={}. This is personal preference and sometimes causes trouble with the lua garbage collection. You can also define it as a global array/table!
-- * The "--Functional.Warehouse#WAREHOUSE" at the end is only to have the LDT intellisense working correctly. If you don't use LDT (which you should!), it can be omitted.
--
-- **NOTE** that all examples below need this bit or code at the beginning - or at least the warehouses which are used.
--
-- The example mission is based on the same template mission, which has defined a lot of airborne, ground and naval assets as templates. Only few of those are used here.
--
-- ![Banner Image](..\Presentations\WAREHOUSE\Warehouse_Assets.png)
--
-- ## Example 1: Self Request
--
-- Ground troops are taken from the Batumi warehouse stock and spawned in its spawn zone. After a short delay, they are added back to the warehouse stock.
-- Also a new request is made. Hence, the groups will be spawned, added back to the warehouse, spawned again and so on and so forth...
--
--     -- Start warehouse Batumi.
--     warehouse.Batumi:Start()
--
--     -- Add five groups of infantry as assets.
--     warehouse.Batumi:AddAsset(GROUP:FindByName("Infantry Platoon Alpha"), 5)
--
--     -- Add self request for three infantry at Batumi.
--     warehouse.Batumi:AddRequest(warehouse.Batumi, WAREHOUSE.Descriptor.ATTRIBUTE, WAREHOUSE.Attribute.GROUND_INFANTRY, 3)
--
--
--     --- Self request event. Triggered once the assets are spawned in the spawn zone or at the airbase.
--     function warehouse.Batumi:OnAfterSelfRequest(From, Event, To, groupset, request)
--       local mygroupset=groupset --Core.Set#SET_GROUP
--
--       -- Loop over all groups spawned from that request.
--       for _,group in pairs(mygroupset:GetSetObjects()) do
--         local group=group --Wrapper.Group#GROUP
--
--         -- Gree smoke on spawned group.
--         group:SmokeGreen()
--
--         -- Put asset back to stock after 10 seconds.
--         warehouse.Batumi:__AddAsset(10, group)
--       end
--
--       -- Add new self request after 20 seconds.
--       warehouse.Batumi:__AddRequest(20, warehouse.Batumi, WAREHOUSE.Descriptor.ATTRIBUTE, WAREHOUSE.Attribute.GROUND_INFANTRY, 3)
--
--     end
--
-- ## Example 2: Self propelled Ground Troops
--
-- Warehouse Berlin, which is a FARP near Batumi, requests infantry and troop transports from the warehouse at Batumi.
-- The groups are spawned at Batumi and move by themselves from Batumi to Berlin using the roads.
-- Once the troops have arrived at Berlin, the troops are automatically added to the warehouse stock of Berlin.
-- While on the road, Batumi has requested back two APCs from Berlin. Since Berlin does not have the assets in stock,
-- the request is queued. After the troops have arrived, Berlin is sending back the APCs to Batumi.
--
--     -- Start Warehouse at Batumi.
--     warehouse.Batumi:Start()
--
--     -- Add 20 infantry groups and ten APCs as assets at Batumi.
--     warehouse.Batumi:AddAsset("Infantry Platoon Alpha", 20)
--     warehouse.Batumi:AddAsset("TPz Fuchs", 10)
--
--     -- Start Warehouse Berlin.
--     warehouse.Berlin:Start()
--
--     -- Warehouse Berlin requests 10 infantry groups and 5 APCs from warehouse Batumi.
--     warehouse.Batumi:AddRequest(warehouse.Berlin, WAREHOUSE.Descriptor.ATTRIBUTE, WAREHOUSE.Attribute.GROUND_INFANTRY, 10)
--     warehouse.Batumi:AddRequest(warehouse.Berlin, WAREHOUSE.Descriptor.ATTRIBUTE, WAREHOUSE.Attribute.GROUND_APC, 5)
--
--     -- Request from Batumi for 2 APCs. Initially these are not in stock. When they become available, the request is executed.
--     warehouse.Berlin:AddRequest(warehouse.Batumi, WAREHOUSE.Descriptor.ATTRIBUTE, WAREHOUSE.Attribute.GROUND_APC, 2)
--
-- ## Example 3: Self Propelled Airborne Assets
--
-- Warehouse Senaki receives a high priority request from Kutaisi for one Yak-52s. At the same time, Kobuleti requests half of
-- all available Yak-52s. Request from Kutaisi is first executed and then Kobuleti gets half of the remaining assets.
-- Additionally, London requests one third of all available UH-1H Hueys from Senaki.
-- Once the units have arrived they are added to the stock of the receiving warehouses and can be used for further assignments.
--
--     -- Start warehouses
--     warehouse.Senaki:Start()
--     warehouse.Kutaisi:Start()
--     warehouse.Kobuleti:Start()
--     warehouse.London:Start()
--
--     -- Add assets to Senaki warehouse.
--     warehouse.Senaki:AddAsset("Yak-52", 10)
--     warehouse.Senaki:AddAsset("Huey", 6)
--
--     -- Kusaisi requests 3 Yak-52 form Senaki while Kobuleti wants all the rest.
--     warehouse.Senaki:AddRequest(warehouse.Kutaisi,  WAREHOUSE.Descriptor.GROUPNAME, "Yak-52", 1, nil, nil, 10)
--     warehouse.Senaki:AddRequest(warehouse.Kobuleti, WAREHOUSE.Descriptor.GROUPNAME, "Yak-52", WAREHOUSE.Quantity.HALF,  nil, nil, 70)
--
--     -- FARP London wants 1/3 of the six available Hueys.
--     warehouse.Senaki:AddRequest(warehouse.London,  WAREHOUSE.Descriptor.GROUPNAME, "Huey", WAREHOUSE.Quantity.THIRD)
--
-- ## Example 4: Transport of Assets by APCs
--
-- Warehouse at FARP Berlin requests five infantry groups from Batumi. These assets shall be transported using two APC groups.
-- Infantry and APC are spawned in the spawn zone at Batumi. The APCs have a cargo bay large enough to pick up four of the
-- five infantry groups in the first run and will bring them to Berlin. There, they unboard and walk to the warehouse where they will be added to the stock.
-- Meanwhile the APCs go back to Batumi and one will pick up the last remaining soldiers.
-- Once the APCs have completed their mission, they return to Batumi and are added back to stock.
--
--     -- Start Warehouse at Batumi.
--     warehouse.Batumi:Start()
--
--     -- Start Warehouse Berlin.
--     warehouse.Berlin:Start()
--
--     -- Add 20 infantry groups and five APCs as assets at Batumi.
--     warehouse.Batumi:AddAsset("Infantry Platoon Alpha", 20)
--     warehouse.Batumi:AddAsset("TPz Fuchs", 5)
--
--     -- Warehouse Berlin requests 5 infantry groups from warehouse Batumi using 2 APCs for transport.
--     warehouse.Batumi:AddRequest(warehouse.Berlin, WAREHOUSE.Descriptor.ATTRIBUTE, WAREHOUSE.Attribute.GROUND_INFANTRY, 5, WAREHOUSE.TransportType.APC, 2)
--
--## Example 5: Transport of Assets by Helicopters
--
--  Warehouse at FARP Berlin requests five infantry groups from Batumi. They shall be transported by all available transport helicopters.
--  Note that the UH-1H Huey in DCS is an attack and not a transport helo. So the warehouse logic would be default also
--  register it as an @{#WAREHOUSE.Attribute.AIR_ATTACKHELICOPTER}. In order to use it as a transport we need to force
--  it to be added as transport helo.
--  Also note that even though all (here five) helos are requested, only two of them are employed because this number is sufficient to
--  transport all requested assets in one go.
--
--     -- Start Warehouses.
--     warehouse.Batumi:Start()
--     warehouse.Berlin:Start()
--
--     -- Add 20 infantry groups as assets at Batumi.
--     warehouse.Batumi:AddAsset("Infantry Platoon Alpha", 20)
--
--     -- Add five Hueys for transport. Note that a Huey in DCS is an attack and not a transport helo. So we force this attribute!
--     warehouse.Batumi:AddAsset("Huey", 5, WAREHOUSE.Attribute.AIR_TRANSPORTHELO)
--
--     -- Warehouse Berlin requests 5 infantry groups from warehouse Batumi using all available helos for transport.
--     warehouse.Batumi:AddRequest(warehouse.Berlin, WAREHOUSE.Descriptor.ATTRIBUTE, WAREHOUSE.Attribute.GROUND_INFANTRY, 5, WAREHOUSE.TransportType.HELICOPTER, WAREHOUSE.Quantity.ALL)
--
--## Example 6: Transport of Assets by Airplanes
--
-- Warehoues Kobuleti requests all (three) APCs from Batumi using one airplane for transport.
-- The available C-130 is able to carry one APC at a time. So it has to commute three times between Batumi and Kobuleti to deliver all requested cargo assets.
-- Once the cargo is delivered, the C-130 transport returns to Batumi and is added back to stock.
--
--     -- Start warehouses.
--     warehouse.Batumi:Start()
--     warehouse.Kobuleti:Start()
--
--     -- Add assets to Batumi warehouse.
--     warehouse.Batumi:AddAsset("C-130", 1)
--     warehouse.Batumi:AddAsset("TPz Fuchs", 3)
--
--     warehouse.Batumi:AddRequest(warehouse.Kobuleti, WAREHOUSE.Descriptor.ATTRIBUTE, WAREHOUSE.Attribute.GROUND_APC, WAREHOUSE.Quantity.ALL, WAREHOUSE.TransportType.AIRPLANE)
--
-- ## Example 7: Capturing Airbase and Warehouse
--
-- A red BMP has made it through our defence lines and drives towards our unprotected airbase at Senaki.
-- Once the BMP captures the airbase (DCS [S\_EVENT\_BASE\_CAPTURED](https://wiki.hoggitworld.com/view/DCS_event_base_captured) is evaluated)
-- the warehouse at Senaki lost its air infrastructure and it is not possible any more to spawn airborne units. All requests for airborne units are rejected and cancelled in this case.
--
-- The red BMP then drives further to the warehouse. Once it enters the warehouse zone (500 m radius around the warehouse building), the warehouse is
-- considered to be under attack. This triggers the event **Attacked**. The @{#WAREHOUSE.OnAfterAttacked} function can be used to react to this situation.
-- Here, we only broadcast a distress call and launch a flare. However, it would also be reasonable to spawn all or selected ground troops in order to defend
-- the warehouse. Note, that the warehouse has a self defence option which can be activated via the @{#WAREHOUSE.SetAutoDefenceOn}() function. If activated,
-- *all* ground assets are automatically spawned and assigned to defend the warehouse. Once/if the attack is defeated, these assets go automatically back
-- into the warehouse stock.
--
-- If the red coalition manages to capture our warehouse, all assets go into their possession. Now red tries to steal three F/A-18 flights and send them to
-- Sukhumi. These aircraft will be spawned and begin to taxi. However, ...
--
-- A blue Bradley is in the area and will attempt to recapture the warehouse. It might also catch the red F/A-18s before they take off.
--
--     -- Start warehouses.
--     warehouse.Senaki:Start()
--     warehouse.Sukhumi:Start()
--
--     -- Add some assets.
--     warehouse.Senaki:AddAsset("TPz Fuchs", 5)
--     warehouse.Senaki:AddAsset("Infantry Platoon Alpha", 10)
--     warehouse.Senaki:AddAsset("F/A-18C 2ship", 10)
--
--     -- Enable auto defence, i.e. spawn all group troups into the spawn zone.
--     --warehouse.Senaki:SetAutoDefenceOn()
--
--     -- Activate Red BMP trying to capture the airfield and the warehouse.
--     local red1=GROUP:FindByName("Red BMP-80 Senaki"):Activate()
--
--     -- The red BMP first drives to the airbase which gets captured and changes from blue to red.
--     -- This triggers the "AirbaseCaptured" event where you can hook in and do things.
--     function warehouse.Senaki:OnAfterAirbaseCaptured(From, Event, To, Coalition)
--       -- This request cannot be processed since the warehouse has lost its airbase. In fact it is deleted from the queue.
--       warehouse.Senaki:AddRequest(warehouse.Senaki,WAREHOUSE.Descriptor.CATEGORY, Group.Category.AIRPLANE, 1)
--     end
--
--     -- Now the red BMP also captures the warehouse. This triggers the "Captured" event where you can hook in.
--     -- So now the warehouse and the airbase are both red and aircraft can be spawned again.
--     function warehouse.Senaki:OnAfterCaptured(From, Event, To, Coalition, Country)
--       -- These units will be spawned as red units because the warehouse has just been captured.
--       if Coalition==coalition.side.RED then
--         -- Sukhumi tries to "steals" three F/A-18 from Senaki and brings them to Sukhumi.
--         -- Well, actually the aircraft wont make it because blue1 will kill it on the taxi way leaving a blood bath. But that's life!
--         warehouse.Senaki:AddRequest(warehouse.Sukhumi, WAREHOUSE.Descriptor.CATEGORY, Group.Category.AIRPLANE, 3)
--         warehouse.Senaki.warehouse:SmokeRed()
--       elseif Coalition==coalition.side.BLUE then
--         warehouse.Senaki.warehouse:SmokeBlue()
--       end
--
--       -- Activate a blue vehicle to re-capture the warehouse. It will drive to the warehouse zone and kill the red intruder.
--       local blue1=GROUP:FindByName("blue1"):Activate()
--     end
--
-- ## Example 8: Destroying a Warehouse
--
-- FARP Berlin requests a Huey from Batumi warehouse. This helo is deployed and will be delivered.
-- After 30 seconds into the mission we create and (artificial) big explosion - or a terrorist attack if you like - which completely destroys the
-- the warehouse at Batumi. All assets are gone and requests cannot be processed anymore.
--
--     -- Start Batumi and Berlin warehouses.
--     warehouse.Batumi:Start()
--     warehouse.Berlin:Start()
--
--     -- Add some assets.
--     warehouse.Batumi:AddAsset("Huey", 5, WAREHOUSE.Attribute.AIR_TRANSPORTHELO)
--     warehouse.Berlin:AddAsset("Huey", 5, WAREHOUSE.Attribute.AIR_TRANSPORTHELO)
--
--     -- Big explosion at the warehose. It has a very nice damage model by the way :)
--     local function DestroyWarehouse()
--       warehouse.Batumi:GetCoordinate():Explosion(999)
--     end
--     SCHEDULER:New(nil, DestroyWarehouse, {}, 30)
--
--     -- First request is okay since warehouse is still alive.
--     warehouse.Batumi:AddRequest(warehouse.Berlin, WAREHOUSE.Descriptor.ATTRIBUTE, WAREHOUSE.Attribute.AIR_TRANSPORTHELO, 1)
--
--     -- These requests should both not be processed any more since the warehouse at Batumi is destroyed.
--     warehouse.Batumi:__AddRequest(35, warehouse.Berlin, WAREHOUSE.Descriptor.ATTRIBUTE, WAREHOUSE.Attribute.AIR_TRANSPORTHELO, 1)
--     warehouse.Berlin:__AddRequest(40, warehouse.Batumi, WAREHOUSE.Descriptor.ATTRIBUTE, WAREHOUSE.Attribute.AIR_TRANSPORTHELO, 1)
--
-- ## Example 9: Self Propelled Naval Assets
--
-- Kobuleti requests all naval assets from Batumi.
-- However, before naval assets can be exchanged, both warehouses need a port and at least one shipping lane defined by the user.
-- See the @{#WAREHOUSE.SetPortZone}() and @{#WAREHOUSE.AddShippingLane}() functions.
-- We do not want to spawn them all at once, because this will probably be a disaster
-- in the port zone. Therefore, each ship is spawned with a delay of five minutes.
--
-- Batumi has quite a selection of different ships (for testing).
--
-- ![Banner Image](..\Presentations\WAREHOUSE\Warehouse_Naval_Assets.png)
--
--     -- Start warehouses.
--     warehouse.Batumi:Start()
--     warehouse.Kobuleti:Start()
--
--     -- Define ports. These are polygon zones created by the waypoints of late activated units.
--     warehouse.Batumi:SetPortZone(ZONE_POLYGON:NewFromGroupName("Warehouse Batumi Port Zone", "Warehouse Batumi Port Zone"))
--     warehouse.Kobuleti:SetPortZone(ZONE_POLYGON:NewFromGroupName("Warehouse Kobuleti Port Zone", "Warehouse Kobuleti Port Zone"))
--
--     -- Shipping lane. Again, the waypoints of late activated units are taken as points defining the shipping lane.
--     -- Some units will take lane 1 while others will take lane two. But both lead from Batumi to Kobuleti port.
--     warehouse.Batumi:AddShippingLane(warehouse.Kobuleti, GROUP:FindByName("Warehouse Batumi-Kobuleti Shipping Lane 1"))
--     warehouse.Batumi:AddShippingLane(warehouse.Kobuleti, GROUP:FindByName("Warehouse Batumi-Kobuleti Shipping Lane 2"))
--
--     -- Large selection of available naval units in DCS.
--     warehouse.Batumi:AddAsset("Speedboat")
--     warehouse.Batumi:AddAsset("Perry")
--     warehouse.Batumi:AddAsset("Normandy")
--     warehouse.Batumi:AddAsset("Stennis")
--     warehouse.Batumi:AddAsset("Carl Vinson")
--     warehouse.Batumi:AddAsset("Tarawa")
--     warehouse.Batumi:AddAsset("SSK 877")
--     warehouse.Batumi:AddAsset("SSK 641B")
--     warehouse.Batumi:AddAsset("Grisha")
--     warehouse.Batumi:AddAsset("Molniya")
--     warehouse.Batumi:AddAsset("Neustrashimy")
--     warehouse.Batumi:AddAsset("Rezky")
--     warehouse.Batumi:AddAsset("Moskva")
--     warehouse.Batumi:AddAsset("Pyotr Velikiy")
--     warehouse.Batumi:AddAsset("Kuznetsov")
--     warehouse.Batumi:AddAsset("Zvezdny")
--     warehouse.Batumi:AddAsset("Yakushev")
--     warehouse.Batumi:AddAsset("Elnya")
--     warehouse.Batumi:AddAsset("Ivanov")
--     warehouse.Batumi:AddAsset("Yantai")
--     warehouse.Batumi:AddAsset("Type 052C")
--     warehouse.Batumi:AddAsset("Guangzhou")
--
--     -- Get Number of ships at Batumi.
--     local nships=warehouse.Batumi:GetNumberOfAssets(WAREHOUSE.Descriptor.CATEGORY, Group.Category.SHIP)
--
--     -- Send one ship every 3 minutes (ships do not evade each other well, so we need a bit space between them).
--     for i=1, nships do
--       warehouse.Batumi:__AddRequest(180*(i-1)+10, warehouse.Kobuleti, WAREHOUSE.Descriptor.CATEGORY, Group.Category.SHIP, 1)
--     end
--
-- ## Example 10: Warehouse on Aircraft Carrier
--
-- This example shows how to spawn assets from a warehouse located on an aircraft carrier. The warehouse must still be represented by a
-- physical static object. However, on a carrier space is limit so we take a smaller static. In priciple one could also take something
-- like a windsock.
--
-- ![Banner Image](..\Presentations\WAREHOUSE\Warehouse_Carrier.png)
--
-- USS Stennis requests F/A-18s from Batumi. At the same time Kobuleti requests F/A-18s from the Stennis which currently does not have any.
-- So first, Batumi delivers the fighters to the Stennis. After they arrived they are deployed again and send to Kobuleti.
--
--     -- Start warehouses.
--     warehouse.Batumi:Start()
--     warehouse.Stennis:Start()
--     warehouse.Kobuleti:Start()
--
--     -- Add F/A-18 2-ship flight to Batmi.
--     warehouse.Batumi:AddAsset("F/A-18C 2ship", 1)
--
--     -- USS Stennis requests F/A-18 from Batumi.
--     warehouse.Batumi:AddRequest(warehouse.Stennis, WAREHOUSE.Descriptor.GROUPNAME, "F/A-18C 2ship")
--
--     -- Kobuleti requests F/A-18 from USS Stennis.
--     warehouse.Stennis:AddRequest(warehouse.Kobuleti, WAREHOUSE.Descriptor.GROUPNAME, "F/A-18C 2ship")
--
-- ## Example 11: Aircraft Carrier - Rescue Helo and Escort
--
-- After 10 seconds we make a self request for a rescue helicopter. Note, that the @{#WAREHOUSE.AddRequest} function has a parameter which lets you
-- specify an "Assignment". This can be later used to identify the request and take the right actions.
--
-- Once the request is processed, the @{#WAREHOUSE.OnAfterSelfRequest} function is called. This is where we hook in and postprocess the spawned assets.
-- In particular, we use the @{AI.AI_Formation#AI_FORMATION} class to make some nice escorts for our carrier.
--
-- When the resue helo is spawned, we can check that this is the correct asset and make the helo go into formation with the carrier.
-- Once the helo runs out of fuel, it will automatically return to the ship and land. For the warehouse, this means that the "cargo", i.e. the helicopter
-- has been delivered - assets can be delivered to other warehouses and to the same warehouse - hence a *self* request.
-- When that happens, the **Delivered** event is triggered and the @{#WAREHOUSE.OnAfterDelivered} function called. This can now be used to spawn
-- a fresh helo. Effectively, there we created an infinite, never ending loop. So a rescue helo will be up at all times.
--
-- After 30 and 45 seconds requests for five groups of armed speedboats are made. These will be spawned in the port zone right behind the carrier.
-- The first five groups will go port of the carrier an form a left wing formation. The seconds groups will to the analogue on the starboard side.
-- **Note** that in order to spawn naval assets a warehouse needs a port (zone). Since the carrier and hence the warehouse is mobile, we define a moving
-- zone as @{Core.Zone#ZONE_UNIT} with the carrier as reference unit. The "port" of the Stennis at its stern so all naval assets are spawned behind the carrier.
--
--     -- Start warehouse on USS Stennis.
--     warehouse.Stennis:Start()
--
--     -- Aircraft carrier gets a moving zone right behind it as port.
--     warehouse.Stennis:SetPortZone(ZONE_UNIT:New("Warehouse Stennis Port Zone", UNIT:FindByName("USS Stennis"), 100, {rho=250, theta=180, relative_to_unit=true}))
--
--     -- Add speedboat assets.
--     warehouse.Stennis:AddAsset("Speedboat", 10)
--     warehouse.Stennis:AddAsset("CH-53E", 1)
--
--     -- Self request of speed boats.
--     warehouse.Stennis:__AddRequest(10, warehouse.Stennis, WAREHOUSE.Descriptor.GROUPNAME, "CH-53E", 1, nil, nil, nil, "Rescue Helo")
--     warehouse.Stennis:__AddRequest(30, warehouse.Stennis, WAREHOUSE.Descriptor.ATTRIBUTE, WAREHOUSE.Attribute.NAVAL_ARMEDSHIP, 5, nil, nil, nil, "Speedboats Left")
--     warehouse.Stennis:__AddRequest(45, warehouse.Stennis, WAREHOUSE.Descriptor.ATTRIBUTE, WAREHOUSE.Attribute.NAVAL_ARMEDSHIP, 5, nil, nil, nil, "Speedboats Right")
--
--     --- Function called after self request
--     function warehouse.Stennis:OnAfterSelfRequest(From, Event, To,_groupset, request)
--       local groupset=_groupset --Core.Set#SET_GROUP
--       local request=request   --Functional.Warehouse#WAREHOUSE.Pendingitem
--
--       -- USS Stennis is the mother ship.
--       local Mother=UNIT:FindByName("USS Stennis")
--
--       -- Get assignment of the request.
--       local assignment=warehouse.Stennis:GetAssignment(request)
--
--       if assignment=="Speedboats Left" then
--
--         -- Define AI Formation object.
--         -- Note that this has to be a global variable or the garbage collector will remove it for some reason!
--         CarrierFormationLeft = AI_FORMATION:New(Mother, groupset, "Left Formation with Carrier", "Escort Carrier.")
--
--         -- Formation parameters.
--         CarrierFormationLeft:FormationLeftWing(200 ,50, 0, 0, 500, 50)
--         CarrierFormationLeft:__Start(2)
--
--         for _,group in pairs(groupset:GetSetObjects()) do
--           local group=group --Wrapper.Group#GROUP
--           group:FlareRed()
--         end
--
--       elseif assignment=="Speedboats Right" then
--
--         -- Define AI Formation object.
--         -- Note that this has to be a global variable or the garbage collector will remove it for some reason!
--         CarrierFormationRight = AI_FORMATION:New(Mother, groupset, "Right Formation with Carrier", "Escort Carrier.")
--
--         -- Formation parameters.
--         CarrierFormationRight:FormationRightWing(200 ,50, 0, 0, 500, 50)
--         CarrierFormationRight:__Start(2)
--
--         for _,group in pairs(groupset:GetSetObjects()) do
--           local group=group --Wrapper.Group#GROUP
--           group:FlareGreen()
--         end
--
--       elseif assignment=="Rescue Helo" then
--
--         -- Start uncontrolled helo.
--         local group=groupset:GetFirst() --Wrapper.Group#GROUP
--         group:StartUncontrolled()
--
--         -- Define AI Formation object.
--         CarrierFormationHelo = AI_FORMATION:New(Mother, groupset, "Helo Formation with Carrier", "Fly Formation.")
--
--         -- Formation parameters.
--         CarrierFormationHelo:FormationCenterWing(-150, 50, 20, 50, 100, 50)
--         CarrierFormationHelo:__Start(2)
--
--       end
--
--       --- When the helo is out of fuel, it will return to the carrier and should be delivered.
--       function warehouse.Stennis:OnAfterDelivered(From,Event,To,request)
--         local request=request   --Functional.Warehouse#WAREHOUSE.Pendingitem
--
--         -- So we start another request.
--         if request.assignment=="Rescue Helo" then
--           warehouse.Stennis:__AddRequest(10, warehouse.Stennis, WAREHOUSE.Descriptor.GROUPNAME, "CH-53E", 1, nil, nil, nil, "Rescue Helo")
--         end
--       end
--
--     end
--
-- ## Example 12: Pause a Warehouse
--
-- This example shows how to pause and unpause a warehouse. In paused state, requests will not be processed but assets can be added and requests be added.
--
--    * Warehouse Batumi is paused after 10 seconds.
--    * Request from Berlin after 15 which will not be processed.
--    * New tank assets for Batumi after 20 seconds. This is possible also in paused state.
--    * Batumi unpaused after 30 seconds. Queued request from Berlin can be processed.
--    * Berlin is paused after 60 seconds.
--    * Berlin requests tanks from Batumi after 90 seconds. Request is not processed because Berlin is paused and not running.
--    * Berlin is unpaused after 120 seconds. Queued request for tanks from Batumi can not be processed.
--
-- Here is the code:
--
--     -- Start Warehouse at Batumi.
--     warehouse.Batumi:Start()
--
--     -- Start Warehouse Berlin.
--     warehouse.Berlin:Start()
--
--     -- Add 20 infantry groups and 5 tank platoons as assets at Batumi.
--     warehouse.Batumi:AddAsset("Infantry Platoon Alpha", 20)
--
--     -- Pause the warehouse after 10 seconds
--     warehouse.Batumi:__Pause(10)
--
--     -- Add a request from Berlin after 15 seconds. A request can be added but not be processed while warehouse is paused.
--     warehouse.Batumi:__AddRequest(15, warehouse.Berlin, WAREHOUSE.Descriptor.ATTRIBUTE, WAREHOUSE.Attribute.GROUND_INFANTRY, 1)
--
--     -- New asset added after 20 seconds. This is possible even if the warehouse is paused.
--     warehouse.Batumi:__AddAsset(20, "Abrams", 5)
--
--     -- Unpause warehouse after 30 seconds. Now the request from Berlin can be processed.
--     warehouse.Batumi:__Unpause(30)
--
--     -- Pause warehouse Berlin
--     warehouse.Berlin:__Pause(60)
--
--     -- After 90 seconds request from Berlin for tanks.
--     warehouse.Batumi:__AddRequest(90, warehouse.Berlin, WAREHOUSE.Descriptor.ATTRIBUTE, WAREHOUSE.Attribute.GROUND_TANK, 1)
--
--     -- After 120 seconds unpause Berlin.
--     warehouse.Berlin:__Unpause(120)
--
-- ## Example 13: Battlefield Air Interdiction
--
-- This example show how to couple the WAREHOUSE class with the @{AI.AI_Bai} class.
-- Four enemy targets have been located at the famous Kobuleti X. All three available Viggen 2-ship flights are assigned to kill at least one of the BMPs to complete their mission.
--
--     -- Start Warehouse at Kobuleti.
--     warehouse.Kobuleti:Start()
--
--     -- Add three 2-ship groups of Viggens.
--     warehouse.Kobuleti:AddAsset("Viggen 2ship", 3)
--
--     -- Self request for all Viggen assets.
--     warehouse.Kobuleti:AddRequest(warehouse.Kobuleti, WAREHOUSE.Descriptor.GROUPNAME, "Viggen 2ship", WAREHOUSE.Quantity.ALL, nil, nil, nil, "BAI")
--
--     -- Red targets at Kobuleti X (late activated).
--     local RedTargets=GROUP:FindByName("Red IVF Alpha")
--
--     -- Activate the targets.
--     RedTargets:Activate()
--
--     -- Do something with the spawned aircraft.
--     function warehouse.Kobuleti:OnAfterSelfRequest(From,Event,To,groupset,request)
--       local groupset=groupset --Core.Set#SET_GROUP
--       local request=request   --Functional.Warehouse#WAREHOUSE.Pendingitem
--
--       if request.assignment=="BAI" then
--
--         for _,group in pairs(groupset:GetSetObjects()) do
--           local group=group --Wrapper.Group#GROUP
--
--           -- Start uncontrolled aircraft.
--           group:StartUncontrolled()
--
--           local BAI=AI_BAI_ZONE:New(ZONE:New("Patrol Zone Kobuleti"), 500, 1000, 500, 600, ZONE:New("Patrol Zone Kobuleti"))
--
--           -- Tell the program to use the object (in this case called BAIPlane) as the group to use in the BAI function
--           BAI:SetControllable(group)
--
--           -- Function checking if targets are still alive
--           local function CheckTargets()
--             local nTargets=RedTargets:GetSize()
--             local nInitial=RedTargets:GetInitialSize()
--             local nDead=nInitial-nTargets
--             local nRequired=1  -- Let's make this easy.
--             if RedTargets:IsAlive() and nDead < nRequired then
--               MESSAGE:New(string.format("BAI Mission: %d of %d red targets still alive. At least %d targets need to be eliminated.", nTargets, nInitial, nRequired), 5):ToAll()
--             else
--               MESSAGE:New("BAI Mission: The required red targets are destroyed.", 30):ToAll()
--               BAI:__Accomplish(1) -- Now they should fly back to the patrolzone and patrol.
--             end
--           end
--
--           -- Start scheduler to monitor number of targets.
--           local Check, CheckScheduleID = SCHEDULER:New(nil, CheckTargets, {}, 60, 60)
--
--           -- When the targets in the zone are destroyed, (see scheduled function), the planes will return home ...
--           function BAI:OnAfterAccomplish( Controllable, From, Event, To )
--             MESSAGE:New( "BAI Mission: Sending the Viggens back to base.", 30):ToAll()
--             Check:Stop(CheckScheduleID)
--             BAI:__RTB(1)
--           end
--
--           -- Start BAI
--           BAI:Start()
--
--           -- Engage after 5 minutes.
--           BAI:__Engage(300)
--
--           -- RTB after 30 min max.
--           BAI:__RTB(-30*60)
--
--         end
--       end
--
--     end
--
-- ## Example 14: Strategic Bombing
--
-- This example shows how to employ strategic bombers in a mission. Three B-52s are launched at Kobuleti with the assignment to wipe out the enemy warehouse at Sukhumi.
-- The bombers will get a flight path and make their approach from the South at an altitude of 5000 m ASL. After their bombing run, they will return to Kobuleti and
-- added back to stock.
--
--     -- Start warehouses
--     warehouse.Kobuleti:Start()
--     warehouse.Sukhumi:Start()
--
--     -- Add a strategic bomber assets
--     warehouse.Kobuleti:AddAsset("B-52H", 3)
--
--     -- Request bombers for specific task of bombing Sukhumi warehouse.
--     warehouse.Kobuleti:AddRequest(warehouse.Kobuleti, WAREHOUSE.Descriptor.ATTRIBUTE, WAREHOUSE.Attribute.AIR_BOMBER, WAREHOUSE.Quantity.ALL, nil, nil, nil, "Bomb Sukhumi")
--
--     -- Specify assignment after bombers have been spawned.
--     function warehouse.Kobuleti:OnAfterSelfRequest(From, Event, To, groupset, request)
--       local groupset=groupset --Core.Set#SET_GROUP
--
--       -- Get assignment of this request.
--       local assignment=warehouse.Kobuleti:GetAssignment(request)
--
--       if assignment=="Bomb Sukhumi" then
--
--         for _,_group in pairs(groupset:GetSet()) do
--           local group=_group --Wrapper.Group#GROUP
--
--           -- Start uncontrolled aircraft.
--           group:StartUncontrolled()
--
--           -- Target coordinate!
--           local ToCoord=warehouse.Sukhumi:GetCoordinate():SetAltitude(5000)
--
--           -- Home coordinate.
--           local HomeCoord=warehouse.Kobuleti:GetCoordinate():SetAltitude(3000)
--
--           -- Task bomb Sukhumi warehouse using all bombs (2032) from direction 180 at altitude 5000 m.
--           local task=group:TaskBombing(warehouse.Sukhumi:GetCoordinate():GetVec2(), false, "All", nil , 180, 5000, 2032)
--
--           -- Define waypoints.
--           local WayPoints={}
--
--           -- Take off position.
--           WayPoints[1]=warehouse.Kobuleti:GetCoordinate():WaypointAirTakeOffParking()
--           -- Begin bombing run 20 km south of target.
--           WayPoints[2]=ToCoord:Translate(20*1000, 180):WaypointAirTurningPoint(nil, 600, {task}, "Bombing Run")
--           -- Return to base.
--           WayPoints[3]=HomeCoord:WaypointAirTurningPoint()
--           -- Land at homebase. Bombers are added back to stock and can be employed in later assignments.
--           WayPoints[4]=warehouse.Kobuleti:GetCoordinate():WaypointAirLanding()
--
--           -- Route bombers.
--           group:Route(WayPoints)
--         end
--
--       end
--     end
--
-- ## Example 15: Defining Off-Road Paths
--
-- For self propelled assets it is possible to define custom off-road paths from one warehouse to another via the @{#WAREHOUSE.AddOffRoadPath} function.
-- The waypoints of a path are taken from late activated units. In this example, two paths have been defined between the warehouses Kobuleti and FARP London.
-- Trucks are spawned at each warehouse and are guided along the paths to the other warehouse.
-- Note that if more than one path was defined, each asset group will randomly select its route.
--
--     -- Start warehouses
--     warehouse.Kobuleti:Start()
--     warehouse.London:Start()
--
--     -- Define a polygon zone as spawn zone at Kobuleti.
--     warehouse.Kobuleti:SetSpawnZone(ZONE_POLYGON:New("Warehouse Kobuleti Spawn Zone", GROUP:FindByName("Warehouse Kobuleti Spawn Zone")))
--
--     -- Add assets.
--     warehouse.Kobuleti:AddAsset("M978", 20)
--     warehouse.London:AddAsset("M818", 20)
--
--     -- Off two road paths from Kobuleti to London. The reverse path from London to Kobuleti is added automatically.
--     warehouse.Kobuleti:AddOffRoadPath(warehouse.London, GROUP:FindByName("Warehouse Kobuleti-London OffRoad Path 1"))
--     warehouse.Kobuleti:AddOffRoadPath(warehouse.London, GROUP:FindByName("Warehouse Kobuleti-London OffRoad Path 2"))
--
--     -- London requests all available trucks from Kobuleti.
--     warehouse.Kobuleti:AddRequest(warehouse.London, WAREHOUSE.Descriptor.ATTRIBUTE, WAREHOUSE.Attribute.GROUND_TRUCK, WAREHOUSE.Quantity.ALL)
--
--     -- Kobuleti requests all available trucks from London.
--     warehouse.London:AddRequest(warehouse.Kobuleti, WAREHOUSE.Descriptor.ATTRIBUTE, WAREHOUSE.Attribute.GROUND_TRUCK, WAREHOUSE.Quantity.HALF)
--
-- ## Example 16: Resupply of Dead Assets
--
-- Warehouse at FARP Berlin is located at the front line and sends infantry groups to the battle zone.
-- Whenever a group dies, a new group is send from the warehouse to the battle zone.
-- Additionally, for each dead group, Berlin requests resupply from Batumi.
--
--     -- Start warehouses.
--     warehouse.Batumi:Start()
--     warehouse.Berlin:Start()
--
--     -- Front line warehouse.
--     warehouse.Berlin:AddAsset("Infantry Platoon Alpha", 6)
--
--     -- Resupply warehouse.
--     warehouse.Batumi:AddAsset("Infantry Platoon Alpha", 50)
--
--     -- Battle zone near FARP Berlin. This is where the action is!
--     local BattleZone=ZONE:New("Virtual Battle Zone")
--
--     -- Send infantry groups to the battle zone. Two groups every ~60 seconds.
--     for i=1,2 do
--       local time=(i-1)*60+10
--       warehouse.Berlin:__AddRequest(time, warehouse.Berlin, WAREHOUSE.Descriptor.ATTRIBUTE, WAREHOUSE.Attribute.GROUND_INFANTRY, 2, nil, nil, nil, "To Battle Zone")
--     end
--
--     -- Take care of the spawned units.
--     function warehouse.Berlin:OnAfterSelfRequest(From,Event,To,groupset,request)
--       local groupset=groupset --Core.Set#SET_GROUP
--       local request=request   --Functional.Warehouse#WAREHOUSE.Pendingitem
--
--       -- Get assignment of this request.
--       local assignment=warehouse.Berlin:GetAssignment(request)
--
--       if assignment=="To Battle Zone" then
--
--         for _,group in pairs(groupset:GetSet()) do
--           local group=group --Wrapper.Group#GROUP
--
--           -- Route group to Battle zone.
--           local ToCoord=BattleZone:GetRandomCoordinate()
--           group:RouteGroundOnRoad(ToCoord, group:GetSpeedMax()*0.8)
--
--           -- After 3-5 minutes we create an explosion to destroy the group.
--           SCHEDULER:New(nil, Explosion, {group, 50}, math.random(180, 300))
--         end
--
--       end
--
--     end
--
--     -- An asset has died ==> request resupply for it.
--     function warehouse.Berlin:OnAfterAssetDead(From, Event, To, asset, request)
--       local asset=asset       --Functional.Warehouse#WAREHOUSE.Assetitem
--       local request=request   --Functional.Warehouse#WAREHOUSE.Pendingitem
--
--       -- Get assignment.
--       local assignment=warehouse.Berlin:GetAssignment(request)
--
--       -- Request resupply for dead asset from Batumi.
--       warehouse.Batumi:AddRequest(warehouse.Berlin, WAREHOUSE.Descriptor.ATTRIBUTE, asset.attribute, nil, nil, nil, nil, "Resupply")
--
--       -- Send asset to Battle zone either now or when they arrive.
--       warehouse.Berlin:AddRequest(warehouse.Berlin, WAREHOUSE.Descriptor.ATTRIBUTE, asset.attribute, 1, nil, nil, nil, assignment)
--     end
--
-- ## Example 17: Supply Chains
--
-- Our remote warehouse "Pampa" south of Batumi needs assets but does not have any air infrastructure (FARP or airdrome).
-- Leopard 2 tanks are transported from Kobuleti to Batumi using two C-17As. From there they go be themselfs to Pampa.
-- Eight infantry groups and two mortar groups are also being transferred from Kobuleti to Batumi by helicopter.
-- The infantry has a higher priority and will be transported first using all available Mi-8 helicopters.
-- Once infantry has arrived at Batumi, it will walk by itself to warehouse Pampa.
-- The mortars can only be transported once the Mi-8 helos are available again, i.e. when the infantry has been delivered.
-- Once the mortars arrive at Batumi, they will be transported by APCs to Pampa.
--
--     -- Start warehouses.
--     warehouse.Kobuleti:Start()
--     warehouse.Batumi:Start()
--     warehouse.Pampa:Start()
--
--     -- Add assets to Kobuleti warehouse, which is our main hub.
--     warehouse.Kobuleti:AddAsset("C-130",  2)
--     warehouse.Kobuleti:AddAsset("C-17A",  2, nil, 77000)
--     warehouse.Kobuleti:AddAsset("Mi-8",  2, WAREHOUSE.Attribute.AIR_TRANSPORTHELO, nil, nil, nil, AI.Skill.EXCELLENT, {"Germany", "United Kingdom"})
--     warehouse.Kobuleti:AddAsset("Leopard 2", 10, nil, nil, 62000, 500)
--     warehouse.Kobuleti:AddAsset("Mortar Alpha", 10, nil, nil, 210)
--     warehouse.Kobuleti:AddAsset("Infantry Platoon Alpha", 20)
--
--     -- Transports at Batumi.
--     warehouse.Batumi:AddAsset("SPz Marder", 2)
--     warehouse.Batumi:AddAsset("TPz Fuchs", 2)
--
--     -- Tanks transported by plane from from Kobuleti to Batumi.
--     warehouse.Kobuleti:AddRequest(warehouse.Batumi, WAREHOUSE.Descriptor.ATTRIBUTE, WAREHOUSE.Attribute.GROUND_TANK, 2, WAREHOUSE.TransportType.AIRPLANE, 2, 10, "Assets for Pampa")
--     -- Artillery transported by helicopter from Kobuleti to Batumi.
--     warehouse.Kobuleti:AddRequest(warehouse.Batumi, WAREHOUSE.Descriptor.ATTRIBUTE, WAREHOUSE.Attribute.GROUND_ARTILLERY, 2, WAREHOUSE.TransportType.HELICOPTER, 2, 30, "Assets for Pampa via APC")
--     -- Infantry transported by helicopter from Kobuleti to Batumi.
--     warehouse.Kobuleti:AddRequest(warehouse.Batumi, WAREHOUSE.Descriptor.ATTRIBUTE, WAREHOUSE.Attribute.GROUND_INFANTRY, 8, WAREHOUSE.TransportType.HELICOPTER, 2, 20, "Assets for Pampa")
--
--     --- Function handling assets delivered from Kobuleti warehouse.
--     function warehouse.Kobuleti:OnAfterDelivered(From, Event, To, request)
--       local request=request --Functional.Warehouse#WAREHOUSE.Pendingitem
--
--       -- Get assignment.
--       local assignment=warehouse.Kobuleti:GetAssignment(request)
--
--       -- Check if these assets were meant for Warehouse Pampa.
--       if assignment=="Assets for Pampa via APC" then
--         -- Forward everything that arrived at Batumi to Pampa via APC.
--         warehouse.Batumi:AddRequest(warehouse.Pampa, WAREHOUSE.Descriptor.ATTRIBUTE, request.cargoattribute, request.ndelivered, WAREHOUSE.TransportType.APC, WAREHOUSE.Quantity.ALL)
--       end
--     end
--
--     -- Forward all mobile ground assets to Pampa once they arrived.
--     function warehouse.Batumi:OnAfterNewAsset(From, Event, To, asset, assignment)
--       local asset=asset --Functional.Warehouse#WAREHOUSE.Assetitem
--       if assignment=="Assets for Pampa" then
--         if asset.category==Group.Category.GROUND and asset.speedmax>0 then
--           warehouse.Batumi:AddRequest(warehouse.Pampa, WAREHOUSE.Descriptor.GROUPNAME, asset.templatename)
--         end
--       end
--     end
--
--
-- @field #WAREHOUSE
WAREHOUSE = {
  ClassName     = "WAREHOUSE",
  Debug         = false,
  lid           =   nil,
  Report        =  true,
  warehouse     =   nil,
  alias         =   nil,
  zone          =   nil,
  airbase       =   nil,
  airbasename   =   nil,
  road          =   nil,
  rail          =   nil,
  spawnzone     =   nil,
  uid           =   nil,
  markerid      =   nil,
  dTstatus      =    30,
  queueid       =     0,
  stock         =    {},
  queue         =    {},
  pending       =    {},
  transporting  =    {},
  delivered     =    {},
  defending     =    {},
  portzone      =   nil,
  shippinglanes =    {},
  offroadpaths  =    {},
  autodefence   = false,
  spawnzonemaxdist = 5000,
  autosave      = false,
  autosavepath  =   nil,
  autosavefile  =   nil,
  saveparking   = false,
  isunit        = false,
  lowfuelthresh =  0.15,
  respawnafterdestroyed=false,
  respawndelay  =   nil,
  flightcontrol =   nil,
}

--- Item of the warehouse stock table.
-- @type WAREHOUSE.Assetitem
-- @field #number uid Unique id of the asset.
-- @field #string templatename Name of the template group.
-- @field #table template The spawn template of the group.
-- @field DCS#Group.Category category Category of the group.
-- @field #string unittype Type of the first unit of the group as obtained by the Object.getTypeName() DCS API function.
-- @field #number nunits Number of units in the group.
-- @field #number range Range of the unit in meters.
-- @field #number speedmax Maximum speed in km/h the group can do.
-- @field #number size Maximum size in length and with of the asset in meters.
-- @field #number weight The weight of the whole asset group in kilo gramms.
-- @field DCS#Object.Desc DCSdesc All DCS descriptors.
-- @field #WAREHOUSE.Attribute attribute Generalized attribute of the group.
-- @field #table cargobay Array of cargo bays of all units in an asset group.
-- @field #number cargobaytot Total weight in kg that fits in the cargo bay of all asset group units.
-- @field #number cargobaymax Largest cargo bay of all units in the group.
-- @field #number loadradius Distance when cargo is loaded into the carrier.
-- @field DCS#AI.Skill skill Skill of AI unit.
-- @field #string livery Livery of the asset.
-- @field #string assignment Assignment of the asset. This could, e.g., be used in the @{#WAREHOUSE.OnAfterNewAsset) function.
-- @field #boolean spawned If true, asset was spawned into the cruel world. If false, it is still in stock.
-- @field #string spawngroupname Name of the spawned group.
-- @field #boolean iscargo If true, asset is cargo. If false asset is transport. Nil if in stock.
-- @field #number rid The request ID of this asset.
-- @field #boolean arrived If true, asset arrived at its destination.

--- Item of the warehouse queue table.
-- @type WAREHOUSE.Queueitem
-- @field #number uid Unique id of the queue item.
-- @field #WAREHOUSE warehouse Requesting warehouse.
-- @field #WAREHOUSE.Descriptor assetdesc Descriptor of the requested asset. Enumerator of type @{#WAREHOUSE.Descriptor}.
-- @field assetdescval Value of the asset descriptor. Type depends on "assetdesc" descriptor.
-- @field #number nasset Number of asset groups requested.
-- @field #WAREHOUSE.TransportType transporttype Transport unit type.
-- @field #number ntransport Max. number of transport units requested.
-- @field #string assignment A keyword or text that later be used to identify this request and postprocess the assets.
-- @field #number prio Priority of the request. Number between 1 (high) and 100 (low).
-- @field Wrapper.Airbase#AIRBASE airbase The airbase beloning to requesting warehouse if any.
-- @field DCS#Airbase.Category category Category of the requesting airbase, i.e. airdrome, helipad/farp or ship.
-- @field #boolean toself Self request, i.e. warehouse requests assets from itself.
-- @field #table assets Table of self propelled (or cargo) and transport assets. Each element of the table is a @{#WAREHOUSE.Assetitem} and can be accessed by their asset ID.
-- @field #table cargoassets Table of cargo (or self propelled) assets. Each element of the table is a @{#WAREHOUSE.Assetitem}.
-- @field #number cargoattribute Attribute of cargo assets of type @{#WAREHOUSE.Attribute}.
-- @field #number cargocategory Category of cargo assets of type @{#WAREHOUSE.Category}.
-- @field #table transportassets Table of transport carrier assets. Each element of the table is a @{#WAREHOUSE.Assetitem}.
-- @field #number transportattribute Attribute of transport assets of type @{#WAREHOUSE.Attribute}.
-- @field #number transportcategory Category of transport assets of type @{#WAREHOUSE.Category}.

--- Item of the warehouse pending queue table.
-- @type WAREHOUSE.Pendingitem
-- @field #number timestamp Absolute mission time in seconds when the request was processed.
-- @field #table assetproblem Table with assets that might have problems (damage or stuck).
-- @field Core.Set#SET_GROUP cargogroupset Set of cargo groups do be delivered.
-- @field #number ndelivered Number of groups delivered to destination.
-- @field Core.Set#SET_GROUP transportgroupset Set of cargo transport carrier groups.
-- @field Core.Set#SET_CARGO transportcargoset Set of cargo objects.
-- @field #table carriercargo Table holding the cargo groups of each carrier unit.
-- @field #number ntransporthome Number of transports back home.
-- @field #boolean lowfuel If true, at least one asset group is low on fuel.
-- @extends #WAREHOUSE.Queueitem

--- Descriptors enumerator describing the type of the asset.
-- @type WAREHOUSE.Descriptor
-- @field #string GROUPNAME Name of the asset template.
-- @field #string UNITTYPE Typename of the DCS unit, e.g. "A-10C".
-- @field #string ATTRIBUTE Generalized attribute @{#WAREHOUSE.Attribute}.
-- @field #string CATEGORY Asset category of type DCS#Group.Category, i.e. GROUND, AIRPLANE, HELICOPTER, SHIP, TRAIN.
-- @field #string ASSIGNMENT Assignment of asset when it was added.
-- @field #string ASSETLIST List of specific assets gives as a table of assets. Mind the curly brackets {}.
WAREHOUSE.Descriptor = {
  GROUPNAME="templatename",
  UNITTYPE="unittype",
  ATTRIBUTE="attribute",
  CATEGORY="category",
  ASSIGNMENT="assignment",
  ASSETLIST="assetlist,"
}

--- Generalized asset attributes. Can be used to request assets with certain general characteristics. See [DCS attributes](https://wiki.hoggitworld.com/view/DCS_enum_attributes) on hoggit.
-- @type WAREHOUSE.Attribute
-- @field #string AIR_TRANSPORTPLANE Airplane with transport capability. This can be used to transport other assets.
-- @field #string AIR_AWACS Airborne Early Warning and Control System.
-- @field #string AIR_FIGHTER Fighter, interceptor, ... airplane.
-- @field #string AIR_BOMBER Aircraft which can be used for strategic bombing.
-- @field #string AIR_TANKER Airplane which can refuel other aircraft.
-- @field #string AIR_TRANSPORTHELO Helicopter with transport capability. This can be used to transport other assets.
-- @field #string AIR_ATTACKHELO Attack helicopter.
-- @field #string AIR_UAV Unpiloted Aerial Vehicle, e.g. drones.
-- @field #string AIR_OTHER Any airborne unit that does not fall into any other airborne category.
-- @field #string GROUND_APC Infantry carriers, in particular Amoured Personell Carrier. This can be used to transport other assets.
-- @field #string GROUND_TRUCK Unarmed ground vehicles, which has the DCS "Truck" attribute.
-- @field #string GROUND_INFANTRY Ground infantry assets.
-- @field #string GROUND_ARTILLERY Artillery assets.
-- @field #string GROUND_TANK Tanks (modern or old).
-- @field #string GROUND_TRAIN Trains. Not that trains are **not** yet properly implemented in DCS and cannot be used currently.
-- @field #string GROUND_EWR Early Warning Radar.
-- @field #string GROUND_AAA Anti-Aircraft Artillery.
-- @field #string GROUND_SAM Surface-to-Air Missile system or components.
-- @field #string GROUND_OTHER Any ground unit that does not fall into any other ground category.
-- @field #string NAVAL_AIRCRAFTCARRIER Aircraft carrier.
-- @field #string NAVAL_WARSHIP War ship, i.e. cruisers, destroyers, firgates and corvettes.
-- @field #string NAVAL_ARMEDSHIP Any armed ship that is not an aircraft carrier, a cruiser, destroyer, firgatte or corvette.
-- @field #string NAVAL_UNARMEDSHIP Any unarmed naval vessel.
-- @field #string NAVAL_OTHER Any naval unit that does not fall into any other naval category.
-- @field #string OTHER_UNKNOWN Anything that does not fall into any other category.
WAREHOUSE.Attribute = {
  AIR_TRANSPORTPLANE="Air_TransportPlane",
  AIR_AWACS="Air_AWACS",
  AIR_FIGHTER="Air_Fighter",
  AIR_BOMBER="Air_Bomber",
  AIR_TANKER="Air_Tanker",
  AIR_TRANSPORTHELO="Air_TransportHelo",
  AIR_ATTACKHELO="Air_AttackHelo",
  AIR_UAV="Air_UAV",
  AIR_OTHER="Air_OtherAir",
  GROUND_APC="Ground_APC",
  GROUND_TRUCK="Ground_Truck",
  GROUND_INFANTRY="Ground_Infantry",
  GROUND_ARTILLERY="Ground_Artillery",
  GROUND_TANK="Ground_Tank",
  GROUND_TRAIN="Ground_Train",
  GROUND_EWR="Ground_EWR",
  GROUND_AAA="Ground_AAA",
  GROUND_SAM="Ground_SAM",
  GROUND_OTHER="Ground_OtherGround",
  NAVAL_AIRCRAFTCARRIER="Naval_AircraftCarrier",
  NAVAL_WARSHIP="Naval_WarShip",
  NAVAL_ARMEDSHIP="Naval_ArmedShip",
  NAVAL_UNARMEDSHIP="Naval_UnarmedShip",
  NAVAL_OTHER="Naval_OtherNaval",
  OTHER_UNKNOWN="Other_Unknown",
}

--- Cargo transport type. Defines how assets are transported to their destination.
-- @type WAREHOUSE.TransportType
-- @field #string AIRPLANE Transports are carried out by airplanes.
-- @field #string HELICOPTER Transports are carried out by helicopters.
-- @field #string APC Transports are conducted by APCs.
-- @field #string SHIP Transports are conducted by ships. Not implemented yet.
-- @field #string TRAIN Transports are conducted by trains. Not implemented yet. Also trains are buggy in DCS.
-- @field #string SELFPROPELLED Assets go to their destination by themselves. No transport carrier needed.
WAREHOUSE.TransportType = {
  AIRPLANE      = "Air_TransportPlane",
  HELICOPTER    = "Air_TransportHelo",
  APC           = "Ground_APC",
  TRAIN         = "Ground_Train",
  SHIP          = "Naval_UnarmedShip",
  SELFPROPELLED = "Selfpropelled",
}

--- Warehouse quantity enumerator for selecting number of assets, e.g. all, half etc. of what is in stock rather than an absolute number.
-- @type WAREHOUSE.Quantity
-- @field #string ALL All "all" assets currently in stock.
-- @field #string THREEQUARTERS Three quarters "3/4" of assets in stock.
-- @field #string HALF Half "1/2" of assets in stock.
-- @field #string THIRD One third "1/3" of assets in stock.
-- @field #string QUARTER One quarter "1/4" of assets in stock.
WAREHOUSE.Quantity = {
  ALL           = "all",
  THREEQUARTERS = "3/4",
  HALF          = "1/2",
  THIRD         = "1/3",
  QUARTER       = "1/4",
}

--- Warehouse database. Note that this is a global array to have easier exchange between warehouses.
-- @type _WAREHOUSEDB
-- @field #number AssetID Unique ID of each asset. This is a running number, which is increased each time a new asset is added.
-- @field #table Assets Table holding registered assets, which are of type @{Functional.Warehouse#WAREHOUSE.Assetitem}.#
-- @field #number WarehouseID Unique ID of the warehouse. Running number.
-- @field #table Warehouses Table holding all defined @{#WAREHOUSE} objects by their unique ids.
_WAREHOUSEDB  = {
  AssetID     = 0,
  Assets      = {},
  WarehouseID = 0,
  Warehouses  = {}
}

--- Warehouse class version.
-- @field #string version
WAREHOUSE.version="1.0.1"

-------------------------------------------------------------------------------------------------------------------------------------------------------------------------------------------------------
-- TODO: Warehouse todo list.
-------------------------------------------------------------------------------------------------------------------------------------------------------------------------------------------------------

-- TODO: Add check if assets "on the move" are stationary. Can happen if ground units get stuck in buildings. If stationary auto complete transport by adding assets to request warehouse? Time?
-- TODO: Optimize findpathonroad. Do it only once (first time) and safe paths between warehouses similar to off-road paths.
-- NOGO: Spawn assets only virtually, i.e. remove requested assets from stock but do NOT spawn them ==> Interface to A2A dispatcher! Maybe do a negative sign on asset number?
-- TODO: Make more examples: ARTY, CAP, ...
-- TODO: Check also general requests like all ground. Is this a problem for self propelled if immobile units are among the assets? Check if transport.
-- TODO: Handle the case when units of a group die during the transfer.
-- TODO: Added habours as interface for transport to from warehouses? Could make a rudimentary shipping dispatcher.
-- DONE: Test capturing a neutral warehouse.
-- DONE: Add save/load capability of warehouse <==> persistance after mission restart. Difficult in lua!
-- DONE: Get cargo bay and weight from CARGO_GROUP and GROUP. No necessary any more!
-- DONE: Add possibility to set weight and cargo bay manually in AddAsset function as optional parameters.
-- DONE: Check overlapping aircraft sometimes.
-- DONE: Case when all transports are killed and there is still cargo to be delivered. Put cargo back into warehouse. Should be done now!
-- DONE: Add transport units from dispatchers back to warehouse stock once they completed their mission.
-- DONE: Write documentation.
-- DONE: Add AAA, SAMs and UAVs to generalized attributes.
-- DONE: Add warehouse quantity enumerator.
-- DONE: Test mortars. Immobile units need a transport.
-- DONE: Set ROE for spawned groups.
-- DONE: Add offroad lanes between warehouses if road connection is not available.
-- DONE: Add possibility to add active groups. Need to create a pseudo template before destroy. <== Does not seem to be necessary any more.
-- DONE: Add a time stamp when an asset is added to the stock and for requests.
-- DONE: How to get a specific request once the cargo is delivered? Make addrequest addasset non FSM function? Callback for requests like in SPAWN?
-- DONE: Add autoselfdefence switch and user function. Default should be off.
-- DONE: Warehouse re-capturing not working?!
-- DONE: Naval assets dont go back into stock once arrived.
-- DONE: Take cargo weight into consideration, when selecting transport assets.
-- DONE: Add ports for spawning naval assets.
-- DONE: Add shipping lanes between warehouses.
-- DONE: Handle cases with immobile units <== should be handled by dispatcher classes.
-- DONE: Handle cases for aircraft carriers and other ships. Place warehouse on carrier possible? On others probably not - exclude them?
-- DONE: Add general message function for sending to coaliton or debug.
-- DONE: Fine tune event handlers.
-- DONE: Improve generalized attributes.
-- DONE: If warehouse is destroyed, all asssets are gone.
-- DONE: Add event handlers.
-- DONE: Add AI_CARGO_AIRPLANE
-- DONE: Add AI_CARGO_APC
-- DONE: Add AI_CARGO_HELICOPTER
-- DONE: Switch to AI_CARGO_XXX_DISPATCHER
-- DONE: Add queue.
-- DONE: Put active groups into the warehouse, e.g. when they were transported to this warehouse.
-- NOGO: Spawn warehouse assets as uncontrolled or AI off and activate them when requested.
-- DONE: How to handle multiple units in a transport group? <== Cargo dispatchers.
-- DONE: Add phyical object.
-- DONE: If warehosue is captured, change warehouse and assets to other coalition.
-- NOGO: Use RAT for routing air units. Should be possible but might need some modifications of RAT, e.g. explit spawn place. But flight plan should be better.
-- DONE: Can I make a request with specific assets? E.g., once delivered, make a request for exactly those assests that were in the original request.

-------------------------------------------------------------------------------------------------------------------------------------------------------------------------------------------------------
-- Constructor(s)
-------------------------------------------------------------------------------------------------------------------------------------------------------------------------------------------------------

--- The WAREHOUSE constructor. Creates a new WAREHOUSE object from a static object. Parameters like the coalition and country are taken from the static object structure.
-- @param #WAREHOUSE self
-- @param Wrapper.Static#STATIC warehouse The physical structure representing the warehouse.
-- @param #string alias (Optional) Alias of the warehouse, i.e. the name it will be called when sending messages etc. Default is the name of the static
-- @return #WAREHOUSE self
function WAREHOUSE:New(warehouse, alias)
  BASE:T({warehouse=warehouse})

  -- Check if just a string was given and convert to static.
  if type(warehouse)=="string" then
    local warehousename=warehouse
    warehouse=UNIT:FindByName(warehousename)
    if warehouse==nil then
      --env.info(string.format("No warehouse unit with name %s found trying static.", tostring(warehousename)))
      warehouse=STATIC:FindByName(warehousename, true)
      self.isunit=false
    else
      self.isunit=true
    end
  end

  -- Nil check.
  if warehouse==nil then
    BASE:E("ERROR: Warehouse does not exist!")
    return nil
  end

  -- Set alias.
  self.alias=alias or warehouse:GetName()

  -- Print version.
  env.info(string.format("Adding warehouse v%s for structure %s with alias %s", WAREHOUSE.version, warehouse:GetName(), self.alias))

  -- Inherit everthing from FSM class.
  local self = BASE:Inherit(self, FSM:New()) -- #WAREHOUSE

  -- Set some string id for output to DCS.log file.
  self.lid=string.format("WAREHOUSE %s | ", self.alias)

  -- Set some variables.
  self.warehouse=warehouse

  -- Increase global warehouse counter.
  _WAREHOUSEDB.WarehouseID=_WAREHOUSEDB.WarehouseID+1

  -- Set unique ID for this warehouse.
  self.uid=_WAREHOUSEDB.WarehouseID
  
  -- Coalition of the warehouse.
  self.coalition=self.warehouse:GetCoalition()
  
  -- Country of the warehouse.
  self.countryid=self.warehouse:GetCountry()

  -- Closest of the same coalition but within 5 km range.
  local _airbase=self:GetCoordinate():GetClosestAirbase(nil, self:GetCoalition())
  if _airbase and _airbase:GetCoordinate():Get2DDistance(self:GetCoordinate()) <= 5000 then
    self:SetAirbase(_airbase)
  end

  -- Define warehouse and default spawn zone.
  self.zone=ZONE_RADIUS:New(string.format("Warehouse zone %s", self.warehouse:GetName()), warehouse:GetVec2(), 500)
  self.spawnzone=ZONE_RADIUS:New(string.format("Warehouse %s spawn zone", self.warehouse:GetName()), warehouse:GetVec2(), 250)

  -- Defaults
  self:SetMarker(true)

  -- Add warehouse to database.
  _WAREHOUSEDB.Warehouses[self.uid]=self

  -----------------------
  --- FSM Transitions ---
  -----------------------

  -- Start State.
  self:SetStartState("NotReadyYet")

  -- Add FSM transitions.
  --                 From State   -->   Event        -->     To State
  self:AddTransition("NotReadyYet",     "Load",              "Loaded")      -- Load the warehouse state from scatch.
  self:AddTransition("Stopped",         "Load",              "Loaded")      -- Load the warehouse state stopped state.

  self:AddTransition("NotReadyYet",     "Start",             "Running")     -- Start the warehouse from scratch.
  self:AddTransition("Loaded",          "Start",             "Running")     -- Start the warehouse when loaded from disk.

  self:AddTransition("*",               "Status",            "*")           -- Status update.

  self:AddTransition("*",               "AddAsset",          "*")           -- Add asset to warehouse stock.
  self:AddTransition("*",               "NewAsset",          "*")           -- New asset was added to warehouse stock.

  self:AddTransition("*",               "AddRequest",        "*")           -- New request from other warehouse.
  self:AddTransition("Running",         "Request",           "*")           -- Process a request. Only in running mode.
  self:AddTransition("Running",         "RequestSpawned",    "*")           -- Assets of request were spawned.
  self:AddTransition("Attacked",        "Request",           "*")           -- Process a request. Only in running mode.

  self:AddTransition("*",               "Unloaded",          "*")           -- Cargo has been unloaded from the carrier (unused ==> unnecessary?).
  self:AddTransition("*",               "AssetSpawned",      "*")           -- Asset has been spawned into the world.
  self:AddTransition("*",               "AssetLowFuel",      "*")           -- Asset is low on fuel.

  self:AddTransition("*",               "Arrived",           "*")           -- Cargo or transport group has arrived.

  self:AddTransition("*",               "Delivered",         "*")           -- All cargo groups of a request have been delivered to the requesting warehouse.
  self:AddTransition("Running",         "SelfRequest",       "*")           -- Request to warehouse itself. Requested assets are only spawned but not delivered anywhere.
  self:AddTransition("Attacked",        "SelfRequest",       "*")           -- Request to warehouse itself. Also possible when warehouse is under attack!
  self:AddTransition("Running",         "Pause",             "Paused")      -- Pause the processing of new requests. Still possible to add assets and requests.
  self:AddTransition("Paused",          "Unpause",           "Running")     -- Unpause the warehouse. Queued requests are processed again.
  self:AddTransition("*",               "Stop",              "Stopped")     -- Stop the warehouse.
  self:AddTransition("Stopped",         "Restart",           "Running")     -- Restart the warehouse when it was stopped before.
  self:AddTransition("Loaded",          "Restart",           "Running")     -- Restart the warehouse when assets were loaded from file before.
  self:AddTransition("*",               "Save",              "*")           -- Save the warehouse state to disk.
  self:AddTransition("*",               "Attacked",          "Attacked")    -- Warehouse is under attack by enemy coalition.
  self:AddTransition("Attacked",        "Defeated",          "Running")     -- Attack by other coalition was defeated!
  self:AddTransition("*",               "ChangeCountry",     "*")           -- Change country (and coalition) of the warehouse. Warehouse is respawned!
  self:AddTransition("Attacked",        "Captured",          "Running")     -- Warehouse was captured by another coalition. It must have been attacked first.
  self:AddTransition("*",               "AirbaseCaptured",   "*")           -- Airbase was captured by other coalition.
  self:AddTransition("*",               "AirbaseRecaptured", "*")           -- Airbase was re-captured from other coalition.
  self:AddTransition("*",               "AssetDead",         "*")           -- An asset group died.
  self:AddTransition("*",               "Destroyed",         "Destroyed")   -- Warehouse was destroyed. All assets in stock are gone and warehouse is stopped.
  self:AddTransition("Destroyed",       "Respawn",           "Running")     -- Respawn warehouse after it was destroyed.

  ------------------------
  --- Pseudo Functions ---
  ------------------------

  --- Triggers the FSM event "Start". Starts the warehouse. Initializes parameters and starts event handlers.
  -- @function [parent=#WAREHOUSE] Start
  -- @param #WAREHOUSE self

  --- Triggers the FSM event "Start" after a delay. Starts the warehouse. Initializes parameters and starts event handlers.
  -- @function [parent=#WAREHOUSE] __Start
  -- @param #WAREHOUSE self
  -- @param #number delay Delay in seconds.

  --- Triggers the FSM event "Stop". Stops the warehouse and all its event handlers. All waiting and pending queue items are deleted as well and all assets are removed from stock.
  -- @function [parent=#WAREHOUSE] Stop
  -- @param #WAREHOUSE self

  --- Triggers the FSM event "Stop" after a delay. Stops the warehouse and all its event handlers. All waiting and pending queue items are deleted as well and all assets are removed from stock.
  -- @function [parent=#WAREHOUSE] __Stop
  -- @param #WAREHOUSE self
  -- @param #number delay Delay in seconds.

  --- Triggers the FSM event "Restart". Restarts the warehouse from stopped state by reactivating the event handlers *only*.
  -- @function [parent=#WAREHOUSE] Restart
  -- @param #WAREHOUSE self

  --- Triggers the FSM event "Restart" after a delay. Restarts the warehouse from stopped state by reactivating the event handlers *only*.
  -- @function [parent=#WAREHOUSE] __Restart
  -- @param #WAREHOUSE self
  -- @param #number delay Delay in seconds.

  --- Triggers the FSM event "Respawn".
  -- @function [parent=#WAREHOUSE] Respawn
  -- @param #WAREHOUSE self

  --- Triggers the FSM event "Respawn" after a delay.
  -- @function [parent=#WAREHOUSE] __Respawn
  -- @param #WAREHOUSE self
  -- @param #number delay Delay in seconds.

  --- On after "Respawn" event user function.
  -- @function [parent=#WAREHOUSE] OnAfterRespawn
  -- @param #WAREHOUSE self
  -- @param #string From From state.
  -- @param #string Event Event.
  -- @param #string To To state.

  --- Triggers the FSM event "Pause". Pauses the warehouse. Assets can still be added and requests be made. However, requests are not processed.
  -- @function [parent=#WAREHOUSE] Pause
  -- @param #WAREHOUSE self

  --- Triggers the FSM event "Pause" after a delay. Pauses the warehouse. Assets can still be added and requests be made. However, requests are not processed.
  -- @function [parent=#WAREHOUSE] __Pause
  -- @param #WAREHOUSE self
  -- @param #number delay Delay in seconds.

  --- Triggers the FSM event "Unpause". Unpauses the warehouse. Processing of queued requests is resumed.
  -- @function [parent=#WAREHOUSE] UnPause
  -- @param #WAREHOUSE self

  --- Triggers the FSM event "Unpause" after a delay. Unpauses the warehouse. Processing of queued requests is resumed.
  -- @function [parent=#WAREHOUSE] __Unpause
  -- @param #WAREHOUSE self
  -- @param #number delay Delay in seconds.


  --- Triggers the FSM event "Status". Queue is updated and requests are executed.
  -- @function [parent=#WAREHOUSE] Status
  -- @param #WAREHOUSE self

  --- Triggers the FSM event "Status" after a delay. Queue is updated and requests are executed.
  -- @function [parent=#WAREHOUSE] __Status
  -- @param #WAREHOUSE self
  -- @param #number delay Delay in seconds.


  --- Trigger the FSM event "AddAsset". Add a group to the warehouse stock.
  -- @function [parent=#WAREHOUSE] AddAsset
  -- @param #WAREHOUSE self
  -- @param Wrapper.Group#GROUP group Group to be added as new asset.
  -- @param #number ngroups (Optional) Number of groups to add to the warehouse stock. Default is 1.
  -- @param #WAREHOUSE.Attribute forceattribute (Optional) Explicitly force a generalized attribute for the asset. This has to be an @{#WAREHOUSE.Attribute}.
  -- @param #number forcecargobay (Optional) Explicitly force cargobay weight limit in kg for cargo carriers. This is for each *unit* of the group.
  -- @param #number forceweight (Optional) Explicitly force weight in kg of each unit in the group.
  -- @param #number loadradius (Optional) The distance in meters when the cargo is loaded into the carrier. Default is the bounding box size of the carrier.
  -- @param DCS#AI.Skill skill Skill of the asset.
  -- @param #table liveries Table of livery names. When the asset is spawned one livery is chosen randomly.
  -- @param #string assignment A free to choose string specifying an assignment for the asset. This can be used with the @{#WAREHOUSE.OnAfterNewAsset} function.

  --- Trigger the FSM event "AddAsset" with a delay. Add a group to the warehouse stock.
  -- @function [parent=#WAREHOUSE] __AddAsset
  -- @param #WAREHOUSE self
  -- @param #number delay Delay in seconds.
  -- @param Wrapper.Group#GROUP group Group to be added as new asset.
  -- @param #number ngroups (Optional) Number of groups to add to the warehouse stock. Default is 1.
  -- @param #WAREHOUSE.Attribute forceattribute (Optional) Explicitly force a generalized attribute for the asset. This has to be an @{#WAREHOUSE.Attribute}.
  -- @param #number forcecargobay (Optional) Explicitly force cargobay weight limit in kg for cargo carriers. This is for each *unit* of the group.
  -- @param #number forceweight (Optional) Explicitly force weight in kg of each unit in the group.
  -- @param #number loadradius (Optional) The distance in meters when the cargo is loaded into the carrier. Default is the bounding box size of the carrier.
  -- @param DCS#AI.Skill skill Skill of the asset.
  -- @param #table liveries Table of livery names. When the asset is spawned one livery is chosen randomly.
  -- @param #string assignment A free to choose string specifying an assignment for the asset. This can be used with the @{#WAREHOUSE.OnAfterNewAsset} function.


  --- Triggers the FSM delayed event "NewAsset" when a new asset has been added to the warehouse stock.
  -- @function [parent=#WAREHOUSE] NewAsset
  -- @param #WAREHOUSE self
  -- @param #WAREHOUSE.Assetitem asset The new asset.
  -- @param #string assignment (Optional) Assignment text for the asset.

  --- Triggers the FSM delayed event "NewAsset" when a new asset has been added to the warehouse stock.
  -- @function [parent=#WAREHOUSE] __NewAsset
  -- @param #WAREHOUSE self
  -- @param #number delay Delay in seconds.
  -- @param #WAREHOUSE.Assetitem asset The new asset.
  -- @param #string assignment (Optional) Assignment text for the asset.

  --- On after "NewAsset" event user function. A new asset has been added to the warehouse stock.
  -- @function [parent=#WAREHOUSE] OnAfterNewAsset
  -- @param #WAREHOUSE self
  -- @param #string From From state.
  -- @param #string Event Event.
  -- @param #string To To state.
  -- @param #WAREHOUSE.Assetitem asset The asset that has just been added.
  -- @param #string assignment (Optional) Assignment text for the asset.


  --- Triggers the FSM event "AddRequest". Add a request to the warehouse queue, which is processed when possible.
  -- @function [parent=#WAREHOUSE] AddRequest
  -- @param #WAREHOUSE self
  -- @param #WAREHOUSE warehouse The warehouse requesting supply.
  -- @param #WAREHOUSE.Descriptor AssetDescriptor Descriptor describing the asset that is requested.
  -- @param AssetDescriptorValue Value of the asset descriptor. Type depends on descriptor, i.e. could be a string, etc.
  -- @param #number nAsset Number of groups requested that match the asset specification.
  -- @param #WAREHOUSE.TransportType TransportType Type of transport.
  -- @param #number nTransport Number of transport units requested.
  -- @param #number Prio Priority of the request. Number ranging from 1=high to 100=low.
  -- @param #string Assignment A keyword or text that later be used to identify this request and postprocess the assets.

  --- Triggers the FSM event "AddRequest" with a delay. Add a request to the warehouse queue, which is processed when possible.
  -- @function [parent=#WAREHOUSE] __AddRequest
  -- @param #WAREHOUSE self
  -- @param #number delay Delay in seconds.
  -- @param #WAREHOUSE warehouse The warehouse requesting supply.
  -- @param #WAREHOUSE.Descriptor AssetDescriptor Descriptor describing the asset that is requested.
  -- @param AssetDescriptorValue Value of the asset descriptor. Type depends on descriptor, i.e. could be a string, etc.
  -- @param #number nAsset Number of groups requested that match the asset specification.
  -- @param #WAREHOUSE.TransportType TransportType Type of transport.
  -- @param #number nTransport Number of transport units requested.
  -- @param #number Prio Priority of the request. Number ranging from 1=high to 100=low.
  -- @param #string Assignment A keyword or text that later be used to identify this request and postprocess the assets.


  --- Triggers the FSM event "Request". Executes a request from the queue if possible.
  -- @function [parent=#WAREHOUSE] Request
  -- @param #WAREHOUSE self
  -- @param #WAREHOUSE.Queueitem Request Information table of the request.

  --- Triggers the FSM event "Request" after a delay. Executes a request from the queue if possible.
  -- @function [parent=#WAREHOUSE] __Request
  -- @param #WAREHOUSE self
  -- @param #number Delay Delay in seconds.
  -- @param #WAREHOUSE.Queueitem Request Information table of the request.

  --- On before "Request" user function. The necessary cargo and transport assets will be spawned. Time to set some additional asset parameters.
  -- @function [parent=#WAREHOUSE] OnBeforeRequest
  -- @param #WAREHOUSE self
  -- @param #string From From state.
  -- @param #string Event Event.
  -- @param #string To To state.
  -- @param #WAREHOUSE.Queueitem Request Information table of the request.

  --- On after "Request" user function. The necessary cargo and transport assets were spawned.
  -- @function [parent=#WAREHOUSE] OnAfterRequest
  -- @param #WAREHOUSE self
  -- @param #string From From state.
  -- @param #string Event Event.
  -- @param #string To To state.
  -- @param #WAREHOUSE.Queueitem Request Information table of the request.


  --- Triggers the FSM event "Arrived" when a group has arrived at the destination warehouse.
  -- This function should always be called from the sending and not the receiving warehouse.
  -- If the group is a cargo asset, it is added to the receiving warehouse. If the group is a transporter it
  -- is added to the sending warehouse since carriers are supposed to return to their home warehouse once
  -- all cargo was delivered.
  -- @function [parent=#WAREHOUSE] Arrived
  -- @param #WAREHOUSE self
  -- @param Wrapper.Group#GROUP group Group that has arrived.

  --- Triggers the FSM event "Arrived" after a delay when a group has arrived at the destination.
  -- This function should always be called from the sending and not the receiving warehouse.
  -- If the group is a cargo asset, it is added to the receiving warehouse. If the group is a transporter it
  -- is added to the sending warehouse since carriers are supposed to return to their home warehouse once
  -- @function [parent=#WAREHOUSE] __Arrived
  -- @param #WAREHOUSE self
  -- @param #number delay Delay in seconds.
  -- @param Wrapper.Group#GROUP group Group that has arrived.

  --- On after "Arrived" event user function. Called when a group has arrived at its destination.
  -- @function [parent=#WAREHOUSE] OnAfterArrived
  -- @param #WAREHOUSE self
  -- @param #string From From state.
  -- @param #string Event Event.
  -- @param #string To To state.
  -- @param Wrapper.Group#GROUP group Group that has arrived.


  --- Triggers the FSM event "Delivered". All (cargo) assets of a request have been delivered to the receiving warehouse.
  -- @function [parent=#WAREHOUSE] Delivered
  -- @param #WAREHOUSE self
  -- @param #WAREHOUSE.Pendingitem request Pending request that was now delivered.

  --- Triggers the FSM event "Delivered" after a delay. A group has been delivered from the warehouse to another warehouse.
  -- @function [parent=#WAREHOUSE] __Delivered
  -- @param #WAREHOUSE self
  -- @param #number delay Delay in seconds.
  -- @param #WAREHOUSE.Pendingitem request Pending request that was now delivered.

  --- On after "Delivered" event user function. Called when a group has been delivered from the warehouse to another warehouse.
  -- @function [parent=#WAREHOUSE] OnAfterDelivered
  -- @param #WAREHOUSE self
  -- @param #string From From state.
  -- @param #string Event Event.
  -- @param #string To To state.
  -- @param #WAREHOUSE.Pendingitem request Pending request that was now delivered.


  --- Triggers the FSM event "SelfRequest". Request was initiated from the warehouse to itself. Groups are just spawned at the warehouse or the associated airbase.
  -- If the warehouse is currently under attack when the self request is made, the self request is added to the defending table. One the attack is defeated,
  -- this request is used to put the groups back into the warehouse stock.
  -- @function [parent=#WAREHOUSE] SelfRequest
  -- @param #WAREHOUSE self
  -- @param Core.Set#SET_GROUP groupset The set of cargo groups that was delivered to the warehouse itself.
  -- @param #WAREHOUSE.Pendingitem request Pending self request.

  --- Triggers the FSM event "SelfRequest" with a delay. Request was initiated from the warehouse to itself. Groups are just spawned at the warehouse or the associated airbase.
  -- If the warehouse is currently under attack when the self request is made, the self request is added to the defending table. One the attack is defeated,
  -- this request is used to put the groups back into the warehouse stock.
  -- @function [parent=#WAREHOUSE] __SelfRequest
  -- @param #WAREHOUSE self
  -- @param #number delay Delay in seconds.
  -- @param Core.Set#SET_GROUP groupset The set of cargo groups that was delivered to the warehouse itself.
  -- @param #WAREHOUSE.Pendingitem request Pending self request.

  --- On after "SelfRequest" event. Request was initiated from the warehouse to itself. Groups are simply spawned at the warehouse or the associated airbase.
  -- All requested assets are passed as a @{Core.Set#SET_GROUP} and can be used for further tasks or in other MOOSE classes.
  -- Note that airborne assets are spawned in uncontrolled state so they do not simply "fly away" after spawning.
  --
  -- @usage
  -- --- Self request event. Triggered once the assets are spawned in the spawn zone or at the airbase.
  -- function mywarehouse:OnAfterSelfRequest(From, Event, To, groupset, request)
  --   local groupset=groupset --Core.Set#SET_GROUP
  --
  --   -- Loop over all groups spawned from that request.
  --   for _,group in pairs(groupset:GetSetObjects()) do
  --     local group=group --Wrapper.Group#GROUP
  --
  --     -- Gree smoke on spawned group.
  --     group:SmokeGreen()
  --
  --     -- Activate uncontrolled airborne group if necessary.
  --     group:StartUncontrolled()
  --   end
  -- end
  --
  -- @function [parent=#WAREHOUSE] OnAfterSelfRequest
  -- @param #WAREHOUSE self
  -- @param #string From From state.
  -- @param #string Event Event.
  -- @param #string To To state.
  -- @param Core.Set#SET_GROUP groupset The set of (cargo) groups that was delivered to the warehouse itself.
  -- @param #WAREHOUSE.Pendingitem request Pending self request.


  --- Triggers the FSM event "Attacked" when a warehouse is under attack by an another coalition.
  -- @function [parent=#WAREHOUSE] Attacked
  -- @param #WAREHOUSE self
  -- @param DCS#coalition.side Coalition Coalition side which is attacking the warehouse, i.e. a number of @{DCS#coalition.side} enumerator.
  -- @param DCS#country.id Country Country ID, which is attacking the warehouse, i.e. a number @{DCS#country.id} enumerator.

  --- Triggers the FSM event "Attacked" with a delay when a warehouse is under attack by an another coalition.
  -- @function [parent=#WAREHOUSE] __Attacked
  -- @param #WAREHOUSE self
  -- @param #number delay Delay in seconds.
  -- @param DCS#coalition.side Coalition Coalition side which is attacking the warehouse, i.e. a number of @{DCS#coalition.side} enumerator.
  -- @param DCS#country.id Country Country ID, which is attacking the warehouse, i.e. a number @{DCS#country.id} enumerator.

  --- On after "Attacked" event user function. Called when a warehouse (zone) is under attack by an enemy.
  -- @function [parent=#WAREHOUSE] OnAfterAttacked
  -- @param #WAREHOUSE self
  -- @param #string From From state.
  -- @param #string Event Event.
  -- @param #string To To state.
  -- @param DCS#coalition.side Coalition Coalition side which is attacking the warehouse, i.e. a number of @{DCS#coalition.side} enumerator.
  -- @param DCS#country.id Country Country ID, which is attacking the warehouse, i.e. a number @{DCS#country.id} enumerator.


  --- Triggers the FSM event "Defeated" when an attack from an enemy was defeated.
  -- @function [parent=#WAREHOUSE] Defeated
  -- @param #WAREHOUSE self

  --- Triggers the FSM event "Defeated" with a delay when an attack from an enemy was defeated.
  -- @function [parent=#WAREHOUSE] __Defeated
  -- @param #WAREHOUSE self
  -- @param #number delay Delay in seconds.

  --- On after "Defeated" event user function. Called when an enemy attack was defeated.
  -- @function [parent=#WAREHOUSE] OnAfterDefeate
  -- @param #WAREHOUSE self
  -- @param #string From From state.
  -- @param #string Event Event.
  -- @param #string To To state.


  --- Triggers the FSM event "ChangeCountry" so the warehouse is respawned with the new country.
  -- @function [parent=#WAREHOUSE] ChangeCountry
  -- @param #WAREHOUSE self
  -- @param DCS#country.id Country New country id of the warehouse.

  --- Triggers the FSM event "ChangeCountry" after a delay so the warehouse is respawned with the new country.
  -- @function [parent=#WAREHOUSE] __ChangeCountry
  -- @param #WAREHOUSE self
  -- @param #number delay Delay in seconds.
  -- @param DCS#country.id Country Country id which has captured the warehouse.

  --- On after "ChangeCountry" event user function. Called when the warehouse has changed its country.
  -- @function [parent=#WAREHOUSE] OnAfterChangeCountry
  -- @param #WAREHOUSE self
  -- @param #string From From state.
  -- @param #string Event Event.
  -- @param #string To To state.
  -- @param DCS#country.id Country New country id of the warehouse, i.e. a number @{DCS#country.id} enumerator.


  --- Triggers the FSM event "Captured" when a warehouse has been captured by another coalition.
  -- @function [parent=#WAREHOUSE] Captured
  -- @param #WAREHOUSE self
  -- @param DCS#coalition.side Coalition Coalition side which captured the warehouse.
  -- @param DCS#country.id Country Country id which has captured the warehouse.

  --- Triggers the FSM event "Captured" with a delay when a warehouse has been captured by another coalition.
  -- @function [parent=#WAREHOUSE] __Captured
  -- @param #WAREHOUSE self
  -- @param #number delay Delay in seconds.
  -- @param DCS#coalition.side Coalition Coalition side which captured the warehouse.
  -- @param DCS#country.id Country Country id which has captured the warehouse.

  --- On after "Captured" event user function. Called when the warehouse has been captured by an enemy coalition.
  -- @function [parent=#WAREHOUSE] OnAfterCaptured
  -- @param #WAREHOUSE self
  -- @param #string From From state.
  -- @param #string Event Event.
  -- @param #string To To state.
  -- @param DCS#coalition.side Coalition Coalition side which captured the warehouse, i.e. a number of @{DCS#coalition.side} enumerator.
  -- @param DCS#country.id Country Country id which has captured the warehouse, i.e. a number @{DCS#country.id} enumerator.
  --

  --- Triggers the FSM event "AirbaseCaptured" when the airbase of the warehouse has been captured by another coalition.
  -- @function [parent=#WAREHOUSE] AirbaseCaptured
  -- @param #WAREHOUSE self
  -- @param DCS#coalition.side Coalition Coalition side which captured the airbase, i.e. a number of @{DCS#coalition.side} enumerator.

  --- Triggers the FSM event "AirbaseCaptured" with a delay when the airbase of the warehouse has been captured by another coalition.
  -- @function [parent=#WAREHOUSE] __AirbaseCaptured
  -- @param #WAREHOUSE self
  -- @param #number delay Delay in seconds.
  -- @param DCS#coalition.side Coalition Coalition side which captured the airbase, i.e. a number of @{DCS#coalition.side} enumerator.

  --- On after "AirbaseCaptured" even user function. Called when the airbase of the warehouse has been captured by another coalition.
  -- @function [parent=#WAREHOUSE] OnAfterAirbaseCaptured
  -- @param #WAREHOUSE self
  -- @param #string From From state.
  -- @param #string Event Event.
  -- @param #string To To state.
  -- @param DCS#coalition.side Coalition Coalition side which captured the airbase, i.e. a number of @{DCS#coalition.side} enumerator.


  --- Triggers the FSM event "AirbaseRecaptured" when the airbase of the warehouse has been re-captured from the other coalition.
  -- @param #WAREHOUSE self
  -- @function [parent=#WAREHOUSE] AirbaseRecaptured
  -- @param DCS#coalition.side Coalition Coalition which re-captured the airbase, i.e. the same as the current warehouse owner coalition.

  --- Triggers the FSM event "AirbaseRecaptured" with a delay when the airbase of the warehouse has been re-captured from the other coalition.
  -- @function [parent=#WAREHOUSE] __AirbaseRecaptured
  -- @param #WAREHOUSE self
  -- @param #number delay Delay in seconds.
  -- @param DCS#coalition.side Coalition Coalition which re-captured the airbase, i.e. the same as the current warehouse owner coalition.

  --- On after "AirbaseRecaptured" event user function. Called when the airbase of the warehouse has been re-captured from the other coalition.
  -- @function [parent=#WAREHOUSE] OnAfterAirbaseRecaptured
  -- @param #WAREHOUSE self
  -- @param #string From From state.
  -- @param #string Event Event.
  -- @param #string To To state.
  -- @param DCS#coalition.side Coalition Coalition which re-captured the airbase, i.e. the same as the current warehouse owner coalition.


  --- Triggers the FSM event "AssetDead" when an asset group has died.
  -- @function [parent=#WAREHOUSE] AssetDead
  -- @param #WAREHOUSE self
  -- @param #WAREHOUSE.Assetitem asset The asset that is dead.
  -- @param #WAREHOUSE.Pendingitem request The request of the dead asset.

  --- Triggers the delayed FSM event "AssetDead" when an asset group has died.
  -- @function [parent=#WAREHOUSE] __AssetDead
  -- @param #WAREHOUSE self
  -- @param #number delay Delay in seconds.
  -- @param #WAREHOUSE.Assetitem asset The asset that is dead.
  -- @param #WAREHOUSE.Pendingitem request The request of the dead asset.

  --- On after "AssetDead" event user function. Called when an asset group died.
  -- @function [parent=#WAREHOUSE] OnAfterAssetDead
  -- @param #WAREHOUSE self
  -- @param #string From From state.
  -- @param #string Event Event.
  -- @param #string To To state.
  -- @param #WAREHOUSE.Assetitem asset The asset that is dead.
  -- @param #WAREHOUSE.Pendingitem request The request of the dead asset.


  --- Triggers the FSM event "Destroyed" when the warehouse was destroyed. Services are stopped.
  -- @function [parent=#WAREHOUSE] Destroyed
  -- @param #WAREHOUSE self

  --- Triggers the FSM event "Destroyed" with a delay when the warehouse was destroyed. Services are stopped.
  -- @function [parent=#WAREHOUSE] __Destroyed
  -- @param #WAREHOUSE self
  -- @param #number delay Delay in seconds.

  --- On after "Destroyed" event user function. Called when the warehouse was destroyed. Services are stopped.
  -- @function [parent=#WAREHOUSE] OnAfterDestroyed
  -- @param #WAREHOUSE self
  -- @param #string From From state.
  -- @param #string Event Event.
  -- @param #string To To state.


  --- Triggers the FSM event "AssetSpawned" when the warehouse has spawned an asset.
  -- @function [parent=#WAREHOUSE] AssetSpawned
  -- @param #WAREHOUSE self
  -- @param Wrapper.Group#GROUP group the group that was spawned.
  -- @param #WAREHOUSE.Assetitem asset The asset that was spawned.
  -- @param #WAREHOUSE.Pendingitem request The request of the spawned asset.

  --- Triggers the FSM event "AssetSpawned" with a delay when the warehouse has spawned an asset.
  -- @function [parent=#WAREHOUSE] __AssetSpawned
  -- @param #WAREHOUSE self
  -- @param #number delay Delay in seconds.
  -- @param Wrapper.Group#GROUP group the group that was spawned.
  -- @param #WAREHOUSE.Assetitem asset The asset that was spawned.
  -- @param #WAREHOUSE.Pendingitem request The request of the spawned asset.

  --- On after "AssetSpawned" event user function. Called when the warehouse has spawned an asset.
  -- @function [parent=#WAREHOUSE] OnAfterAssetSpawned
  -- @param #WAREHOUSE self
  -- @param #string From From state.
  -- @param #string Event Event.
  -- @param #string To To state.
  -- @param Wrapper.Group#GROUP group the group that was spawned.
  -- @param #WAREHOUSE.Assetitem asset The asset that was spawned.
  -- @param #WAREHOUSE.Pendingitem request The request of the spawned asset.


  --- Triggers the FSM event "AssetLowFuel" when an asset runs low on fuel
  -- @function [parent=#WAREHOUSE] AssetLowFuel
  -- @param #WAREHOUSE self
  -- @param #WAREHOUSE.Assetitem asset The asset that is low on fuel.
  -- @param #WAREHOUSE.Pendingitem request The request of the asset that is low on fuel.

  --- Triggers the FSM event "AssetLowFuel" with a delay when an asset  runs low on fuel.
  -- @function [parent=#WAREHOUSE] __AssetLowFuel
  -- @param #WAREHOUSE self
  -- @param #number delay Delay in seconds.
  -- @param #WAREHOUSE.Assetitem asset The asset that is low on fuel.
  -- @param #WAREHOUSE.Pendingitem request The request of the asset that is low on fuel.

  --- On after "AssetLowFuel" event user function. Called when the an asset is low on fuel.
  -- @function [parent=#WAREHOUSE] OnAfterAssetLowFuel
  -- @param #WAREHOUSE self
  -- @param #string From From state.
  -- @param #string Event Event.
  -- @param #string To To state.
  -- @param #WAREHOUSE.Assetitem asset The asset that is low on fuel.
  -- @param #WAREHOUSE.Pendingitem request The request of the asset that is low on fuel.


  --- Triggers the FSM event "Save" when the warehouse assets are saved to file on disk.
  -- @function [parent=#WAREHOUSE] Save
  -- @param #WAREHOUSE self
  -- @param #string path Path where the file is saved. Default is the DCS installation root directory.
  -- @param #string filename (Optional) File name. Default is WAREHOUSE-<UID>_<ALIAS>.txt.

  --- Triggers the FSM event "Save" with a delay when the warehouse assets are saved to a file.
  -- @function [parent=#WAREHOUSE] __Save
  -- @param #WAREHOUSE self
  -- @param #number delay Delay in seconds.
  -- @param #string path Path where the file is saved. Default is the DCS installation root directory.
  -- @param #string filename (Optional) File name. Default is WAREHOUSE-<UID>_<ALIAS>.txt.

  --- On after "Save" event user function. Called when the warehouse assets are saved to disk.
  -- @function [parent=#WAREHOUSE] OnAfterSave
  -- @param #WAREHOUSE self
  -- @param #string From From state.
  -- @param #string Event Event.
  -- @param #string To To state.
  -- @param #string path Path where the file is saved. Default is the DCS installation root directory.
  -- @param #string filename (Optional) File name. Default is WAREHOUSE-<UID>_<ALIAS>.txt.


  --- Triggers the FSM event "Load" when the warehouse is loaded from a file on disk.
  -- @function [parent=#WAREHOUSE] Load
  -- @param #WAREHOUSE self
  -- @param #string path Path where the file is located. Default is the DCS installation root directory.
  -- @param #string filename (Optional) File name. Default is WAREHOUSE-<UID>_<ALIAS>.txt.

  --- Triggers the FSM event "Load" with a delay when the warehouse assets are loaded from disk.
  -- @function [parent=#WAREHOUSE] __Load
  -- @param #WAREHOUSE self
  -- @param #number delay Delay in seconds.
  -- @param #string path Path where the file is located. Default is the DCS installation root directory.
  -- @param #string filename (Optional) File name. Default is WAREHOUSE-<UID>_<ALIAS>.txt.

  --- On after "Load" event user function. Called when the warehouse assets are loaded from disk.
  -- @function [parent=#WAREHOUSE] OnAfterLoad
  -- @param #WAREHOUSE self
  -- @param #string From From state.
  -- @param #string Event Event.
  -- @param #string To To state.
  -- @param #string path Path where the file is located. Default is the DCS installation root directory.
  -- @param #string filename (Optional) File name. Default is WAREHOUSE-<UID>_<ALIAS>.txt.


  return self
end

-------------------------------------------------------------------------------------------------------------------------------------------------------------------------------------------------------
-- User functions
-------------------------------------------------------------------------------------------------------------------------------------------------------------------------------------------------------

--- Set debug mode on. Error messages will be displayed on screen, units will be smoked at some events.
-- @param #WAREHOUSE self
-- @return #WAREHOUSE self
function WAREHOUSE:SetDebugOn()
  self.Debug=true
  return self
end

--- Set debug mode off. This is the default
-- @param #WAREHOUSE self
-- @return #WAREHOUSE self
function WAREHOUSE:SetDebugOff()
  self.Debug=false
  return self
end

--- Set report on. Messages at events will be displayed on screen to the coalition owning the warehouse.
-- @param #WAREHOUSE self
-- @return #WAREHOUSE self
function WAREHOUSE:SetReportOn()
  self.Report=true
  return self
end

--- Set report off. Warehouse does not report about its status and at certain events.
-- @param #WAREHOUSE self
-- @return #WAREHOUSE self
function WAREHOUSE:SetReportOff()
  self.Report=false
  return self
end

--- Enable safe parking option, i.e. parking spots at an airbase will be considered as occupied when a client aircraft is parked there (even if the client slot is not taken by a player yet).
-- Note that also incoming aircraft can reserve/occupie parking spaces.
-- @param #WAREHOUSE self
-- @return #WAREHOUSE self
function WAREHOUSE:SetSafeParkingOn()
  self.safeparking=true
  return self
end

--- Disable safe parking option. Note that is the default setting.
-- @param #WAREHOUSE self
-- @return #WAREHOUSE self
function WAREHOUSE:SetSafeParkingOff()
  self.safeparking=false
  return self
end

--- Set flight control.
-- @param #WAREHOUSE self
-- @param Ops.FlightControl#FLIGHTCONTROL flightcontrol Flight control object.
-- @return #WAREHOUSE self
function WAREHOUSE:SetFlightControl(flightcontrol)
  self.flightcontrol=flightcontrol
  return self
end


--- Set low fuel threshold. If one unit of an asset has less fuel than this number, the event AssetLowFuel will be fired.
-- @param #WAREHOUSE self
-- @param #number threshold Relative low fuel threshold, i.e. a number in [0,1]. Default 0.15 (15%).
-- @return #WAREHOUSE self
function WAREHOUSE:SetLowFuelThreshold(threshold)
  self.lowfuelthresh=threshold or 0.15
  return self
end

--- Set interval of status updates. Note that normally only one request can be processed per time interval.
-- @param #WAREHOUSE self
-- @param #number timeinterval Time interval in seconds.
-- @return #WAREHOUSE self
function WAREHOUSE:SetStatusUpdate(timeinterval)
  self.dTstatus=timeinterval
  return self
end

--- Set a zone where the (ground) assets of the warehouse are spawned once requested.
-- @param #WAREHOUSE self
-- @param Core.Zone#ZONE zone The spawn zone.
-- @param #number maxdist (Optional) Maximum distance in meters between spawn zone and warehouse. Units are not spawned if distance is larger. Default is 5000 m.
-- @return #WAREHOUSE self
function WAREHOUSE:SetSpawnZone(zone, maxdist)
  self.spawnzone=zone
  self.spawnzonemaxdist=maxdist or 5000
  return self
end


--- Set a warehouse zone. If this zone is captured, the warehouse and all its assets fall into the hands of the enemy.
-- @param #WAREHOUSE self
-- @param Core.Zone#ZONE zone The warehouse zone. Note that this **cannot** be a polygon zone!
-- @return #WAREHOUSE self
function WAREHOUSE:SetWarehouseZone(zone)
  self.zone=zone
  return self
end

--- Set auto defence on. When the warehouse is under attack, all ground assets are spawned automatically and will defend the warehouse zone.
-- @param #WAREHOUSE self
-- @return #WAREHOUSE self
function WAREHOUSE:SetAutoDefenceOn()
  self.autodefence=true
  return self
end

--- Set auto defence off. This is the default.
-- @param #WAREHOUSE self
-- @return #WAREHOUSE self
function WAREHOUSE:SetAutoDefenceOff()
  self.autodefence=false
  return self
end

--- Set valid parking spot IDs.
-- @param #WAREHOUSE self
-- @param #table ParkingIDs Table of numbers.
-- @return #WAREHOUSE self
function WAREHOUSE:SetParkingIDs(ParkingIDs)
  if type(ParkingIDs)~="table" then
    ParkingIDs={ParkingIDs}
  end
  self.parkingIDs=ParkingIDs
  return self
end

--- Check parking ID.
-- @param #WAREHOUSE self
-- @param Wrapper.Airbase#AIRBASE.ParkingSpot spot Parking spot.
-- @return #boolean If true, parking is valid.
function WAREHOUSE:_CheckParkingValid(spot)
  if self.parkingIDs==nil then
    return true
  end

  for _,id in pairs(self.parkingIDs or {}) do
    if spot.TerminalID==id then
      return true
    end
  end

  return false
end


--- Enable auto save of warehouse assets at mission end event.
-- @param #WAREHOUSE self
-- @param #string path Path where to save the asset data file.
-- @param #string filename File name. Default is generated automatically from warehouse id.
-- @return #WAREHOUSE self
function WAREHOUSE:SetSaveOnMissionEnd(path, filename)
  self.autosave=true
  self.autosavepath=path
  self.autosavefile=filename
  return self
end

--- Show or don't show markers on the F10 map displaying the Warehouse stock and road/rail connections.
-- @param #WAREHOUSE self
-- @param #boolean switch If true (or nil), markers are on. If false, markers are not displayed.
-- @return #WAREHOUSE self
function WAREHOUSE:SetMarker(switch)
  if switch==false then
    self.markerOn=false
  else
    self.markerOn=true
  end
  return self
end

--- Set respawn after destroy.
-- @param #WAREHOUSE self
-- @return #WAREHOUSE self
function WAREHOUSE:SetRespawnAfterDestroyed(delay)
  self.respawnafterdestroyed=true
  self.respawndelay=delay
  return self
end


--- Set the airbase belonging to this warehouse.
-- Note that it has to be of the same coalition as the warehouse.
-- Also, be reasonable and do not put it too far from the phyiscal warehouse structure because you troops might have a long way to get to their transports.
-- @param #WAREHOUSE self
-- @param Wrapper.Airbase#AIRBASE airbase The airbase object associated to this warehouse.
-- @return #WAREHOUSE self
function WAREHOUSE:SetAirbase(airbase)
  self.airbase=airbase
  if airbase~=nil then
    self.airbasename=airbase:GetName()
  else
    self.airbasename=nil
  end
  return self
end

--- Set the connection of the warehouse to the road.
-- Ground assets spawned in the warehouse spawn zone will first go to this point and from there travel on road to the requesting warehouse.
-- Note that by default the road connection is set to the closest point on road from the center of the spawn zone if it is withing 3000 meters.
-- Also note, that if the parameter "coordinate" is passed as nil, any road connection is disabled and ground assets cannot travel of be transportet on the ground.
-- @param #WAREHOUSE self
-- @param Core.Point#COORDINATE coordinate The road connection. Technically, the closest point on road from this coordinate is determined by DCS API function. So this point must not be exactly on the road.
-- @return #WAREHOUSE self
function WAREHOUSE:SetRoadConnection(coordinate)
  if coordinate then
    self.road=coordinate:GetClosestPointToRoad()
  else
    self.road=false
  end
  return self
end

--- Set the connection of the warehouse to the railroad.
-- This is the place where train assets or transports will be spawned.
-- @param #WAREHOUSE self
-- @param Core.Point#COORDINATE coordinate The railroad connection. Technically, the closest point on rails from this coordinate is determined by DCS API function. So this point must not be exactly on the a railroad connection.
-- @return #WAREHOUSE self
function WAREHOUSE:SetRailConnection(coordinate)
  if coordinate then
    self.rail=coordinate:GetClosestPointToRoad(true)
  else
    self.rail=false
  end
  return self
end

--- Set the port zone for this warehouse.
-- The port zone is the zone, where all naval assets of the warehouse are spawned.
-- @param #WAREHOUSE self
-- @param Core.Zone#ZONE zone The zone defining the naval port of the warehouse.
-- @return #WAREHOUSE self
function WAREHOUSE:SetPortZone(zone)
  self.portzone=zone
  return self
end

--- Add a shipping lane from this warehouse to another remote warehouse.
-- Note that both warehouses must have a port zone defined before a shipping lane can be added!
-- Shipping lane is taken from the waypoints of a (late activated) template group. So set up a group, e.g. a ship or a helicopter, and place its
-- waypoints along the shipping lane you want to add.
-- @param #WAREHOUSE self
-- @param #WAREHOUSE remotewarehouse The remote warehouse to where the shipping lane is added
-- @param Wrapper.Group#GROUP group Waypoints of this group will define the shipping lane between to warehouses.
-- @param #boolean oneway (Optional) If true, the lane can only be used from this warehouse to the other but not other way around. Default false.
-- @return #WAREHOUSE self
function WAREHOUSE:AddShippingLane(remotewarehouse, group, oneway)

  -- Check that port zones are defined.
  if self.portzone==nil or remotewarehouse.portzone==nil then
    local text=string.format("ERROR: Sending or receiving warehouse does not have a port zone defined. Adding shipping lane not possible!")
    self:_ErrorMessage(text, 5)
    return self
  end

  -- Initial and final coordinates are random points within the port zones.
  local startcoord=self.portzone:GetRandomCoordinate()
  local finalcoord=remotewarehouse.portzone:GetRandomCoordinate()

  -- Create new lane from waypoints of the template group.
  local lane=self:_NewLane(group, startcoord, finalcoord)

  -- Debug info. Marks along shipping lane.
  if self.Debug then
    for i=1,#lane do
      local coord=lane[i] --Core.Point#COORDINATE
      local text=string.format("Shipping lane %s to %s. Point %d.", self.alias, remotewarehouse.alias, i)
      coord:MarkToCoalition(text, self:GetCoalition())
    end
  end

  -- Name of the remote warehouse.
  local remotename=remotewarehouse.warehouse:GetName()

  -- Create new table if no shipping lane exists yet.
  if self.shippinglanes[remotename]==nil then
    self.shippinglanes[remotename]={}
  end

  -- Add shipping lane.
  table.insert(self.shippinglanes[remotename], lane)

  -- Add shipping lane in the opposite direction.
  if not oneway then
    remotewarehouse:AddShippingLane(self, group, true)
  end

  return self
end


--- Add an off-road path from this warehouse to another and back.
-- The start and end points are automatically set to one random point in the respective spawn zones of the two warehouses.
-- By default, the reverse path is also added as path from the remote warehouse to this warehouse.
-- @param #WAREHOUSE self
-- @param #WAREHOUSE remotewarehouse The remote warehouse to which the path leads.
-- @param Wrapper.Group#GROUP group Waypoints of this group will define the path between to warehouses.
-- @param #boolean oneway (Optional) If true, the path can only be used from this warehouse to the other but not other way around. Default false.
-- @return #WAREHOUSE self
function WAREHOUSE:AddOffRoadPath(remotewarehouse, group, oneway)

  -- Initial and final points are random points within the spawn zone.
  local startcoord=self.spawnzone:GetRandomCoordinate()
  local finalcoord=remotewarehouse.spawnzone:GetRandomCoordinate()

  -- Create new path from template group waypoints.
  local path=self:_NewLane(group, startcoord, finalcoord)

  if path==nil then
    self:E(self.lid.."ERROR: Offroad path could not be added. Group present in ME?")
    return
  end

  -- Debug info. Marks along path.
  if path and self.Debug then
    for i=1,#path do
      local coord=path[i] --Core.Point#COORDINATE
      local text=string.format("Off road path from %s to %s. Point %d.", self.alias, remotewarehouse.alias, i)
      coord:MarkToCoalition(text, self:GetCoalition())
    end
  end

  -- Name of the remote warehouse.
  local remotename=remotewarehouse.warehouse:GetName()

  -- Create new table if no shipping lane exists yet.
  if self.offroadpaths[remotename]==nil then
    self.offroadpaths[remotename]={}
  end

  -- Add off road path.
  table.insert(self.offroadpaths[remotename], path)

  -- Add off road path in the opposite direction (if not forbidden).
  if not oneway then
    remotewarehouse:AddOffRoadPath(self, group, true)
  end

  return self
end

--- Create a new path from a template group.
-- @param #WAREHOUSE self
-- @param Wrapper.Group#GROUP group Group used for extracting the waypoints.
-- @param Core.Point#COORDINATE startcoord First coordinate.
-- @param Core.Point#COORDINATE finalcoord Final coordinate.
-- @return #table Table with route points.
function WAREHOUSE:_NewLane(group, startcoord, finalcoord)

  local lane=nil

  if group then

    -- Get route from template.
    local lanepoints=group:GetTemplateRoutePoints()

    -- First and last waypoints
    local laneF=lanepoints[1]
    local laneL=lanepoints[#lanepoints]

    -- Get corresponding coordinates.
    local coordF=COORDINATE:New(laneF.x, 0, laneF.y)
    local coordL=COORDINATE:New(laneL.x, 0, laneL.y)

    -- Figure out which point is closer to the port of this warehouse.
    local distF=startcoord:Get2DDistance(coordF)
    local distL=startcoord:Get2DDistance(coordL)

    -- Add the lane. Need to take care of the wrong "direction".
    lane={}
    if distF<distL then
      for i=1,#lanepoints do
        local point=lanepoints[i]
        local coord=COORDINATE:New(point.x,0, point.y)
        table.insert(lane, coord)
      end
    else
      for i=#lanepoints,1,-1 do
        local point=lanepoints[i]
        local coord=COORDINATE:New(point.x,0, point.y)
        table.insert(lane, coord)
      end
    end

    -- Automatically add end point which is a random point inside the final port zone.
    table.insert(lane, #lane, finalcoord)

  end

  return lane
end


--- Check if the warehouse has not been started yet, i.e. is in the state "NotReadyYet".
-- @param #WAREHOUSE self
-- @return #boolean If true, the warehouse object has been created but the warehouse has not been started yet.
function WAREHOUSE:IsNotReadyYet()
  return self:is("NotReadyYet")
end

--- Check if the warehouse has been loaded from disk via the "Load" event.
-- @param #WAREHOUSE self
-- @return #boolean If true, the warehouse was loaded from disk.
function WAREHOUSE:IsLoaded()
  return self:is("Loaded")
end

--- Check if the warehouse is running.
-- @param #WAREHOUSE self
-- @return #boolean If true, the warehouse is running and requests are processed.
function WAREHOUSE:IsRunning()
  return self:is("Running")
end

--- Check if the warehouse is paused. In this state, requests are not processed.
-- @param #WAREHOUSE self
-- @return #boolean If true, the warehouse is paused.
function WAREHOUSE:IsPaused()
  return self:is("Paused")
end

--- Check if the warehouse is under attack by another coalition.
-- @param #WAREHOUSE self
-- @return #boolean If true, the warehouse is attacked.
function WAREHOUSE:IsAttacked()
  return self:is("Attacked")
end

--- Check if the warehouse has been destroyed.
-- @param #WAREHOUSE self
-- @return #boolean If true, the warehouse had been destroyed.
function WAREHOUSE:IsDestroyed()
  return self:is("Destroyed")
end

--- Check if the warehouse is stopped.
-- @param #WAREHOUSE self
-- @return #boolean If true, the warehouse is stopped.
function WAREHOUSE:IsStopped()
  return self:is("Stopped")
end

--- Check if the warehouse has a road connection to another warehouse. Both warehouses need to be started!
-- @param #WAREHOUSE self
-- @param #WAREHOUSE warehouse The remote warehouse to where the connection is checked.
-- @param #boolean markpath If true, place markers of path segments on the F10 map.
-- @param #boolean smokepath If true, put green smoke on path segments.
-- @return #boolean If true, the two warehouses are connected by road.
-- @return #number Path length in meters. Negative distance -1 meter indicates no connection.
function WAREHOUSE:HasConnectionRoad(warehouse, markpath, smokepath)
  if warehouse then
    if self.road and warehouse.road then
      local _,length,gotpath=self.road:GetPathOnRoad(warehouse.road, false, false, markpath, smokepath)
      return gotpath, length or -1
    else
      -- At least one of the warehouses has no road connection.
      return false, -1
    end
  end
  return nil, -1
end

--- Check if the warehouse has a railroad connection to another warehouse. Both warehouses need to be started!
-- @param #WAREHOUSE self
-- @param #WAREHOUSE warehouse The remote warehouse to where the connection is checked.
-- @param #boolean markpath If true, place markers of path segments on the F10 map.
-- @param #boolean smokepath If true, put green smoke on path segments.
-- @return #boolean If true, the two warehouses are connected by road.
-- @return #number Path length in meters. Negative distance -1 meter indicates no connection.
function WAREHOUSE:HasConnectionRail(warehouse, markpath, smokepath)
  if warehouse then
    if self.rail and warehouse.rail then
      local _,length,gotpath=self.road:GetPathOnRoad(warehouse.road, false, true, markpath, smokepath)
      return gotpath, length or -1
    else
      -- At least one of the warehouses has no rail connection.
      return false, -1
    end
  end
  return nil, -1
end

--- Check if the warehouse has a shipping lane defined to another warehouse.
-- @param #WAREHOUSE self
-- @param #WAREHOUSE warehouse The remote warehouse to where the connection is checked.
-- @param #boolean markpath If true, place markers of path segments on the F10 map.
-- @param #boolean smokepath If true, put green smoke on path segments.
-- @return #boolean If true, the two warehouses are connected by road.
-- @return #number Path length in meters. Negative distance -1 meter indicates no connection.
function WAREHOUSE:HasConnectionNaval(warehouse, markpath, smokepath)

  if warehouse then

    -- Self request
    if warehouse.warehouse:GetName()==self.warehouse:GetName() then
      return true,1
    end

    -- Get shipping lane.
    local shippinglane=self.shippinglanes[warehouse.warehouse:GetName()]

    if shippinglane then
      return true,1
    else
      self:T2(string.format("No shipping lane defined between warehouse %s and %s!", self.alias, warehouse.alias))
    end

  end

  return nil, -1
end

--- Check if the warehouse has an off road path defined to another warehouse.
-- @param #WAREHOUSE self
-- @param #WAREHOUSE warehouse The remote warehouse to where the connection is checked.
-- @param #boolean markpath If true, place markers of path segments on the F10 map.
-- @param #boolean smokepath If true, put green smoke on path segments.
-- @return #boolean If true, the two warehouses are connected by road.
-- @return #number Path length in meters. Negative distance -1 meter indicates no connection.
function WAREHOUSE:HasConnectionOffRoad(warehouse, markpath, smokepath)

  if warehouse then

    -- Self request
    if warehouse.warehouse:GetName()==self.warehouse:GetName() then
      return true,1
    end

    -- Get shipping lane.
    local offroadpath=self.offroadpaths[warehouse.warehouse:GetName()]

    if offroadpath~=nil then
      return true,1
    else
      self:T2(string.format("No off-road path defined between warehouse %s and %s!", self.alias, warehouse.alias))
    end

  end

  return nil, -1
end


--- Get number of assets in warehouse stock. Optionally, only specific assets can be counted.
-- @param #WAREHOUSE self
-- @param #string Descriptor (Optional) Descriptor return the number of a specifc asset type. See @{#WAREHOUSE.Descriptor} for possible values.
-- @param DescriptorValue (Optional) Descriptor value selecting the type of assets.
-- @param #boolean OnlyMobile (Optional) If true only mobile units are considered.
-- @return #number Number of assets in stock.
function WAREHOUSE:GetNumberOfAssets(Descriptor, DescriptorValue, OnlyMobile)

  if Descriptor==nil or DescriptorValue==nil then
    -- All assets.
    return #self.stock
  else
    -- Selected assets.
    local _stock,_nstock=self:_FilterStock(self.stock, Descriptor, DescriptorValue, nil, OnlyMobile)
    return _nstock
  end

end

--- Get coordinate of warehouse static.
-- @param #WAREHOUSE self
-- @return Core.Point#COORDINATE The coordinate of the warehouse.
function WAREHOUSE:GetCoordinate()
  return self.warehouse:GetCoordinate()
end

--- Get coalition side of warehouse static.
-- @param #WAREHOUSE self
-- @return #number Coalition side, i.e. number of @{DCS#coalition.side}.
function WAREHOUSE:GetCoalition()
  return self.warehouse:GetCoalition()
end

--- Get coalition name of warehouse static.
-- @param #WAREHOUSE self
-- @return #number Coalition side, i.e. number of @{DCS#coalition.side}.
function WAREHOUSE:GetCoalitionName()
  return self.warehouse:GetCoalitionName()
end

--- Get country id of warehouse static.
-- @param #WAREHOUSE self
-- @return #number Country id, i.e. number of @{DCS#country.id}.
function WAREHOUSE:GetCountry()
  return self.warehouse:GetCountry()
end

--- Get country name of warehouse static.
-- @param #WAREHOUSE self
-- @return #number Country id, i.e. number of @{DCS#coalition.side}.
function WAREHOUSE:GetCountryName()
  return self.warehouse:GetCountryName()
end

--- Get airbase associated to the warehouse.
-- @param #WAREHOUSE self
-- @return Wrapper.Airbase#AIRBASE Airbase object or nil if warehouse has no airbase connection.
function WAREHOUSE:GetAirbase()
  return self.airbase
end

--- Get name airbase associated to the warehouse.
-- @param #WAREHOUSE self
-- @return #string name of the airbase assosicated to the warehouse or "none" if the airbase has not airbase connection currently.
function WAREHOUSE:GetAirbaseName()
  local name="none"
  if self.airbase then
    name=self.airbase:GetName()
  end
  return name
end

--- Get category of airbase associated to the warehouse.
-- @param #WAREHOUSE self
-- @return #number Category of airbase or -1 if warehouse has (currently) no airbase.
function WAREHOUSE:GetAirbaseCategory()
  local category=-1
  if self.airbase then
    category=self.airbase:GetAirbaseCategory()
  end
  return category
end

--- Get assignment of a request.
-- @param #WAREHOUSE self
-- @param #WAREHOUSE.Pendingitem request The request from which the assignment is extracted.
-- @return #string The assignment text.
function WAREHOUSE:GetAssignment(request)
  return tostring(request.assignment)
end

--- Find a warehouse in the global warehouse data base.
-- @param #WAREHOUSE self
-- @param #number uid The unique ID of the warehouse.
-- @return #WAREHOUSE The warehouse object or nil if no warehouse exists.
function WAREHOUSE:FindWarehouseInDB(uid)
  return _WAREHOUSEDB.Warehouses[uid]
end

--- Find nearest warehouse in service, i.e. warehouses which are not started, stopped or destroyed are not considered.
-- Optionally, only warehouses with (specific) assets can be included in the search or warehouses of a certain coalition.
-- @param #WAREHOUSE self
-- @param MinAssets (Optional) Minimum number of assets the warehouse should have. Default 0.
-- @param #string Descriptor (Optional) Descriptor describing the selected assets which should be in stock. See @{#WAREHOUSE.Descriptor} for possible values.
-- @param DescriptorValue (Optional) Descriptor value selecting the type of assets which should be in stock.
-- @param DCS#Coalition.side Coalition (Optional) Coalition side of the warehouse. Default is the same coaliton as the present warehouse. Set to false for any coalition.
-- @param Core.Point#COORDINATE RefCoordinate (Optional) Coordinate to which the closest warehouse is searched. Default is the warehouse calling this function.
-- @return #WAREHOUSE The the nearest warehouse object. Or nil if no warehouse is found.
-- @return #number The distance to the nearest warehouse in meters. Or nil if no warehouse is found.
function WAREHOUSE:FindNearestWarehouse(MinAssets, Descriptor, DescriptorValue, Coalition, RefCoordinate)

  -- Defaults
  if Descriptor~=nil and DescriptorValue~=nil then
    MinAssets=MinAssets or 1
  else
    MinAssets=MinAssets or 0
  end

  -- Coalition - default only the same as this warehouse.
  local anycoalition=nil
  if Coalition~=nil then
    if Coalition==false then
      anycoalition=true
    else
      -- Nothing to do
    end
  else
    if self~=nil then
      Coalition=self:GetCoalition()
    else
      anycoalition=true
    end
  end

  -- Coordinate of this warehouse or user specified reference.
  local coord=RefCoordinate or self:GetCoordinate()

  -- Loop over all warehouses.
  local nearest=nil
  local distmin=nil
  for wid,warehouse in pairs(_WAREHOUSEDB.Warehouses) do
    local warehouse=warehouse --#WAREHOUSE

    -- Distance from this warehouse to the other warehouse.
    local dist=coord:Get2DDistance(warehouse:GetCoordinate())

    if dist>0 then

      -- Check if coalition is right.
      local samecoalition=anycoalition or Coalition==warehouse:GetCoalition()

      -- Check that warehouse is in service.
      if samecoalition and not (warehouse:IsNotReadyYet() or warehouse:IsStopped() or warehouse:IsDestroyed()) then

        -- Get number of assets. Whole stock is returned if no descriptor/value is given.
        local nassets=warehouse:GetNumberOfAssets(Descriptor, DescriptorValue)

        --env.info(string.format("FF warehouse %s nassets = %d  for %s=%s", warehouse.alias, nassets, tostring(Descriptor), tostring(DescriptorValue)))

        -- Assume we have enough.
        local enough=true
        -- If specifc assets need to be present...
        if Descriptor and DescriptorValue then
          -- Check that enough assets (default 1) are available.
          enough = nassets>=MinAssets
        end

        -- Check distance.
        if enough and (distmin==nil or dist<distmin) then
          distmin=dist
          nearest=warehouse
        end
      end
    end
  end

  return nearest, distmin
end


--- Find an asset in the the global warehouse data base. Parameter is the MOOSE group object.
-- Note that the group name must contain they "AID" keyword.
-- @param #WAREHOUSE self
-- @param Wrapper.Group#GROUP group The group from which it is assumed that it has a registered asset.
-- @return #WAREHOUSE.Assetitem The asset from the data base or nil if it could not be found.
function WAREHOUSE:FindAssetInDB(group)

  -- Get unique ids from group name.
  local wid,aid,rid=self:_GetIDsFromGroup(group)

  if aid~=nil then

    local asset=_WAREHOUSEDB.Assets[aid]
    self:T2({asset=asset})
    if asset==nil then
      self:_ErrorMessage(string.format("ERROR: Asset for group %s not found in the data base!", group:GetName()), 0)
    end
    return asset
  end

  self:_ErrorMessage(string.format("ERROR: Group %s does not contain an asset ID in its name!", group:GetName()), 0)
  return nil
end

-------------------------------------------------------------------------------------------------------------------------------------------------------------------------------------------------------
-- FSM states
-------------------------------------------------------------------------------------------------------------------------------------------------------------------------------------------------------

--- On after Start event. Starts the warehouse. Addes event handlers and schedules status updates of reqests and queue.
-- @param #WAREHOUSE self
-- @param #string From From state.
-- @param #string Event Event.
-- @param #string To To state.
function WAREHOUSE:onafterStart(From, Event, To)

  -- Short info.
  local text=string.format("Starting warehouse %s alias %s:\n",self.warehouse:GetName(), self.alias)
  text=text..string.format("Coaliton = %s\n", self:GetCoalitionName())
  text=text..string.format("Country  = %s\n", self:GetCountryName())
  text=text..string.format("Airbase  = %s (category=%d)\n", self:GetAirbaseName(), self:GetAirbaseCategory())
  env.info(text)

  -- Save self in static object. Easier to retrieve later.
  self.warehouse:SetState(self.warehouse, "WAREHOUSE", self)

  -- THIS! caused aircraft to be spawned and started but they would never begin their route!
  -- VERY strange. Need to test more.
  --[[
  -- Debug mark warehouse & spawn zone.
  self.zone:BoundZone(30, self.country)
  self.spawnzone:BoundZone(30, self.country)
  ]]

  --self.spawnzone:GetCoordinate():MarkToCoalition(string.format("Warehouse %s spawn zone", self.alias), self:GetCoalition())

  -- Get the closest point on road wrt spawnzone of ground assets.
  local _road=self.spawnzone:GetCoordinate():GetClosestPointToRoad()
  if _road and self.road==nil then
    -- Set connection to road if distance is less than 3 km.
    local _Droad=_road:Get2DDistance(self.spawnzone:GetCoordinate())
    if _Droad < 3000 then
      self.road=_road
    end
  end
  -- Mark point at road connection.
  if self.road and self.markerOn then
    self.markroad=self.road:MarkToCoalition(string.format("%s road connection.",self.alias), self:GetCoalition(), true)
  end

  -- Get the closest point on railroad wrt spawnzone of ground assets.
  local _rail=self.spawnzone:GetCoordinate():GetClosestPointToRoad(true)
  if _rail and self.rail==nil then
    -- Set rail conection if it is less than 3 km away.
    local _Drail=_rail:Get2DDistance(self.spawnzone:GetCoordinate())
    if _Drail < 3000 then
      self.rail=_rail
    end
  end
  -- Mark point at rail connection.
  if self.rail and self.markerOn then
    self.markrail=self.rail:MarkToCoalition(string.format("%s rail connection.", self.alias), self:GetCoalition(), true)
  end

  -- Handle events:
  self:HandleEvent(EVENTS.Birth,          self._OnEventBirth)
  self:HandleEvent(EVENTS.EngineStartup,  self._OnEventEngineStartup)
  self:HandleEvent(EVENTS.Takeoff,        self._OnEventTakeOff)
  self:HandleEvent(EVENTS.Land,           self._OnEventLanding)
  self:HandleEvent(EVENTS.EngineShutdown, self._OnEventEngineShutdown)
  self:HandleEvent(EVENTS.Crash,          self._OnEventCrashOrDead)
  self:HandleEvent(EVENTS.Dead,           self._OnEventCrashOrDead)
  self:HandleEvent(EVENTS.BaseCaptured,   self._OnEventBaseCaptured)
  self:HandleEvent(EVENTS.MissionEnd,     self._OnEventMissionEnd)

  -- This event triggers the arrived event for air assets.
  -- TODO Might need to make this landing or optional!
  -- In fact, it would be better if the type could be defined for only for the warehouse which receives stuff,
  -- since there will be warehouses with small airbases and little space or other problems!
  self:HandleEvent(EVENTS.EngineShutdown, self._OnEventArrived)

  -- Start the status monitoring.
  self:__Status(-1)
end

--- On after "Restart" event. Restarts the warehouse when it was in stopped state by reactivating the event handlers *only*.
-- @param #WAREHOUSE self
-- @param #string From From state.
-- @param #string Event Event.
-- @param #string To To state.
function WAREHOUSE:onafterRestart(From, Event, To)

  self:I(self.lid..string.format("Restarting Warehouse %s.", self.alias))

  -- Handle events:
  self:HandleEvent(EVENTS.Birth,          self._OnEventBirth)
  self:HandleEvent(EVENTS.EngineStartup,  self._OnEventEngineStartup)
  self:HandleEvent(EVENTS.Takeoff,        self._OnEventTakeOff)
  self:HandleEvent(EVENTS.Land,           self._OnEventLanding)
  self:HandleEvent(EVENTS.EngineShutdown, self._OnEventEngineShutdown)
  self:HandleEvent(EVENTS.Crash,          self._OnEventCrashOrDead)
  self:HandleEvent(EVENTS.Dead,           self._OnEventCrashOrDead)
  self:HandleEvent(EVENTS.BaseCaptured,   self._OnEventBaseCaptured)

  -- This event triggers the arrived event for air assets.
  -- TODO Might need to make this landing or optional!
  -- In fact, it would be better if the type could be defined for only for the warehouse which receives stuff,
  -- since there will be warehouses with small airbases and little space or other problems!
  self:HandleEvent(EVENTS.EngineShutdown, self._OnEventArrived)

  -- Start the status monitoring.
  self:__Status(-1)

end

--- On after "Stop" event. Stops the warehouse, unhandles all events.
-- @param #WAREHOUSE self
-- @param #string From From state.
-- @param #string Event Event.
-- @param #string To To state.
function WAREHOUSE:onafterStop(From, Event, To)
  self:_InfoMessage(string.format("Warehouse %s stopped!", self.alias))

  -- Unhandle event.
  self:UnHandleEvent(EVENTS.Birth)
  self:UnHandleEvent(EVENTS.EngineStartup)
  self:UnHandleEvent(EVENTS.Takeoff)
  self:UnHandleEvent(EVENTS.Land)
  self:UnHandleEvent(EVENTS.EngineShutdown)
  self:UnHandleEvent(EVENTS.Crash)
  self:UnHandleEvent(EVENTS.Dead)
  self:UnHandleEvent(EVENTS.BaseCaptured)

  self.pending=nil
  self.pending={}

  self.queue=nil
  self.queue={}

  self.stock=nil
  self.stock={}

  self:_UpdateWarehouseMarkText()

  -- Clear all pending schedules.
  --self.CallScheduler:Clear()
end

--- On after "Pause" event. Pauses the warehouse, i.e. no requests are processed. However, new requests and new assets can be added in this state.
-- @param #WAREHOUSE self
-- @param #string From From state.
-- @param #string Event Event.
-- @param #string To To state.
function WAREHOUSE:onafterPause(From, Event, To)
  self:I(self.lid..string.format("Warehouse %s paused! Queued requests are not processed in this state.", self.alias))
end

--- On after "Unpause" event. Unpauses the warehouse, i.e. requests in queue are processed again.
-- @param #WAREHOUSE self
-- @param #string From From state.
-- @param #string Event Event.
-- @param #string To To state.
function WAREHOUSE:onafterUnpause(From, Event, To)
  self:I(self.lid..string.format("Warehouse %s unpaused! Processing of requests is resumed.", self.alias))
end

-------------------------------------------------------------------------------------------------------------------------------------------------------------------------------------------------------

--- On after Status event. Checks the queue and handles requests.
-- @param #WAREHOUSE self
-- @param #string From From state.
-- @param #string Event Event.
-- @param #string To To state.
function WAREHOUSE:onafterStatus(From, Event, To)

  local FSMstate=self:GetState()
  
  local coalition=self:GetCoalitionName()
  local country=self:GetCountryName()

  -- Info.
  self:I(self.lid..string.format("State=%s %s [%s]: Assets=%d,  Requests: waiting=%d, pending=%d", FSMstate, country, coalition, #self.stock, #self.queue, #self.pending))

  -- Check if any pending jobs are done and can be deleted from the queue.
  self:_JobDone()

  -- Print status.
  self:_DisplayStatus()

  -- Check if warehouse is being attacked or has even been captured.
  self:_CheckConquered()

  -- Check if requests are valid and remove invalid one.
  self:_CheckRequestConsistancy(self.queue)

  -- If warehouse is running than requests can be processed.
  if self:IsRunning() or self:IsAttacked() then

    -- Check queue and handle requests if possible.
    local request=self:_CheckQueue()

    -- Execute the request. If the request is really executed, it is also deleted from the queue.
    if request then
      self:Request(request)
    end

  end

  -- Print queue after processing requests.
  self:_PrintQueue(self.queue, "Queue waiting")
  self:_PrintQueue(self.pending, "Queue pending")

  -- Check fuel for all assets.
  self:_CheckFuel()

  -- Update warhouse marker on F10 map.
  self:_UpdateWarehouseMarkText()

  -- Display complete list of stock itmes.
  if self.Debug then
    self:_DisplayStockItems(self.stock)
  end

  -- Call status again in ~30 sec (user choice).
  self:__Status(-self.dTstatus)
end


--- Function that checks if a pending job is done and can be removed from queue.
-- @param #WAREHOUSE self
function WAREHOUSE:_JobDone()

  -- For jobs that are done, i.e. all cargo and transport assets are delivered, home or dead!
  local done={}

  -- Loop over all pending requests of this warehouse.
  for _,request in pairs(self.pending) do
    local request=request --#WAREHOUSE.Pendingitem

    -- Count number of cargo groups.
    local ncargo=0
    if request.cargogroupset then
      ncargo=request.cargogroupset:Count()
    end

    -- Count number of transport groups (if any).
    local ntransport=0
    if request.transportgroupset then
      ntransport=request.transportgroupset:Count()
    end

    local ncargotot=request.nasset
    local ncargodelivered=request.ndelivered

    -- Dead cargo: Ndead=Ntot-Ndeliverd-Nalive,
    local ncargodead=ncargotot-ncargodelivered-ncargo


    local ntransporttot=request.ntransport
    local ntransporthome=request.ntransporthome

    -- Dead transport: Ndead=Ntot-Nhome-Nalive.
    local ntransportdead=ntransporttot-ntransporthome-ntransport

    local text=string.format("Request id=%d: Cargo: Ntot=%d, Nalive=%d, Ndelivered=%d, Ndead=%d  |  Transport: Ntot=%d, Nalive=%d, Nhome=%d, Ndead=%d",
    request.uid, ncargotot, ncargo, ncargodelivered, ncargodead, ntransporttot, ntransport, ntransporthome, ntransportdead)
    self:T(self.lid..text)


    -- Handle different cases depending on what asset are still around.
    if ncargo==0 then
      ---------------------
      -- Cargo delivered --
      ---------------------

      -- Trigger delivered event.
      if not self.delivered[request.uid] then
        self:Delivered(request)
      end

      -- Check if transports are back home?
      if ntransport==0 then
        ---------------
        -- Job done! --
        ---------------

        -- Info on job.
        local text=string.format("Warehouse %s: Job on request id=%d for warehouse %s done!\n", self.alias, request.uid, request.warehouse.alias)
        text=text..string.format("- %d of %d assets delivered. Casualties %d.", ncargodelivered, ncargotot, ncargodead)
        if request.ntransport>0 then
          text=text..string.format("\n- %d of %d transports returned home. Casualties %d.", ntransporthome, ntransporttot, ntransportdead)
        end
        self:_InfoMessage(text, 20)

        -- Mark request for deletion.
        table.insert(done, request)

      else
        -----------------------------------
        -- No cargo but still transports --
        -----------------------------------

        -- This is difficult! How do I know if transports were unused? They could also be just on their way back home.
        -- ==> Need to do a lot of checks.

        -- All transports are dead but there is still cargo left ==> Put cargo back into stock.
        for _,_group in pairs(request.transportgroupset:GetSetObjects()) do
          local group=_group --Wrapper.Group#GROUP

          -- Check if group is alive.
          if group and group:IsAlive() then

            -- Check if group is in the spawn zone?
            local category=group:GetCategory()

            -- Get current speed.
            local speed=group:GetVelocityKMH()
            local notmoving=speed<1

            -- Closest airbase.
            local airbase=group:GetCoordinate():GetClosestAirbase():GetName()
            local athomebase=self.airbase and self.airbase:GetName()==airbase

            -- On ground
            local onground=not group:InAir()

            -- In spawn zone.
            local inspawnzone=group:IsPartlyOrCompletelyInZone(self.spawnzone)

            -- Check conditions for being back home.
            local ishome=false
            if category==Group.Category.GROUND or category==Group.Category.HELICOPTER then
              -- Units go back to the spawn zone, helicopters land and they should not move any more.
              ishome=inspawnzone and onground and notmoving
            elseif category==Group.Category.AIRPLANE then
              -- Planes need to be on ground at their home airbase and should not move any more.
              ishome=athomebase and onground and notmoving
            end

            -- Debug text.
            local text=string.format("Group %s: speed=%d km/h, onground=%s , airbase=%s, spawnzone=%s ==> ishome=%s", group:GetName(), speed, tostring(onground), airbase, tostring(inspawnzone), tostring(ishome))
            self:I(self.lid..text)

            if ishome then

              -- Info message.
              local text=string.format("Warehouse %s: Transport group arrived back home and no cargo left for request id=%d.\nSending transport group %s back to stock.", self.alias, request.uid, group:GetName())
              self:_InfoMessage(text)

              -- Debug smoke.
              if self.Debug then
                group:SmokeRed()
              end

              -- Group arrived.
              self:Arrived(group)
            end
          end
        end

      end

    else

      if ntransport==0 and request.ntransport>0 then
        -----------------------------------
        -- Still cargo but no transports --
        -----------------------------------

        local ncargoalive=0

        -- All transports are dead but there is still cargo left ==> Put cargo back into stock.
        for _,_group in pairs(request.cargogroupset:GetSetObjects()) do
          --local group=group --Wrapper.Group#GROUP

          -- These groups have been respawned as cargo, i.e. their name changed!
          local groupname=_group:GetName()
          local group=GROUP:FindByName(groupname.."#CARGO")

          -- Check if group is alive.
          if group and group:IsAlive() then

            -- Check if group is in spawn zone?
            if group:IsPartlyOrCompletelyInZone(self.spawnzone) then
              -- Debug smoke.
              if self.Debug then
                group:SmokeBlue()
              end
              -- Add asset group back to stock.
              self:AddAsset(group)
              ncargoalive=ncargoalive+1
            end
          end

        end

        -- Info message.
        self:_InfoMessage(string.format("Warehouse %s: All transports of request id=%s dead! Putting remaining %s cargo assets back into warehouse!", self.alias, request.uid, ncargoalive))
      end

    end

  end -- loop over requests

  -- Remove pending requests if done.
  for _,request in pairs(done) do
    self:_DeleteQueueItem(request, self.pending)
  end
end

--- Function that checks if an asset group is still okay.
-- @param #WAREHOUSE self
function WAREHOUSE:_CheckAssetStatus()

  -- Check if a unit of the group has problems.
  local function _CheckGroup(_request, _group)
    local request=_request --#WAREHOUSE.Pendingitem
    local group=_group     --Wrapper.Group#GROUP

    if group and group:IsAlive() then

      -- Category of group.
      local category=group:GetCategory()

      for _,_unit in pairs(group:GetUnits()) do
        local unit=_unit --Wrapper.Unit#UNIT

        if unit and unit:IsAlive() then
          local unitid=unit:GetID()
          local life9=unit:GetLife()
          local life0=unit:GetLife0()
          local life=life9/life0*100
          local speed=unit:GetVelocityMPS()
          local onground=unit:InAir()

          local problem=false
          if life<10 then
            self:T(string.format("Unit %s is heavily damaged!", unit:GetName()))
          end
          if speed<1 and unit:GetSpeedMax()>1 and onground then
            self:T(string.format("Unit %s is not moving!", unit:GetName()))
            problem=true
          end

          if problem then
            if request.assetproblem[unitid] then
              local deltaT=timer.getAbsTime()-request.assetproblem[unitid]
              if deltaT>300 then
                --Todo: which event to generate? Removeunit or Dead/Creash or both?
                unit:Destroy()
              end
            else
              request.assetproblem[unitid]=timer.getAbsTime()
            end
          end
        end

      end
    end
  end


  for _,request in pairs(self.pending) do
    local request=request --#WAREHOUSE.Pendingitem

    -- Cargo groups.
    if request.cargogroupset then
      for _,_group in pairs(request.cargogroupset:GetSet()) do
        local group=_group --Wrapper.Group#GROUP

        _CheckGroup(request, group)

      end
    end

    -- Transport groups.
    if request.transportgroupset then
      for _,group in pairs(request.transportgroupset:GetSet()) do

        _CheckGroup(request, group)
      end
    end

  end

end

-------------------------------------------------------------------------------------------------------------------------------------------------------------------------------------------------------

--- On after "AddAsset" event. Add a group to the warehouse stock. If the group is alive, it is destroyed.
-- @param #WAREHOUSE self
-- @param #string From From state.
-- @param #string Event Event.
-- @param #string To To state.
-- @param Wrapper.Group#GROUP group Group or template group to be added to the warehouse stock.
-- @param #number ngroups Number of groups to add to the warehouse stock. Default is 1.
-- @param #WAREHOUSE.Attribute forceattribute (Optional) Explicitly force a generalized attribute for the asset. This has to be an @{#WAREHOUSE.Attribute}.
-- @param #number forcecargobay (Optional) Explicitly force cargobay weight limit in kg for cargo carriers. This is for each *unit* of the group.
-- @param #number forceweight (Optional) Explicitly force weight in kg of each unit in the group.
-- @param #number loadradius (Optional) Radius in meters when the cargo is loaded into the carrier.
-- @param DCS#AI.Skill skill Skill of the asset.
-- @param #table liveries Table of livery names. When the asset is spawned one livery is chosen randomly.
-- @param #string assignment A free to choose string specifying an assignment for the asset. This can be used with the @{#WAREHOUSE.OnAfterNewAsset} function.
-- @param #table other (Optional) Table of other useful data. Can be collected via WAREHOUSE.OnAfterNewAsset() function for example
function WAREHOUSE:onafterAddAsset(From, Event, To, group, ngroups, forceattribute, forcecargobay, forceweight, loadradius, skill, liveries, assignment, other)
  self:T({group=group, ngroups=ngroups, forceattribute=forceattribute, forcecargobay=forcecargobay, forceweight=forceweight})

  -- Set default.
  local n=ngroups or 1

  -- Handle case where just a string is passed.
  if type(group)=="string" then
    group=GROUP:FindByName(group)
  end

  if liveries and type(liveries)=="string" then
    liveries={liveries}
  end

  if group then

    -- Try to get UIDs from group name. Is this group a known or a new asset?
    local wid,aid,rid=self:_GetIDsFromGroup(group)

    if wid and aid and rid then

      ---------------------------
      -- This is a KNOWN asset --
      ---------------------------

      -- Get the original warehouse this group belonged to.
      local warehouse=self:FindWarehouseInDB(wid)

      if warehouse then

        local request=warehouse:_GetRequestOfGroup(group, warehouse.pending)

        if request then

          -- Increase number of cargo delivered and transports home.
          local istransport=warehouse:_GroupIsTransport(group,request)

          if istransport==true then
            request.ntransporthome=request.ntransporthome+1
            request.transportgroupset:Remove(group:GetName(), true)
            local ntrans=request.transportgroupset:Count()
            self:T2(warehouse.lid..string.format("Transport %d of %s returned home. TransportSet=%d", request.ntransporthome, tostring(request.ntransport), ntrans))
          elseif istransport==false then
            request.ndelivered=request.ndelivered+1
            local namewo=self:_GetNameWithOut(group)
            request.cargogroupset:Remove(namewo, true)
            local ncargo=request.cargogroupset:Count()
            self:T2(warehouse.lid..string.format("Cargo %s: %d of %s delivered. CargoSet=%d", namewo, request.ndelivered, tostring(request.nasset), ncargo))
          else
            self:E(warehouse.lid..string.format("WARNING: Group %s is neither cargo nor transport! Need to investigate...", group:GetName()))
          end

          -- If no assignment was given we take the assignment of the request if there is any.
          if assignment==nil and request.assignment~=nil then
            assignment=request.assignment
          end

        end
      end

      -- Get the asset from the global DB.
      local asset=self:FindAssetInDB(group)

      -- Note the group is only added once, i.e. the ngroups parameter is ignored here.
      -- This is because usually these request comes from an asset that has been transfered from another warehouse and hence should only be added once.
      if asset~=nil then
        self:_DebugMessage(string.format("Warehouse %s: Adding KNOWN asset uid=%d with attribute=%s to stock.", self.alias, asset.uid, asset.attribute), 5)

        -- Set livery.
        if liveries then
          if type(liveries)=="table" then
            asset.livery=liveries[math.random(#liveries)]
          else
            asset.livery=liveries
          end
        end

        -- Set skill.
        asset.skill=skill or asset.skill

        -- Asset now belongs to this warehouse. Set warehouse ID.
        asset.wid=self.uid

        -- No request associated with this asset.
        asset.rid=nil

        -- Asset is not spawned.
        asset.spawned=false
        asset.iscargo=nil
        asset.arrived=nil

        -- Add asset to stock.
        table.insert(self.stock, asset)

        -- Trigger New asset event.
        self:__NewAsset(0.1, asset, assignment or "")
      else
        self:_ErrorMessage(string.format("ERROR: Known asset could not be found in global warehouse db!"), 0)
      end

    else

      -------------------------
      -- This is a NEW asset --
      -------------------------

      -- Debug info.
      self:_DebugMessage(string.format("Warehouse %s: Adding %d NEW assets of group %s to stock", self.alias, n, tostring(group:GetName())), 5)

      -- This is a group that is not in the db yet. Add it n times.
      local assets=self:_RegisterAsset(group, n, forceattribute, forcecargobay, forceweight, loadradius, liveries, skill, assignment)

      -- Add created assets to stock of this warehouse.
      for _,asset in pairs(assets) do

        -- Asset belongs to this warehouse. Set warehouse ID.
        asset.wid=self.uid

        -- No request associated with this asset.
        asset.rid=nil

        -- Add asset to stock.
        table.insert(self.stock, asset)

        -- Trigger NewAsset event. Delay a bit for OnAfterNewAsset functions to work properly.
        self:__NewAsset(0.1, asset, assignment or "")
      end

    end

    -- Destroy group if it is alive.
    if group:IsAlive()==true then
      self:_DebugMessage(string.format("Removing group %s", group:GetName()), 5)
      -- Setting parameter to false, i.e. creating NO dead or remove unit event, seems to not confuse the dispatcher logic.
      -- Create a RemoveUnit event to let the FLIGHTCONTROL know, the parking is now free.
      -- TODO: Need to check if my above comment not to confuse the dispatcher logic is broken by this!
      group:Destroy(false)
    end

  else
    self:E(self.lid.."ERROR: Unknown group added as asset!")
    self:E({unknowngroup=group})
  end

end

--- Register new asset in globase warehouse data base.
-- @param #WAREHOUSE self
-- @param Wrapper.Group#GROUP group The group that will be added to the warehouse stock.
-- @param #number ngroups Number of groups to be added.
-- @param #string forceattribute Forced generalized attribute.
-- @param #number forcecargobay Cargo bay weight limit in kg.
-- @param #number forceweight Weight of units in kg.
-- @param #number loadradius Radius in meters when cargo is loaded into the carrier.
-- @param #table liveries Table of liveries.
-- @param DCS#AI.Skill skill Skill of AI.
-- @param #string assignment Assignment attached to the asset item.
-- @return #table A table containing all registered assets.
function WAREHOUSE:_RegisterAsset(group, ngroups, forceattribute, forcecargobay, forceweight, loadradius, liveries, skill, assignment)
  self:F({groupname=group:GetName(), ngroups=ngroups, forceattribute=forceattribute, forcecargobay=forcecargobay, forceweight=forceweight})

  -- Set default.
  local n=ngroups or 1

  -- Get the size of an object.
  local function _GetObjectSize(DCSdesc)
    if DCSdesc.box then
      local x=DCSdesc.box.max.x+math.abs(DCSdesc.box.min.x)  --length
      local y=DCSdesc.box.max.y+math.abs(DCSdesc.box.min.y)  --height
      local z=DCSdesc.box.max.z+math.abs(DCSdesc.box.min.z)  --width
      return math.max(x,z), x , y, z
    end
    return 0,0,0,0
  end

  -- Get name of template group.
  local templategroupname=group:GetName()

  local Descriptors=group:GetUnit(1):GetDesc()
  local Category=group:GetCategory()
  local TypeName=group:GetTypeName()
  local SpeedMax=group:GetSpeedMax()
  local RangeMin=group:GetRange()
  local smax,sx,sy,sz=_GetObjectSize(Descriptors)

  --self:E(Descriptors)

  -- Get weight and cargo bay size in kg.
  local weight=0
  local cargobay={}
  local cargobaytot=0
  local cargobaymax=0
  for _i,_unit in pairs(group:GetUnits()) do
    local unit=_unit --Wrapper.Unit#UNIT
    local Desc=unit:GetDesc()

    -- Weight. We sum up all units in the group.
    local unitweight=forceweight or Desc.massEmpty
    if unitweight then
      weight=weight+unitweight
    end

    local cargomax=0
    local massfuel=Desc.fuelMassMax or 0
    local massempty=Desc.massEmpty or 0
    local massmax=Desc.massMax or 0

    -- Calcuate cargo bay limit value.
    cargomax=massmax-massfuel-massempty
    self:T3(self.lid..string.format("Unit name=%s: mass empty=%.1f kg, fuel=%.1f kg, max=%.1f kg ==> cargo=%.1f kg", unit:GetName(), unitweight, massfuel, massmax, cargomax))

    -- Cargo bay size.
    local bay=forcecargobay or unit:GetCargoBayFreeWeight()

    -- Add bay size to table.
    table.insert(cargobay, bay)

    -- Sum up total bay size.
    cargobaytot=cargobaytot+bay

    -- Get max bay size.
    if bay>cargobaymax then
      cargobaymax=bay
    end
  end

  -- Set/get the generalized attribute.
  local attribute=forceattribute or self:_GetAttribute(group)

  -- Table for returned assets.
  local assets={}

  -- Add this n times to the table.
  for i=1,n do
    local asset={} --#WAREHOUSE.Assetitem

    -- Increase asset unique id counter.
    _WAREHOUSEDB.AssetID=_WAREHOUSEDB.AssetID+1

    -- Set parameters.
    asset.uid=_WAREHOUSEDB.AssetID
    asset.templatename=templategroupname
    asset.template=UTILS.DeepCopy(_DATABASE.Templates.Groups[templategroupname].Template)
    asset.category=Category
    asset.unittype=TypeName
    asset.nunits=#asset.template.units
    asset.range=RangeMin
    asset.speedmax=SpeedMax
    asset.size=smax
    asset.weight=weight
    asset.DCSdesc=Descriptors
    asset.attribute=attribute
    asset.cargobay=cargobay
    asset.cargobaytot=cargobaytot
    asset.cargobaymax=cargobaymax
    asset.loadradius=loadradius
    if liveries then
      asset.livery=liveries[math.random(#liveries)]
    end
    asset.skill=skill
    asset.assignment=assignment
    asset.spawned=false
    asset.spawngroupname=string.format("%s_AID-%d", templategroupname, asset.uid)

    if i==1 then
      self:_AssetItemInfo(asset)
    end

    -- Add asset to global db.
    _WAREHOUSEDB.Assets[asset.uid]=asset

    -- Add asset to the table that is retured.
    table.insert(assets,asset)
  end

  return assets
end

--- Asset item characteristics.
-- @param #WAREHOUSE self
-- @param #WAREHOUSE.Assetitem asset The asset for which info in printed in trace mode.
function WAREHOUSE:_AssetItemInfo(asset)
  -- Info about asset:
  local text=string.format("\nNew asset with id=%d for warehouse %s:\n", asset.uid, self.alias)
  text=text..string.format("Spawngroup name= %s\n", asset.spawngroupname)
  text=text..string.format("Template name  = %s\n", asset.templatename)
  text=text..string.format("Unit type      = %s\n", asset.unittype)
  text=text..string.format("Attribute      = %s\n", asset.attribute)
  text=text..string.format("Category       = %d\n", asset.category)
  text=text..string.format("Units #        = %d\n", asset.nunits)
  text=text..string.format("Speed max      = %5.2f km/h\n", asset.speedmax)
  text=text..string.format("Range max      = %5.2f km\n", asset.range/1000)
  text=text..string.format("Size  max      = %5.2f m\n", asset.size)
  text=text..string.format("Weight total   = %5.2f kg\n", asset.weight)
  text=text..string.format("Cargo bay tot  = %5.2f kg\n", asset.cargobaytot)
  text=text..string.format("Cargo bay max  = %5.2f kg\n", asset.cargobaymax)
  text=text..string.format("Load radius    = %s m\n", tostring(asset.loadradius))
  text=text..string.format("Skill          = %s\n", tostring(asset.skill))
  text=text..string.format("Livery         = %s", tostring(asset.livery))
  self:I(self.lid..text)
  self:T({DCSdesc=asset.DCSdesc})
  self:T3({Template=asset.template})
end

--- On after "NewAsset" event. A new asset has been added to the warehouse stock.
-- @param #WAREHOUSE self
-- @param #string From From state.
-- @param #string Event Event.
-- @param #string To To state.
-- @param #WAREHOUSE.Assetitem asset The asset that has just been added.
-- @param #string assignment The (optional) assignment for the asset.
function WAREHOUSE:onafterNewAsset(From, Event, To, asset, assignment)
  self:T(self.lid..string.format("New asset %s id=%d with assignment %s.", tostring(asset.templatename), asset.uid, tostring(assignment)))
end

-------------------------------------------------------------------------------------------------------------------------------------------------------------------------------------------------------

--- On before "AddRequest" event. Checks some basic properties of the given parameters.
-- @param #WAREHOUSE self
-- @param #string From From state.
-- @param #string Event Event.
-- @param #string To To state.
-- @param #WAREHOUSE warehouse The warehouse requesting supply.
-- @param #WAREHOUSE.Descriptor AssetDescriptor Descriptor describing the asset that is requested.
-- @param AssetDescriptorValue Value of the asset descriptor. Type depends on descriptor, i.e. could be a string, etc.
-- @param #number nAsset Number of groups requested that match the asset specification.
-- @param #WAREHOUSE.TransportType TransportType Type of transport.
-- @param #number nTransport Number of transport units requested.
-- @param #number Prio Priority of the request. Number ranging from 1=high to 100=low.
-- @param #string Assignment A keyword or text that later be used to identify this request and postprocess the assets.
-- @return #boolean If true, request is okay at first glance.
function WAREHOUSE:onbeforeAddRequest(From, Event, To, warehouse, AssetDescriptor, AssetDescriptorValue, nAsset, TransportType, nTransport, Assignment, Prio)

  -- Request is okay.
  local okay=true

  if AssetDescriptor==WAREHOUSE.Descriptor.ATTRIBUTE then

    -- Check if a valid attibute was given.
    local gotit=false
    for _,attribute in pairs(WAREHOUSE.Attribute) do
      if AssetDescriptorValue==attribute then
        gotit=true
      end
    end
    if not gotit then
      self:_ErrorMessage("ERROR: Invalid request. Asset attribute is unknown!", 5)
      okay=false
    end

  elseif AssetDescriptor==WAREHOUSE.Descriptor.CATEGORY then

    -- Check if a valid category was given.
    local gotit=false
    for _,category in pairs(Group.Category) do
      if AssetDescriptorValue==category then
        gotit=true
      end
    end
    if not gotit then
      self:_ErrorMessage("ERROR: Invalid request. Asset category is unknown!", 5)
      okay=false
    end

  elseif AssetDescriptor==WAREHOUSE.Descriptor.GROUPNAME then

    if type(AssetDescriptorValue)~="string" then
      self:_ErrorMessage("ERROR: Invalid request. Asset template name must be passed as a string!", 5)
      okay=false
    end

  elseif AssetDescriptor==WAREHOUSE.Descriptor.UNITTYPE then

    if type(AssetDescriptorValue)~="string" then
      self:_ErrorMessage("ERROR: Invalid request. Asset unit type must be passed as a string!", 5)
      okay=false
    end

  elseif AssetDescriptor==WAREHOUSE.Descriptor.ASSIGNMENT then

    if type(AssetDescriptorValue)~="string" then
      self:_ErrorMessage("ERROR: Invalid request. Asset assignment type must be passed as a string!", 5)
      okay=false
    end

  elseif AssetDescriptor==WAREHOUSE.Descriptor.ASSETLIST then

    if type(AssetDescriptorValue)~="table" then
      self:_ErrorMessage("ERROR: Invalid request. Asset assignment type must be passed as a table!", 5)
      okay=false
    end

  else
    self:_ErrorMessage("ERROR: Invalid request. Asset descriptor is not ATTRIBUTE, CATEGORY, GROUPNAME, UNITTYPE or ASSIGNMENT!", 5)
    okay=false
  end

  -- Warehouse is stopped?
  if self:IsStopped() then
    self:_ErrorMessage("ERROR: Invalid request. Warehouse is stopped!", 0)
    okay=false
  end

  -- Warehouse is destroyed?
  if self:IsDestroyed() and not self.respawnafterdestroyed then
    self:_ErrorMessage("ERROR: Invalid request. Warehouse is destroyed!", 0)
    okay=false
  end

  return okay
end

--- On after "AddRequest" event. Add a request to the warehouse queue, which is processed when possible.
-- @param #WAREHOUSE self
-- @param #string From From state.
-- @param #string Event Event.
-- @param #string To To state.
-- @param #WAREHOUSE warehouse The warehouse requesting supply.
-- @param #WAREHOUSE.Descriptor AssetDescriptor Descriptor describing the asset that is requested.
-- @param AssetDescriptorValue Value of the asset descriptor. Type depends on descriptor, i.e. could be a string, etc.
-- @param #number nAsset Number of groups requested that match the asset specification.
-- @param #WAREHOUSE.TransportType TransportType Type of transport.
-- @param #number nTransport Number of transport units requested.
-- @param #number Prio Priority of the request. Number ranging from 1=high to 100=low.
-- @param #string Assignment A keyword or text that can later be used to identify this request and postprocess the assets.
function WAREHOUSE:onafterAddRequest(From, Event, To, warehouse, AssetDescriptor, AssetDescriptorValue, nAsset, TransportType, nTransport, Prio, Assignment)

  -- Defaults.
  nAsset=nAsset or 1
  TransportType=TransportType or WAREHOUSE.TransportType.SELFPROPELLED
  Prio=Prio or 50
  if nTransport==nil then
    if TransportType==WAREHOUSE.TransportType.SELFPROPELLED then
      nTransport=0
    else
      nTransport=1
    end
  end

  -- Self request?
  local toself=false
  if self.warehouse:GetName()==warehouse.warehouse:GetName() then
    toself=true
  end

  -- Increase id.
  self.queueid=self.queueid+1

  -- Request queue table item.
  local request={
  uid=self.queueid,
  prio=Prio,
  warehouse=warehouse,
  assetdesc=AssetDescriptor,
  assetdescval=AssetDescriptorValue,
  nasset=nAsset,
  transporttype=TransportType,
  ntransport=nTransport,
  assignment=tostring(Assignment),
  airbase=warehouse:GetAirbase(),
  category=warehouse:GetAirbaseCategory(),
  ndelivered=0,
  ntransporthome=0,
  assets={},
  toself=toself,
  } --#WAREHOUSE.Queueitem

  -- Add request to queue.
  table.insert(self.queue, request)

  local text=string.format("Warehouse %s: New request from warehouse %s.\nDescriptor %s=%s, #assets=%s; Transport=%s, #transports =%s.",
  self.alias, warehouse.alias, request.assetdesc, tostring(request.assetdescval), tostring(request.nasset), request.transporttype, tostring(request.ntransport))
  self:_DebugMessage(text, 5)

end

-------------------------------------------------------------------------------------------------------------------------------------------------------------------------------------------------------

--- On before "Request" event. Checks if the request can be fulfilled.
-- @param #WAREHOUSE self
-- @param #string From From state.
-- @param #string Event Event.
-- @param #string To To state.
-- @param #WAREHOUSE.Queueitem Request Information table of the request.
-- @return #boolean If true, request is granted.
function WAREHOUSE:onbeforeRequest(From, Event, To, Request)
  self:T3({warehouse=self.alias, request=Request})

  -- Distance from warehouse to requesting warehouse.
  local distance=self:GetCoordinate():Get2DDistance(Request.warehouse:GetCoordinate())

  -- Shortcut to cargoassets.
  local _assets=Request.cargoassets

  if Request.nasset==0 then
    local text=string.format("Warehouse %s: Request denied! Zero assets were requested.", self.alias)
    self:_InfoMessage(text, 10)
    return false
  end

  -- Check if destination is in range for all requested assets.
  for _,_asset in pairs(_assets) do
    local asset=_asset --#WAREHOUSE.Assetitem

    -- Check if destination is in range.
    if asset.range<distance then
      local text=string.format("Request denied! Destination %s is out of range for asset %s.", Request.airbase:GetName(), asset.templatename)
      self:_InfoMessage(text, 10)

      -- Delete request from queue because it will never be possible.
      -- Unless(!) at least one is a moving warehouse, which could, e.g., be an aircraft carrier.
      if not (self.isunit or Request.warehouse.isunit) then
        self:_DeleteQueueItem(Request, self.queue)
      end

      return false
    end

  end

  return true
end


--- On after "Request" event. Spawns the necessary cargo and transport assets.
-- @param #WAREHOUSE self
-- @param #string From From state.
-- @param #string Event Event.
-- @param #string To To state.
-- @param #WAREHOUSE.Queueitem Request Information table of the request.
function WAREHOUSE:onafterRequest(From, Event, To, Request)

  -- Info message.
  local text=string.format("Warehouse %s: Processing request id=%d from warehouse %s.\n", self.alias, Request.uid, Request.warehouse.alias)
  text=text..string.format("Requested %s assets of %s=%s.\n", tostring(Request.nasset), Request.assetdesc, Request.assetdesc==WAREHOUSE.Descriptor.ASSETLIST and "Asset list" or Request.assetdescval)
  text=text..string.format("Transports %s of type %s.", tostring(Request.ntransport), tostring(Request.transporttype))
  self:_InfoMessage(text, 5)

  ------------------------------------------------------------------------------------------------------------------------------------
  -- Cargo assets.
  ------------------------------------------------------------------------------------------------------------------------------------

  -- Set time stamp.
  Request.timestamp=timer.getAbsTime()

  -- Spawn assets of this request.
  self:_SpawnAssetRequest(Request)

  ------------------------------------------------------------------------------------------------------------------------------------
  -- Transport assets
  ------------------------------------------------------------------------------------------------------------------------------------

  -- Shortcut to transport assets.
  local _assetstock=Request.transportassets

  -- Now we try to find all parking spots for all cargo groups in advance. Due to the for loop, the parking spots do not get updated while spawning.
  local Parking={}
  if Request.transportcategory==Group.Category.AIRPLANE or Request.transportcategory==Group.Category.HELICOPTER then
    Parking=self:_FindParkingForAssets(self.airbase,_assetstock)
  end

  -- Transport assets table.
  local _transportassets={}

  ----------------------------
  -- Spawn Transport Groups --
  ----------------------------

  -- Spawn the transport groups.
  for i=1,Request.ntransport do

    -- Get stock item.
    local _assetitem=_assetstock[i] --#WAREHOUSE.Assetitem

    -- Spawn group name
    local _alias=_assetitem.spawngroupname

    -- Set Request ID.
    _assetitem.rid=Request.uid

    -- Asset is transport.
    _assetitem.spawned=false
    _assetitem.iscargo=false
    _assetitem.arrived=false

    local spawngroup=nil --Wrapper.Group#GROUP

    -- Add asset by id to all assets table.
    Request.assets[_assetitem.uid]=_assetitem

    -- Spawn assets depending on type.
    if Request.transporttype==WAREHOUSE.TransportType.AIRPLANE then

      -- Spawn plane at airport in uncontrolled state. Will get activated when cargo is loaded.
      spawngroup=self:_SpawnAssetAircraft(_alias,_assetitem, Request, Parking[_assetitem.uid], true)

    elseif Request.transporttype==WAREHOUSE.TransportType.HELICOPTER then

      -- Spawn helos at airport in controlled state. They need to fly to the spawn zone.
      spawngroup=self:_SpawnAssetAircraft(_alias,_assetitem, Request, Parking[_assetitem.uid], false)

    elseif Request.transporttype==WAREHOUSE.TransportType.APC then

      -- Spawn APCs in spawn zone.
      spawngroup=self:_SpawnAssetGroundNaval(_alias, _assetitem, Request, self.spawnzone)

    elseif Request.transporttype==WAREHOUSE.TransportType.TRAIN then

      self:_ErrorMessage("ERROR: Cargo transport by train not supported yet!")
      return

    elseif Request.transporttype==WAREHOUSE.TransportType.SHIP then

      self:_ErrorMessage("ERROR: Cargo transport by ship not supported yet!")
      return

    elseif Request.transporttype==WAREHOUSE.TransportType.SELFPROPELLED then

      self:_ErrorMessage("ERROR: Transport type selfpropelled was already handled above. We should not get here!")
      return

    else
      self:_ErrorMessage("ERROR: Unknown transport type!")
      return
    end

  end

  -- Init problem table.
  Request.assetproblem={}

  -- Add request to pending queue.
  table.insert(self.pending, Request)

  -- Delete request from queue.
  self:_DeleteQueueItem(Request, self.queue)

end

--- On after "RequestSpawned" event. Initiates the transport of the assets to the requesting warehouse.
-- @param #WAREHOUSE self
-- @param #string From From state.
-- @param #string Event Event.
-- @param #string To To state.
-- @param #WAREHOUSE.Pendingitem Request Information table of the request.
-- @param Core.Set#SET_GROUP CargoGroupSet Set of cargo groups.
-- @param Core.Set#SET_GROUP TransportGroupSet Set of transport groups if any.
function WAREHOUSE:onafterRequestSpawned(From, Event, To, Request, CargoGroupSet, TransportGroupSet)

  -- General type and category.
  local _cargotype=Request.cargoattribute    --#WAREHOUSE.Attribute
  local _cargocategory=Request.cargocategory --DCS#Group.Category

  -- Add groups to pending item.
  --Request.cargogroupset=CargoGroupSet

  ------------------------------------------------------------------------------------------------------------------------------------
  -- Self request: assets are spawned at warehouse but not transported anywhere.
  ------------------------------------------------------------------------------------------------------------------------------------

  -- Self request! Assets are only spawned but not routed or transported anywhere.
  if Request.toself then
    self:_DebugMessage(string.format("Selfrequest! Current status %s", self:GetState()))

    -- Start self request.
    self:__SelfRequest(1, CargoGroupSet, Request)

    return
  end

  ------------------------------------------------------------------------------------------------------------------------------------
  -- Self propelled: assets go to the requesting warehouse by themselfs.
  ------------------------------------------------------------------------------------------------------------------------------------

  -- No transport unit requested. Assets go by themselfes.
  if Request.transporttype==WAREHOUSE.TransportType.SELFPROPELLED then
    self:T2(self.lid..string.format("Got selfpropelled request for %d assets.", CargoGroupSet:Count()))

    for _,_group in pairs(CargoGroupSet:GetSetObjects()) do
      local group=_group --Wrapper.Group#GROUP

      -- Route cargo to their destination.
      if _cargocategory==Group.Category.GROUND then
        self:T2(self.lid..string.format("Route ground group %s.", group:GetName()))

        -- Random place in the spawn zone of the requesting warehouse.
        local ToCoordinate=Request.warehouse.spawnzone:GetRandomCoordinate()

        -- Debug marker.
        if self.Debug then
          ToCoordinate:MarkToAll(string.format("Destination of group %s", group:GetName()))
        end

        -- Route ground.
        self:_RouteGround(group, Request)

      elseif _cargocategory==Group.Category.AIRPLANE or _cargocategory==Group.Category.HELICOPTER then
        self:T2(self.lid..string.format("Route airborne group %s.", group:GetName()))

        -- Route plane to the requesting warehouses airbase.
        -- Actually, the route is already set. We only need to activate the uncontrolled group.
        self:_RouteAir(group)

      elseif _cargocategory==Group.Category.SHIP then
        self:T2(self.lid..string.format("Route naval group %s.", group:GetName()))

        -- Route plane to the requesting warehouses airbase.
        self:_RouteNaval(group, Request)

      elseif _cargocategory==Group.Category.TRAIN then
        self:T2(self.lid..string.format("Route train group %s.", group:GetName()))

        -- Route train to the rail connection of the requesting warehouse.
        self:_RouteTrain(group, Request.warehouse.rail)

      else
        self:E(self.lid..string.format("ERROR: unknown category %s for self propelled cargo %s!", tostring(_cargocategory), tostring(group:GetName())))
      end

    end

    -- Transport group set.
    Request.transportgroupset=TransportGroupSet

    -- No cargo transport necessary.
    return
  end

  ------------------------------------------------------------------------------------------------------------------------------------
  -- Prepare cargo groups for transport
  ------------------------------------------------------------------------------------------------------------------------------------

  -- Board radius, i.e. when the cargo will begin to board the carrier
  local _boardradius=500

  if Request.transporttype==WAREHOUSE.TransportType.AIRPLANE then
    _boardradius=5000
  elseif Request.transporttype==WAREHOUSE.TransportType.HELICOPTER then
    --_loadradius=1000
    --_boardradius=nil
  elseif Request.transporttype==WAREHOUSE.TransportType.APC then
    --_boardradius=nil
  end

  -- Empty cargo group set.
  local CargoGroups=SET_CARGO:New()

  -- Add cargo groups to set.
  for _,_group in pairs(CargoGroupSet:GetSetObjects()) do

    -- Find asset belonging to this group.
    local asset=self:FindAssetInDB(_group)

    -- New cargo group object.
    local cargogroup=CARGO_GROUP:New(_group, _cargotype,_group:GetName(),_boardradius, asset.loadradius)

    -- Set weight for this group.
    cargogroup:SetWeight(asset.weight)

    -- Add group to group set.
    CargoGroups:AddCargo(cargogroup)
  end

  ------------------------
  -- Create Dispatchers --
  ------------------------

  -- Cargo dispatcher.
  local CargoTransport --AI.AI_Cargo_Dispatcher#AI_CARGO_DISPATCHER

  if Request.transporttype==WAREHOUSE.TransportType.AIRPLANE then

    -- Pickup and deploy zones.
    local PickupAirbaseSet = SET_ZONE:New():AddZone(ZONE_AIRBASE:New(self.airbase:GetName()))
    local DeployAirbaseSet = SET_ZONE:New():AddZone(ZONE_AIRBASE:New(Request.airbase:GetName()))

    -- Define dispatcher for this task.
    CargoTransport = AI_CARGO_DISPATCHER_AIRPLANE:New(TransportGroupSet, CargoGroups, PickupAirbaseSet, DeployAirbaseSet)

    -- Set home zone.
    CargoTransport:SetHomeZone(ZONE_AIRBASE:New(self.airbase:GetName()))

  elseif Request.transporttype==WAREHOUSE.TransportType.HELICOPTER then

    -- Pickup and deploy zones.
    local PickupZoneSet = SET_ZONE:New():AddZone(self.spawnzone)
    local DeployZoneSet = SET_ZONE:New():AddZone(Request.warehouse.spawnzone)

    -- Define dispatcher for this task.
    CargoTransport = AI_CARGO_DISPATCHER_HELICOPTER:New(TransportGroupSet, CargoGroups, PickupZoneSet, DeployZoneSet)

    -- Home zone.
    CargoTransport:SetHomeZone(self.spawnzone)

  elseif Request.transporttype==WAREHOUSE.TransportType.APC then

    -- Pickup and deploy zones.
    local PickupZoneSet = SET_ZONE:New():AddZone(self.spawnzone)
    local DeployZoneSet = SET_ZONE:New():AddZone(Request.warehouse.spawnzone)

    -- Define dispatcher for this task.
    CargoTransport = AI_CARGO_DISPATCHER_APC:New(TransportGroupSet, CargoGroups, PickupZoneSet, DeployZoneSet, 0)

    -- Set home zone.
    CargoTransport:SetHomeZone(self.spawnzone)

  else
    self:E(self.lid.."ERROR: Unknown transporttype!")
  end

  -- Set pickup and deploy radii.
  -- The 20 m inner radius are to ensure that the helo does not land on the warehouse itself in the middle of the default spawn zone.
  local pickupouter=200
  local pickupinner=0
  if self.spawnzone.Radius~=nil then
    pickupouter=self.spawnzone.Radius
    pickupinner=20
  end
  local deployouter=200
  local deployinner=0
  if self.spawnzone.Radius~=nil then
    deployouter=Request.warehouse.spawnzone.Radius
    deployinner=20
  end
  CargoTransport:SetPickupRadius(pickupouter, pickupinner)
  CargoTransport:SetDeployRadius(deployouter, deployinner)


  -- Adjust carrier units. This has to come AFTER the dispatchers have been defined because they set the cargobay free weight!
  Request.carriercargo={}
  for _,carriergroup in pairs(TransportGroupSet:GetSetObjects()) do
    local asset=self:FindAssetInDB(carriergroup)
    for _i,_carrierunit in pairs(carriergroup:GetUnits()) do
      local carrierunit=_carrierunit --Wrapper.Unit#UNIT

      -- Create empty tables which will be filled with the cargo groups of each carrier unit. Needed in case a carrier unit dies.
      Request.carriercargo[carrierunit:GetName()]={}

      -- Adjust cargo bay of carrier unit.
      local cargobay=asset.cargobay[_i]
      carrierunit:SetCargoBayWeightLimit(cargobay)

      -- Debug info.
      self:T2(self.lid..string.format("Cargo bay weight limit of carrier unit %s: %.1f kg.", carrierunit:GetName(), carrierunit:GetCargoBayFreeWeight()))
    end
  end

  --------------------------------
  -- Dispatcher Event Functions --
  --------------------------------

  --- Function called after carrier picked up something.
  function CargoTransport:OnAfterPickedUp(From, Event, To, Carrier, PickupZone)

    -- Get warehouse state.
    local warehouse=Carrier:GetState(Carrier, "WAREHOUSE") --#WAREHOUSE

    -- Debug message.
    local text=string.format("Carrier group %s picked up at pickup zone %s.", Carrier:GetName(), PickupZone:GetName())
    warehouse:T(warehouse.lid..text)

  end

  --- Function called if something was deployed.
  function CargoTransport:OnAfterDeployed(From, Event, To, Carrier, DeployZone)

    -- Get warehouse state.
    local warehouse=Carrier:GetState(Carrier, "WAREHOUSE") --#WAREHOUSE

    -- Debug message.
    -- TODO: Depoloy zone is nil!
    --local text=string.format("Carrier group %s deployed at deploy zone %s.", Carrier:GetName(), DeployZone:GetName())
    --warehouse:T(warehouse.lid..text)

  end

  --- Function called if carrier group is going home.
  function CargoTransport:OnAfterHome(From, Event, To, Carrier, Coordinate, Speed, Height, HomeZone)

    -- Get warehouse state.
    local warehouse=Carrier:GetState(Carrier, "WAREHOUSE") --#WAREHOUSE

    -- Debug message.
    local text=string.format("Carrier group %s going home to zone %s.", Carrier:GetName(), HomeZone:GetName())
    warehouse:T(warehouse.lid..text)

  end

  --- Function called when a carrier unit has loaded a cargo group.
  function CargoTransport:OnAfterLoaded(From, Event, To, Carrier, Cargo, CarrierUnit, PickupZone)

    -- Get warehouse state.
    local warehouse=Carrier:GetState(Carrier, "WAREHOUSE") --#WAREHOUSE

    -- Debug message.
    local text=string.format("Carrier group %s loaded cargo %s into unit %s in pickup zone %s", Carrier:GetName(), Cargo:GetName(), CarrierUnit:GetName(), PickupZone:GetName())
    warehouse:T(warehouse.lid..text)

    -- Get cargo group object.
    local group=Cargo:GetObject() --Wrapper.Group#GROUP

    -- Get request.
    local request=warehouse:_GetRequestOfGroup(group, warehouse.pending)

    -- Add cargo group to this carrier.
    table.insert(request.carriercargo[CarrierUnit:GetName()], warehouse:_GetNameWithOut(Cargo:GetName()))

  end

  --- Function called when cargo has arrived and was unloaded.
  function CargoTransport:OnAfterUnloaded(From, Event, To, Carrier, Cargo, CarrierUnit, DeployZone)

    -- Get warehouse state.
    local warehouse=Carrier:GetState(Carrier, "WAREHOUSE") --#WAREHOUSE

    -- Get group obejet.
    local group=Cargo:GetObject() --Wrapper.Group#GROUP

    -- Debug message.
    local text=string.format("Cargo group %s was unloaded from carrier unit %s.", tostring(group:GetName()), tostring(CarrierUnit:GetName()))
    warehouse:T(warehouse.lid..text)

    -- Load the cargo in the warehouse.
    --Cargo:Load(warehouse.warehouse)

    -- Trigger Arrived event.
    warehouse:Arrived(group)
  end

  --- On after BackHome event.
  function CargoTransport:OnAfterBackHome(From, Event, To, Carrier)

    -- Intellisense.
    local carrier=Carrier --Wrapper.Group#GROUP

    -- Get warehouse state.
    local warehouse=carrier:GetState(carrier, "WAREHOUSE") --#WAREHOUSE
    carrier:SmokeWhite()

    -- Debug info.
    local text=string.format("Carrier %s is back home at warehouse %s.", tostring(Carrier:GetName()), tostring(warehouse.warehouse:GetName()))
    MESSAGE:New(text, 5):ToAllIf(warehouse.Debug)
    warehouse:I(warehouse.lid..text)

    -- Call arrived event for carrier.
    warehouse:__Arrived(1, Carrier)

  end

  -- Start dispatcher.
  CargoTransport:__Start(5)

end

-------------------------------------------------------------------------------------------------------------------------------------------------------------------------------------------------------

--- On after "Unloaded" event. Triggered when a group was unloaded from the carrier.
-- @param #WAREHOUSE self
-- @param #string From From state.
-- @param #string Event Event.
-- @param #string To To state.
-- @param Wrapper.Group#GROUP group The group that was delivered.
function WAREHOUSE:onafterUnloaded(From, Event, To, group)
  -- Debug info.
  self:_DebugMessage(string.format("Cargo %s unloaded!", tostring(group:GetName())), 5)

  if group and group:IsAlive() then

    -- Debug smoke.
    if self.Debug then
      group:SmokeWhite()
    end

    -- Get max speed of group.
    local speedmax=group:GetSpeedMax()

    if group:IsGround() then
      -- Route group to spawn zone.
      if speedmax>1 then
        group:RouteGroundTo(self.spawnzone:GetRandomCoordinate(), speedmax*0.5, AI.Task.VehicleFormation.RANK, 3)
      else
        -- Immobile ground unit ==> directly put it into the warehouse.
        self:Arrived(group)
      end
    elseif group:IsAir() then
      -- Not sure if air units will be allowed as cargo even though it might be possible. Best put them into warehouse immediately.
      self:Arrived(group)
    elseif group:IsShip() then
      -- Not sure if naval units will be allowed as cargo even though it might be possible. Best put them into warehouse immediately.
      self:Arrived(group)
    end

  else
    self:E(self.lid..string.format("ERROR unloaded Cargo group is not alive!"))
  end
end


--- On before "Arrived" event. Triggered when a group has arrived at its destination warehouse.
-- @param #WAREHOUSE self
-- @param #string From From state.
-- @param #string Event Event.
-- @param #string To To state.
-- @param Wrapper.Group#GROUP group The group that was delivered.
function WAREHOUSE:onbeforeArrived(From, Event, To, group)

  local asset=self:FindAssetInDB(group)

  if asset then
    if asset.arrived==true then
      -- Asset already arrived (e.g. if multiple units trigger the event via landing).
      return false
    else
      asset.arrived=true  --ensure this is not called again from the same asset group.
      return true
    end
  end

end

--- On after "Arrived" event. Triggered when a group has arrived at its destination warehouse.
-- The routine should be called by the warehouse sending this asset and not by the receiving warehouse.
-- It is checked if this asset is cargo (or self propelled) or transport. If it is cargo it is put into the stock of receiving warehouse.
-- If it is a transporter it is put back into the sending warehouse since transports are supposed to return their home warehouse.
-- @param #WAREHOUSE self
-- @param #string From From state.
-- @param #string Event Event.
-- @param #string To To state.
-- @param Wrapper.Group#GROUP group The group that was delivered.
function WAREHOUSE:onafterArrived(From, Event, To, group)

  -- Debug message and smoke.
  if self.Debug then
    group:SmokeOrange()
  end

  -- Get pending request this group belongs to.
  local request=self:_GetRequestOfGroup(group, self.pending)

  if request then

    -- Get the right warehouse to put the asset into
    -- Transports go back to the warehouse which called this function while cargo goes into the receiving warehouse.
    local warehouse=request.warehouse
    local istransport=self:_GroupIsTransport(group,request)
    if istransport==true then
      warehouse=self
    elseif istransport==false then
      warehouse=request.warehouse
    else
      self:E(self.lid..string.format("ERROR: Group %s is neither cargo nor transport", group:GetName()))
      return
    end

    -- Debug message.
    self:_DebugMessage(string.format("Group %s arrived at warehouse %s!", tostring(group:GetName()), warehouse.alias), 5)

    -- Route mobile ground group to the warehouse. Group has 60 seconds to get there or it is despawned and added as asset to the new warehouse regardless.
    if group:IsGround() and group:GetSpeedMax()>1 then
      group:RouteGroundTo(warehouse:GetCoordinate(), group:GetSpeedMax()*0.3, "Off Road")
    end

    -- NOTE: This is done in the AddAsset() function. Dont know, why we do it also here.
    --[[
    if istransport==true then
      request.ntransporthome=request.ntransporthome+1
      request.transportgroupset:Remove(group:GetName(), true)
      self:T2(warehouse.lid..string.format("Transport %d of %s returned home.", request.ntransporthome, tostring(request.ntransport)))
    elseif istransport==false then
      request.ndelivered=request.ndelivered+1
      request.cargogroupset:Remove(self:_GetNameWithOut(group), true)
      self:T2(warehouse.lid..string.format("Cargo %d of %s delivered.", request.ndelivered, tostring(request.nasset)))
    else
      self:E(warehouse.lid..string.format("ERROR: Group %s is neither cargo nor transport!", group:GetName()))
    end
    ]]

    -- Move asset from pending queue into new warehouse.
    warehouse:__AddAsset(60, group)
  end

end

--- On after "Delivered" event. Triggered when all asset groups have reached their destination. Corresponding request is deleted from the pending queue.
-- @param #WAREHOUSE self
-- @param #string From From state.
-- @param #string Event Event.
-- @param #string To To state.
-- @param #WAREHOUSE.Pendingitem request The pending request that is finished and deleted from the pending queue.
function WAREHOUSE:onafterDelivered(From, Event, To, request)

  -- Debug info
  local text=string.format("Warehouse %s: All assets delivered to warehouse %s!", self.alias, request.warehouse.alias)
  self:_InfoMessage(text, 5)

  -- Make some noise :)
  if self.Debug then
    self:_Fireworks(request.warehouse:GetCoordinate())
  end

  -- Set delivered status for this request uid.
  self.delivered[request.uid]=true

end


--- On after "SelfRequest" event. Request was initiated to the warehouse itself. Groups are just spawned at the warehouse or the associated airbase.
-- If the warehouse is currently under attack when the self request is made, the self request is added to the defending table. One the attack is defeated,
-- this request is used to put the groups back into the warehouse stock.
-- @param #WAREHOUSE self
-- @param #string From From state.
-- @param #string Event Event.
-- @param #string To To state.
-- @param Core.Set#SET_GROUP groupset The set of asset groups that was delivered to the warehouse itself.
-- @param #WAREHOUSE.Pendingitem request Pending self request.
function WAREHOUSE:onafterSelfRequest(From, Event, To, groupset, request)

  -- Debug info.
  self:_DebugMessage(string.format("Assets spawned at warehouse %s after self request!", self.alias))

  -- Debug info.
  for _,_group in pairs(groupset:GetSetObjects()) do
    local group=_group --Wrapper.Group#GROUP
    if self.Debug then
      group:FlareGreen()
    end
  end

  -- Add a "defender request" to be able to despawn all assets once defeated.
  if self:IsAttacked() then

    -- Route (mobile) ground troops to warehouse zone if they are not alreay there.
    if self.autodefence then
      for _,_group in pairs(groupset:GetSetObjects()) do
        local group=_group --Wrapper.Group#GROUP
        local speedmax=group:GetSpeedMax()
        if group:IsGround() and speedmax>1 and group:IsNotInZone(self.zone) then
          group:RouteGroundTo(self.zone:GetRandomCoordinate(), 0.8*speedmax, "Off Road")
        end
      end
    end

    -- Add request to defenders.
    table.insert(self.defending, request)
  end

end

--- On after "Attacked" event. Warehouse is under attack by an another coalition.
-- @param #WAREHOUSE self
-- @param #string From From state.
-- @param #string Event Event.
-- @param #string To To state.
-- @param DCS#coalition.side Coalition which is attacking the warehouse.
-- @param DCS#country.id Country which is attacking the warehouse.
function WAREHOUSE:onafterAttacked(From, Event, To, Coalition, Country)

  -- Warning.
  local text=string.format("Warehouse %s: We are under attack!", self.alias)
  self:_InfoMessage(text)

  -- Debug smoke.
  if self.Debug then
    self:GetCoordinate():SmokeOrange()
  end

  -- Spawn all ground units in the spawnzone?
  if self.autodefence then
    local nground=self:GetNumberOfAssets(WAREHOUSE.Descriptor.CATEGORY, Group.Category.GROUND)
    local text=string.format("Warehouse auto defence activated.\n")

    if nground>0 then
      text=text..string.format("Deploying all %d ground assets.", nground)

      -- Add self request.
      self:AddRequest(self, WAREHOUSE.Descriptor.CATEGORY, Group.Category.GROUND, WAREHOUSE.Quantity.ALL, nil, nil , 0, "AutoDefence")
    else
      text=text..string.format("No ground assets currently available.")
    end
    self:_InfoMessage(text)
  else
    local text=string.format("Warehouse auto defence inactive.")
    self:I(self.lid..text)
  end
end

--- On after "Defeated" event. Warehouse defeated an attack by another coalition. Defender assets are added back to warehouse stock.
-- @param #WAREHOUSE self
-- @param #string From From state.
-- @param #string Event Event.
-- @param #string To To state.
function WAREHOUSE:onafterDefeated(From, Event, To)

  -- Message.
  local text=string.format("Warehouse %s: Enemy attack was defeated!", self.alias)
  self:_InfoMessage(text)

  -- Debug smoke.
  if self.Debug then
    self:GetCoordinate():SmokeGreen()
  end

  -- Auto defence: put assets back into stock.
  if self.autodefence then
    for _,request in pairs(self.defending) do

      -- Route defenders back to warehoue (for visual reasons only) and put them back into stock.
      for _,_group in pairs(request.cargogroupset:GetSetObjects()) do
        local group=_group --Wrapper.Group#GROUP

        -- Get max speed of group and route it back slowly to the warehouse.
        local speed=group:GetSpeedMax()
        if group:IsGround() and speed>1 then
          group:RouteGroundTo(self:GetCoordinate(), speed*0.3)
        end

        -- Add asset group back to stock after 60 seconds.
        self:__AddAsset(60, group)
      end

    end

    self.defending=nil
    self.defending={}
  end
end

--- Respawn warehouse.
-- @param #WAREHOUSE self
-- @param #string From From state.
-- @param #string Event Event.
-- @param #string To To state.
function WAREHOUSE:onafterRespawn(From, Event, To)

  -- Info message.
  local text=string.format("Respawning warehouse %s", self.alias)
  self:_InfoMessage(text)

  -- Respawn warehouse.
  self.warehouse:ReSpawn()

end

--- On before "ChangeCountry" event. Checks whether a change of country is necessary by comparing the actual country to the the requested one.
-- @param #WAREHOUSE self
-- @param #string From From state.
-- @param #string Event Event.
-- @param #string To To state.
-- @param DCS#country.id Country which has captured the warehouse.
function WAREHOUSE:onbeforeChangeCountry(From, Event, To, Country)

  local currentCountry=self:GetCountry()

  -- Message.
  local text=string.format("Warehouse %s: request to change country %d-->%d", self.alias, currentCountry, Country)
  self:_DebugMessage(text, 10)

  -- Check if current or requested coalition or country match.
  if currentCountry~=Country then
    return true
  end

  return false
end

--- On after "ChangeCountry" event. Warehouse is respawned with the specified country. All queued requests are deleted and the owned airbase is reset if the coalition is changed by changing the
-- country.
-- @param #WAREHOUSE self
-- @param #string From From state.
-- @param #string Event Event.
-- @param #string To To state.
-- @param DCS#country.id Country Country which has captured the warehouse.
function WAREHOUSE:onafterChangeCountry(From, Event, To, Country)

  local CoalitionOld=self:GetCoalition()

  self.warehouse:ReSpawn(Country)

  local CoalitionNew=self:GetCoalition()

  -- Delete all waiting requests because they are not valid any more.
  self.queue=nil
  self.queue={}
  
  if self.airbasename then
  
    -- Get airbase of this warehouse.
    local airbase=AIRBASE:FindByName(self.airbasename)
<<<<<<< HEAD
    airbasecoaltion=airbase:GetCoalition()
  else -- Warehouse has no airbase attached so just keep whatever, self.airbase will still be nil since CoalitionNew will not be nil if Warehouse have a airbse attacjed.
    airbasecoaltion = nil
  end

  if CoalitionNew==airbasecoaltion then
    -- Airbase already owned by the coalition that captured the warehouse. Airbase can be used by this warehouse.
    self.airbase=airbase
  else
    -- Airbase is owned by other coalition. So this warehouse does not have an airbase unil it is captured.
    self.airbase=nil
=======
    
    -- Get coalition of the airbase.
    local airbaseCoalition=airbase:GetCoalition() 
  
    if CoalitionNew==airbaseCoalition then
      -- Airbase already owned by the coalition that captured the warehouse. Airbase can be used by this warehouse.
      self.airbase=airbase
    else
      -- Airbase is owned by other coalition. So this warehouse does not have an airbase until it is captured.
      self.airbase=nil
    end
    
>>>>>>> 7d8e27c8
  end

  -- Debug smoke.
  if self.Debug then
    if CoalitionNew==coalition.side.RED then
      self:GetCoordinate():SmokeRed()
    elseif CoalitionNew==coalition.side.BLUE then
      self:GetCoordinate():SmokeBlue()
    end
  end

end

--- On before "Captured" event. Warehouse has been captured by another coalition.
-- @param #WAREHOUSE self
-- @param #string From From state.
-- @param #string Event Event.
-- @param #string To To state.
-- @param DCS#coalition.side Coalition which captured the warehouse.
-- @param DCS#country.id Country which has captured the warehouse.
function WAREHOUSE:onbeforeCaptured(From, Event, To, Coalition, Country)

  -- Warehouse respawned.
  self:ChangeCountry(Country)

end

--- On after "Captured" event. Warehouse has been captured by another coalition.
-- @param #WAREHOUSE self
-- @param #string From From state.
-- @param #string Event Event.
-- @param #string To To state.
-- @param DCS#coalition.side Coalition which captured the warehouse.
-- @param DCS#country.id Country which has captured the warehouse.
function WAREHOUSE:onafterCaptured(From, Event, To, Coalition, Country)

  -- Message.
  local text=string.format("Warehouse %s: We were captured by enemy coalition (side=%d)!", self.alias, Coalition)
  self:_InfoMessage(text)
  
end


--- On after "AirbaseCaptured" event. Airbase of warehouse has been captured by another coalition.
-- @param #WAREHOUSE self
-- @param #string From From state.
-- @param #string Event Event.
-- @param #string To To state.
-- @param DCS#coalition.side Coalition which captured the warehouse.
function WAREHOUSE:onafterAirbaseCaptured(From, Event, To, Coalition)

  -- Message.
  local text=string.format("Warehouse %s: Our airbase %s was captured by the enemy (coalition=%d)!", self.alias, self.airbasename, Coalition)
  self:_InfoMessage(text)

  -- Debug smoke.
  if self.Debug then
    if Coalition==coalition.side.RED then
      self.airbase:GetCoordinate():SmokeRed()
    elseif Coalition==coalition.side.BLUE then
      self.airbase:GetCoordinate():SmokeBlue()
    end
  end

  -- Set airbase to nil and category to no airbase.
  self.airbase=nil
end

--- On after "AirbaseRecaptured" event. Airbase of warehouse has been re-captured from other coalition.
-- @param #WAREHOUSE self
-- @param #string From From state.
-- @param #string Event Event.
-- @param #string To To state.
-- @param DCS#coalition.side Coalition Coalition side which originally captured the warehouse.
function WAREHOUSE:onafterAirbaseRecaptured(From, Event, To, Coalition)

  -- Message.
  local text=string.format("Warehouse %s: We recaptured our airbase %s from the enemy (coalition=%d)!", self.alias, self.airbasename, Coalition)
  self:_InfoMessage(text)

  -- Set airbase and category.
  self.airbase=AIRBASE:FindByName(self.airbasename)

  -- Debug smoke.
  if self.Debug then
    if Coalition==coalition.side.RED then
      self.airbase:GetCoordinate():SmokeRed()
    elseif Coalition==coalition.side.BLUE then
      self.airbase:GetCoordinate():SmokeBlue()
    end
  end

end

--- On before "AssetSpawned" event. Checks whether the asset was already set to "spawned" for groups with multiple units.
-- @param #WAREHOUSE self
-- @param #string From From state.
-- @param #string Event Event.
-- @param #string To To state.
-- @param Wrapper.Group#GROUP group The group spawned.
-- @param #WAREHOUSE.Assetitem asset The asset that is dead.
-- @param #WAREHOUSE.Pendingitem request The request of the dead asset.
function WAREHOUSE:onbeforeAssetSpawned(From, Event, To, group, asset, request)

  if asset.spawned then
    --return false
  else
    --return true
  end

  return true
end

--- On after "AssetSpawned" event triggered when an asset group is spawned into the cruel world.
-- @param #WAREHOUSE self
-- @param #string From From state.
-- @param #string Event Event.
-- @param #string To To state.
-- @param Wrapper.Group#GROUP group The group spawned.
-- @param #WAREHOUSE.Assetitem asset The asset that is dead.
-- @param #WAREHOUSE.Pendingitem request The request of the dead asset.
function WAREHOUSE:onafterAssetSpawned(From, Event, To, group, asset, request)
  local text=string.format("Asset %s from request id=%d was spawned!", asset.spawngroupname, request.uid)
  self:I(self.lid..text)

  -- Check if all assets groups are spawned and trigger events.
  local n=0
  for _,_asset in pairs(request.assets) do
    local assetitem=_asset --#WAREHOUSE.Assetitem

    -- Debug info.
    self:I(self.lid..string.format("Asset %s spawned=%s as %s", assetitem.templatename, tostring(assetitem.spawned), tostring(assetitem.spawngroupname)))

    if assetitem.spawned then
      n=n+1
    else
      self:E(self.lid.."FF What?! This should not happen!")
    end

  end

  -- Trigger event.
  if n==request.nasset+request.ntransport then
    self:T3(self.lid..string.format("All assets %d (ncargo=%d + ntransport=%d) of request rid=%d spawned. Calling RequestSpawned", n, request.nasset, request.ntransport, request.uid))
    self:RequestSpawned(request, request.cargogroupset, request.transportgroupset)
  else
    self:T3(self.lid..string.format("Not all assets %d (ncargo=%d + ntransport=%d) of request rid=%d spawned YET", n, request.nasset, request.ntransport, request.uid))
  end

end

--- On after "AssetDead" event triggered when an asset group died.
-- @param #WAREHOUSE self
-- @param #string From From state.
-- @param #string Event Event.
-- @param #string To To state.
-- @param #WAREHOUSE.Assetitem asset The asset that is dead.
-- @param #WAREHOUSE.Pendingitem request The request of the dead asset.
function WAREHOUSE:onafterAssetDead(From, Event, To, asset, request)
  local text=string.format("Asset %s from request id=%d is dead!", asset.templatename, request.uid)
  self:T(self.lid..text)
  self:_DebugMessage(text)
end


--- On after "Destroyed" event. Warehouse was destroyed. All services are stopped. Warehouse is going to "Stopped" state in one minute.
-- @param #WAREHOUSE self
-- @param #string From From state.
-- @param #string Event Event.
-- @param #string To To state.
function WAREHOUSE:onafterDestroyed(From, Event, To)

  -- Message.
  local text=string.format("Warehouse %s was destroyed! Assets lost %d. Respawn=%s", self.alias, #self.stock, tostring(self.respawnafterdestroyed))
  self:_InfoMessage(text)

  if self.respawnafterdestroyed then

    if self.respawndelay then
      self:Pause()
      self:__Respawn(self.respawndelay)
    else
      self:Respawn()
    end

  else

    -- Remove all table entries from waiting queue and stock.
    for k,_ in pairs(self.queue) do
      self.queue[k]=nil
    end

    for k,_ in pairs(self.stock) do
      --self.stock[k]=nil
    end

    for k=#self.stock,1,-1 do
      --local asset=self.stock[k] --#WAREHOUSE.Assetitem
      --self:AssetDead(asset, nil)
      self.stock[k]=nil
    end

    --self.queue=nil
    --self.queue={}

    --self.stock=nil
    --self.stock={}
  end

end


--- On after "Save" event. Warehouse assets are saved to file on disk.
-- @param #WAREHOUSE self
-- @param #string From From state.
-- @param #string Event Event.
-- @param #string To To state.
-- @param #string path Path where the file is saved. If nil, file is saved in the DCS root installtion directory.
-- @param #string filename (Optional) Name of the file containing the asset data.
function WAREHOUSE:onafterSave(From, Event, To, path, filename)

  local function _savefile(filename, data)
    local f = assert(io.open(filename, "wb"))
    f:write(data)
    f:close()
  end

  -- Set file name.
  filename=filename or string.format("WAREHOUSE-%d_%s.txt", self.uid, self.alias)

  -- Set path.
  if path~=nil then
    filename=path.."\\"..filename
  end

  -- Info
  local text=string.format("Saving warehouse assets to file %s", filename)
  MESSAGE:New(text,30):ToAllIf(self.Debug or self.Report)
  self:I(self.lid..text)

  local warehouseassets=""
  warehouseassets=warehouseassets..string.format("coalition=%d\n", self:GetCoalition())
  warehouseassets=warehouseassets..string.format("country=%d\n", self:GetCountry())

  -- Loop over all assets in stock.
  for _,_asset in pairs(self.stock) do
    local asset=_asset -- #WAREHOUSE.Assetitem

    -- Loop over asset parameters.
    local assetstring=""
    for key,value in pairs(asset) do

      -- Only save keys which are needed to restore the asset.
      if key=="templatename" or key=="attribute" or key=="cargobay" or key=="weight" or key=="loadradius" or key=="livery" or key=="skill" or key=="assignment" then
        local name
        if type(value)=="table" then
          name=string.format("%s=%s;", key, value[1])
        else
          name=string.format("%s=%s;", key, value)
        end
        assetstring=assetstring..name
      end
      self:I(string.format("Loaded asset: %s", assetstring))
    end

    -- Add asset string.
    warehouseassets=warehouseassets..assetstring.."\n"
  end

  -- Save file.
  _savefile(filename, warehouseassets)

end


--- On before "Load" event. Checks if the file the warehouse data should be loaded from exists.
-- @param #WAREHOUSE self
-- @param #string From From state.
-- @param #string Event Event.
-- @param #string To To state.
-- @param #string path Path where the file is loaded from.
-- @param #string filename (Optional) Name of the file containing the asset data.
function WAREHOUSE:onbeforeLoad(From, Event, To, path, filename)


  local function _fileexists(name)
     local f=io.open(name,"r")
     if f~=nil then
      io.close(f)
      return true
    else
      return false
    end
  end

  -- Set file name.
  filename=filename or string.format("WAREHOUSE-%d_%s.txt", self.uid, self.alias)

  -- Set path.
  if path~=nil then
    filename=path.."\\"..filename
  end

  -- Check if file exists.
  local exists=_fileexists(filename)

  if exists then
    return true
  else
    self:_ErrorMessage(string.format("ERROR: file %s does not exist! Cannot load assets.", filename), 60)
    return false
  end

end


--- On after "Load" event. Warehouse assets are loaded from file on disk.
-- @param #WAREHOUSE self
-- @param #string From From state.
-- @param #string Event Event.
-- @param #string To To state.
-- @param #string path Path where the file is loaded from.
-- @param #string filename (Optional) Name of the file containing the asset data.
function WAREHOUSE:onafterLoad(From, Event, To, path, filename)

  local function _loadfile(filename)
    local f = assert(io.open(filename, "rb"))
    local data = f:read("*all")
    f:close()
    return data
  end

  -- Set file name.
  filename=filename or string.format("WAREHOUSE-%d_%s.txt", self.uid, self.alias)

  -- Set path.
  if path~=nil then
    filename=path.."\\"..filename
  end

  -- Info
  local text=string.format("Loading warehouse assets from file %s", filename)
  MESSAGE:New(text,30):ToAllIf(self.Debug or self.Report)
  self:I(self.lid..text)

  -- Load asset data from file.
  local data=_loadfile(filename)

  -- Split by line break.
  local assetdata=UTILS.Split(data,"\n")

  -- Coalition and coutrny.
  local Coalition
  local Country

  -- Loop over asset lines.
  local assets={}
  for _,asset in pairs(assetdata) do

    -- Parameters are separated by semi-colons
    local descriptors=UTILS.Split(asset,";")

    local asset={}
    local isasset=false
    for _,descriptor in pairs(descriptors) do

      local keyval=UTILS.Split(descriptor,"=")

      if #keyval==2 then

        if keyval[1]=="coalition" then
          -- Get coalition side.
          Coalition=tonumber(keyval[2])
        elseif keyval[1]=="country" then
          -- Get country id.
          Country=tonumber(keyval[2])
        else

          -- This is an asset.
          isasset=true

          local key=keyval[1]
          local val=keyval[2]

          --env.info(string.format("FF asset key=%s val=%s", key, val))

          -- Livery or skill could be "nil".
          if val=="nil" then
            val=nil
          end

          -- Convert string to number where necessary.
          if key=="cargobay" or key=="weight" or key=="loadradius" then
            asset[key]=tonumber(val)
          else
            asset[key]=val
          end
        end

      end
    end

    -- Add to table.
    if isasset then
      table.insert(assets, asset)
    end
  end

  -- Respawn warehouse with prev coalition if necessary.
  if Country~=self:GetCountry() then
    self:T(self.lid..string.format("Changing warehouse country %d-->%d on loading assets.", self:GetCountry(), Country))
    self:ChangeCountry(Country)
  end

  for _,_asset in pairs(assets) do
    local asset=_asset --#WAREHOUSE.Assetitem

    local group=GROUP:FindByName(asset.templatename)
    if group then
      self:AddAsset(group, 1, asset.attribute, asset.cargobay, asset.weight, asset.loadradius, asset.skill, asset.livery, asset.assignment)
    else
      self:E(string.format("ERROR: Group %s doest not exit. Cannot be loaded as asset.", tostring(asset.templatename)))
    end
  end

end

---------------------------------------------------------------------------------------------------------------------------------------------------------------------------------------------------------
-- Spawn functions
---------------------------------------------------------------------------------------------------------------------------------------------------------------------------------------------------------

--- Spawns requested assets at warehouse or associated airbase.
-- @param #WAREHOUSE self
-- @param #WAREHOUSE.Queueitem Request Information table of the request.
function WAREHOUSE:_SpawnAssetRequest(Request)
  self:F2({requestUID=Request.uid})

  -- Shortcut to cargo assets.
  local cargoassets=Request.cargoassets

  -- Now we try to find all parking spots for all cargo groups in advance. Due to the for loop, the parking spots do not get updated while spawning.
  local Parking={}
  if Request.cargocategory==Group.Category.AIRPLANE or Request.cargocategory==Group.Category.HELICOPTER then
    Parking=self:_FindParkingForAssets(self.airbase, cargoassets) or {}
  end

  -- Spawn aircraft in uncontrolled state.
  local UnControlled=true

  -- Loop over cargo requests.
  for i=1,#cargoassets do

    -- Get stock item.
    local asset=cargoassets[i] --#WAREHOUSE.Assetitem

    -- Set asset status to not spawned until we capture its birth event.
    asset.spawned=false
    asset.iscargo=true

    -- Set request ID.
    asset.rid=Request.uid

    -- Spawn group name.
    local _alias=asset.spawngroupname

    --Request add asset by id.
    Request.assets[asset.uid]=asset

    -- Spawn an asset group.
    local _group=nil --Wrapper.Group#GROUP
    if asset.category==Group.Category.GROUND then

      -- Spawn ground troops.
      _group=self:_SpawnAssetGroundNaval(_alias, asset, Request, self.spawnzone)

    elseif asset.category==Group.Category.AIRPLANE or asset.category==Group.Category.HELICOPTER then

      -- Spawn air units.
      if Parking[asset.uid] then
        _group=self:_SpawnAssetAircraft(_alias, asset, Request, Parking[asset.uid], UnControlled)
      else
        _group=self:_SpawnAssetAircraft(_alias, asset, Request, nil, UnControlled)
      end

    elseif asset.category==Group.Category.TRAIN then

      -- Spawn train.
      if self.rail then
        --TODO: Rail should only get one asset because they would spawn on top!

        -- Spawn naval assets.
        _group=self:_SpawnAssetGroundNaval(_alias, asset, Request, self.spawnzone)
      end

      --self:E(self.lid.."ERROR: Spawning of TRAIN assets not possible yet!")

    elseif asset.category==Group.Category.SHIP then

      -- Spawn naval assets.
      _group=self:_SpawnAssetGroundNaval(_alias, asset, Request, self.portzone)

    else
      self:E(self.lid.."ERROR: Unknown asset category!")
    end

  end

end


--- Spawn a ground or naval asset in the corresponding spawn zone of the warehouse.
-- @param #WAREHOUSE self
-- @param #string alias Alias name of the asset group.
-- @param #WAREHOUSE.Assetitem asset Ground asset that will be spawned.
-- @param #WAREHOUSE.Queueitem request Request belonging to this asset. Needed for the name/alias.
-- @param Core.Zone#ZONE spawnzone Zone where the assets should be spawned.
-- @param #boolean aioff If true, AI of ground units are set to off.
-- @return Wrapper.Group#GROUP The spawned group or nil if the group could not be spawned.
function WAREHOUSE:_SpawnAssetGroundNaval(alias, asset, request, spawnzone, aioff)

  if asset and (asset.category==Group.Category.GROUND or asset.category==Group.Category.SHIP or asset.category==Group.Category.TRAIN) then

    -- Prepare spawn template.
    local template=self:_SpawnAssetPrepareTemplate(asset, alias)

    -- Initial spawn point.
    template.route.points[1]={}

    -- Get a random coordinate in the spawn zone.
    local coord=spawnzone:GetRandomCoordinate()

    -- For trains, we use the rail connection point.
    if asset.category==Group.Category.TRAIN then
      coord=self.rail
    end

    -- Translate the position of the units.
    for i=1,#template.units do

      -- Unit template.
      local unit = template.units[i]

      -- Translate position.
      local SX = unit.x or 0
      local SY = unit.y or 0
      local BX = asset.template.route.points[1].x
      local BY = asset.template.route.points[1].y
      local TX = coord.x + (SX-BX)
      local TY = coord.z + (SY-BY)

      template.units[i].x = TX
      template.units[i].y = TY

      if asset.livery then
        unit.livery_id = asset.livery
      end
      if asset.skill then
        unit.skill= asset.skill
      end

    end

    template.route.points[1].x = coord.x
    template.route.points[1].y = coord.z

    template.x   = coord.x
    template.y   = coord.z
    template.alt = coord.y

    -- Spawn group.
    local group=_DATABASE:Spawn(template) --Wrapper.Group#GROUP

    -- Activate group. Should only be necessary for late activated groups.
    --group:Activate()

    -- Switch AI off if desired. This works only for ground and naval groups.
    if aioff then
      group:SetAIOff()
    end

    return group
  end

  return nil
end

--- Spawn an aircraft asset (plane or helo) at the airbase associated with the warehouse.
-- @param #WAREHOUSE self
-- @param #string alias Alias name of the asset group.
-- @param #WAREHOUSE.Assetitem asset Ground asset that will be spawned.
-- @param #WAREHOUSE.Queueitem request Request belonging to this asset. Needed for the name/alias.
-- @param #table parking Parking data for this asset.
-- @param #boolean uncontrolled Spawn aircraft in uncontrolled state.
-- @param #boolean hotstart Spawn aircraft with engines already on. Default is a cold start with engines off.
-- @return Wrapper.Group#GROUP The spawned group or nil if the group could not be spawned.
function WAREHOUSE:_SpawnAssetAircraft(alias, asset, request, parking, uncontrolled, hotstart)

  if asset and asset.category==Group.Category.AIRPLANE or asset.category==Group.Category.HELICOPTER then

    -- Prepare the spawn template.
    local template=self:_SpawnAssetPrepareTemplate(asset, alias)

    -- Set route points.
    if request.transporttype==WAREHOUSE.TransportType.SELFPROPELLED then

      -- Get flight path if the group goes to another warehouse by itself.
      if request.toself then
        local wp=self.airbase:GetCoordinate():WaypointAir("RADIO", COORDINATE.WaypointType.TakeOffParking, COORDINATE.WaypointAction.FromParkingArea, 0, false, self.airbase, {}, "Parking")
        template.route.points={wp}
      else
        template.route.points=self:_GetFlightplan(asset, self.airbase, request.warehouse.airbase)
      end

    else

      -- Cold start (default).
      local _type=COORDINATE.WaypointType.TakeOffParking
      local _action=COORDINATE.WaypointAction.FromParkingArea

      -- Hot start.
      if hotstart then
        _type=COORDINATE.WaypointType.TakeOffParkingHot
        _action=COORDINATE.WaypointAction.FromParkingAreaHot
      end

      -- First route point is the warehouse airbase.
      template.route.points[1]=self.airbase:GetCoordinate():WaypointAir("BARO",_type,_action, 0, true, self.airbase, nil, "Spawnpoint")

    end

    -- Get airbase ID and category.
    local AirbaseID = self.airbase:GetID()
    local AirbaseCategory = self:GetAirbaseCategory()

    -- Check enough parking spots.
    if AirbaseCategory==Airbase.Category.HELIPAD then
    
    elseif AirbaseCategory==Airbase.Category.SHIP then

      --TODO Figure out what's necessary in this case.

    else

      if #parking<#template.units then
        local text=string.format("ERROR: Not enough parking! Free parking = %d < %d aircraft to be spawned.", #parking, #template.units)
        self:_DebugMessage(text)
        return nil
      end

    end

    -- Position the units.
    for i=1,#template.units do

      -- Unit template.
      local unit = template.units[i]

      if AirbaseCategory == Airbase.Category.HELIPAD or AirbaseCategory == Airbase.Category.SHIP then

        -- Helipads we take the position of the airbase location, since the exact location of the spawn point does not make sense.
        local coord=self.airbase:GetCoordinate()

        unit.x=coord.x
        unit.y=coord.z
        unit.alt=coord.y

        unit.parking_id = nil
        unit.parking    = nil

      else

        local coord=parking[i].Coordinate    --Core.Point#COORDINATE
        local terminal=parking[i].TerminalID --#number

        if self.Debug then
          coord:MarkToAll(string.format("Spawnplace unit %s terminal %d.", unit.name, terminal))
        end

        unit.x=coord.x
        unit.y=coord.z
        unit.alt=coord.y

        unit.parking_id = nil
        unit.parking    = terminal

      end

      if asset.livery then
        unit.livery_id = asset.livery
      end

      if asset.skill then
        unit.skill= asset.skill
      end

      if asset.payload then
        unit.payload=asset.payload.pylons
      end

      if asset.modex then
        unit.onboard_num=asset.modex[i]
      end
      if asset.callsign then
        unit.callsign=asset.callsign[i]
      end

    end

    -- And template position.
    template.x = template.units[1].x
    template.y = template.units[1].y

    -- DCS bug workaround. Spawning helos in uncontrolled state on carriers causes a big spash!
    -- See https://forums.eagle.ru/showthread.php?t=219550
    -- Should be solved in latest OB update 2.5.3.21708
    --if AirbaseCategory == Airbase.Category.SHIP and asset.category==Group.Category.HELICOPTER then
    --  uncontrolled=false
    --end

    -- Uncontrolled spawning.
    template.uncontrolled=uncontrolled

    -- Debug info.
    self:T2({airtemplate=template})

    -- Spawn group.
    local group=_DATABASE:Spawn(template) --Wrapper.Group#GROUP

    return group
  end

  return nil
end


--- Prepare a spawn template for the asset. Deep copy of asset template, adjusting template and unit names, nillifying group and unit ids.
-- @param #WAREHOUSE self
-- @param #WAREHOUSE.Assetitem asset Ground asset that will be spawned.
-- @param #string alias Alias name of the group.
-- @return #table Prepared new spawn template.
function WAREHOUSE:_SpawnAssetPrepareTemplate(asset, alias)

  -- Create an own copy of the template!
  local template=UTILS.DeepCopy(asset.template)

  -- Set unique name.
  template.name=alias

  -- Set current(!) coalition and country.
  template.CoalitionID=self:GetCoalition()
  template.CountryID=self:GetCountry()

  -- Nillify the group ID.
  template.groupId=nil

  -- No late activation.
  template.lateActivation=false

  if asset.missionTask then
    self:I(self.lid..string.format("Setting mission task to %s", tostring(asset.missionTask)))
    template.task=asset.missionTask
  end

  -- No predefined task.
  --template.taskSelected=false

  -- Set and empty route.
  template.route = {}
  template.route.routeRelativeTOT=true
  template.route.points = {}

  -- Handle units.
  for i=1,#template.units do

    -- Unit template.
    local unit = template.units[i]

    -- Nillify the unit ID.
    unit.unitId=nil

    -- Set unit name: <alias>-01, <alias>-02, ...
    unit.name=string.format("%s-%02d", template.name , i)

  end

  return template
end


-------------------------------------------------------------------------------------------------------------------------------------------------------------------------------------------------------
-- Routing functions
-------------------------------------------------------------------------------------------------------------------------------------------------------------------------------------------------------

--- Route ground units to destination. ROE is set to return fire and alarm state to green.
-- @param #WAREHOUSE self
-- @param Wrapper.Group#GROUP group The ground group to be routed
-- @param #WAREHOUSE.Queueitem request The request for this group.
function WAREHOUSE:_RouteGround(group, request)

  if group and group:IsAlive() then

    -- Set speed to 70% of max possible.
    local _speed=group:GetSpeedMax()*0.7

    -- Route waypoints.
    local Waypoints={}

    -- Check if an off road path has been defined.
    local hasoffroad=self:HasConnectionOffRoad(request.warehouse, self.Debug)

    -- Check if any off road paths have be defined. They have priority!
    if hasoffroad then

      -- Get off road path to remote warehouse. If more have been defined, pick one randomly.
      local remotename=request.warehouse.warehouse:GetName()
      local path=self.offroadpaths[remotename][math.random(#self.offroadpaths[remotename])]

      -- Loop over user defined shipping lanes.
      for i=1,#path do

        -- Shortcut and coordinate intellisense.
        local coord=path[i] --Core.Point#COORDINATE

        -- Get waypoint for coordinate.
        local Waypoint=coord:WaypointGround(_speed, "Off Road")

        -- Add waypoint to route.
        table.insert(Waypoints, Waypoint)
      end

    else

      -- Waypoints for road-to-road connection.
      Waypoints = group:TaskGroundOnRoad(request.warehouse.road, _speed, "Off Road", false, self.road)

      -- First waypoint = current position of the group.
      local FromWP=group:GetCoordinate():WaypointGround(_speed, "Off Road")
      table.insert(Waypoints, 1, FromWP)

      -- Final coordinate. Note, this can lead to errors if the final WP is too close the the point on the road. The vehicle will stop driving and not reach the final WP!
      --local ToCO=request.warehouse.spawnzone:GetRandomCoordinate()
      --local ToWP=ToCO:WaypointGround(_speed, "Off Road")
      --table.insert(Waypoints, #Waypoints+1, ToWP)

    end

    for n,wp in ipairs(Waypoints) do
      env.info(n)
      local tf=self:_SimpleTaskFunctionWP("warehouse:_PassingWaypoint",group, n, #Waypoints)
      group:SetTaskWaypoint(wp, tf)
    end

    -- Task function triggering the arrived event at the last waypoint.
    --local TaskFunction = self:_SimpleTaskFunction("warehouse:_Arrived", group)

    -- Put task function on last waypoint.
    --local Waypoint = Waypoints[#Waypoints]
    --group:SetTaskWaypoint(Waypoint, TaskFunction)

    -- Route group to destination.
    group:Route(Waypoints, 1)

    -- Set ROE and alaram state.
    group:OptionROEReturnFire()
    group:OptionAlarmStateGreen()
  end
end

--- Route naval units along user defined shipping lanes to destination warehouse. ROE is set to return fire.
-- @param #WAREHOUSE self
-- @param Wrapper.Group#GROUP group The naval group to be routed
-- @param #WAREHOUSE.Queueitem request The request for this group.
function WAREHOUSE:_RouteNaval(group, request)

  -- Check if we have a group and it is alive.
  if group and group:IsAlive() then

    -- Set speed to 80% of max possible.
    local _speed=group:GetSpeedMax()*0.8

    -- Get shipping lane to remote warehouse. If more have been defined, pick one randomly.
    local remotename=request.warehouse.warehouse:GetName()
    local lane=self.shippinglanes[remotename][math.random(#self.shippinglanes[remotename])]

    if lane then

      -- Route waypoints.
      local Waypoints={}

      -- Loop over user defined shipping lanes.
      for i=1,#lane do

        -- Shortcut and coordinate intellisense.
        local coord=lane[i] --Core.Point#COORDINATE

        -- Get waypoint for coordinate.
        local Waypoint=coord:WaypointGround(_speed)

        -- Add waypoint to route.
        table.insert(Waypoints, Waypoint)
      end

      -- Task function triggering the arrived event at the last waypoint.
      local TaskFunction = self:_SimpleTaskFunction("warehouse:_Arrived", group)

      -- Put task function on last waypoint.
      local Waypoint = Waypoints[#Waypoints]
      group:SetTaskWaypoint(Waypoint, TaskFunction)

      -- Route group to destination.
      group:Route(Waypoints, 1)

      -- Set ROE (Naval units dont have and alaram state.)
      group:OptionROEReturnFire()

    else
      -- This should not happen! Existance of shipping lane was checked before executing this request.
      self:E(self.lid..string.format("ERROR: No shipping lane defined for Naval asset!"))
    end

  end
end


--- Route the airplane from one airbase another. Activates uncontrolled aircraft and sets ROE/ROT for ferry flights.
-- ROE is set to return fire and ROT to passive defence.
-- @param #WAREHOUSE self
-- @param Wrapper.Group#GROUP aircraft Airplane group to be routed.
function WAREHOUSE:_RouteAir(aircraft)

  if aircraft and aircraft:IsAlive()~=nil then

    -- Debug info.
    self:T2(self.lid..string.format("RouteAir aircraft group %s alive=%s", aircraft:GetName(), tostring(aircraft:IsAlive())))

    -- Give start command to activate uncontrolled aircraft within the next 60 seconds.
    local starttime=math.random(60)

    local fc=_DATABASE:GetFlightControl(self.airbasename)
    if fc then
      -- Nothing to do. FC will start the aircraft once it gets taxi clearance.
    else
      aircraft:StartUncontrolled(starttime)
    end

    -- Debug info.
    self:T2(self.lid..string.format("RouteAir aircraft group %s alive=%s (after start command)", aircraft:GetName(), tostring(aircraft:IsAlive())))

    -- Set ROE and alaram state.
    aircraft:OptionROEReturnFire()
    aircraft:OptionROTPassiveDefense()

  else
    self:E(string.format("ERROR: aircraft %s cannot be routed since it does not exist or is not alive %s!", tostring(aircraft:GetName()), tostring(aircraft:IsAlive())))
  end
end

--- Route trains to their destination - or at least to the closest point on rail of the desired final destination.
-- @param #WAREHOUSE self
-- @param Wrapper.Group#GROUP Group The train group.
-- @param Core.Point#COORDINATE Coordinate of the destination. Tail will be routed to the closest point
-- @param #number Speed Speed in km/h to drive to the destination coordinate. Default is 60% of max possible speed the unit can go.
function WAREHOUSE:_RouteTrain(Group, Coordinate, Speed)

  if Group and Group:IsAlive() then

    local _speed=Speed or Group:GetSpeedMax()*0.6

    -- Create a
    local Waypoints = Group:TaskGroundOnRailRoads(Coordinate, Speed)

    -- Task function triggering the arrived event at the last waypoint.
    local TaskFunction = self:_SimpleTaskFunction("warehouse:_Arrived", Group)

    -- Put task function on last waypoint.
    local Waypoint = Waypoints[#Waypoints]
    Group:SetTaskWaypoint( Waypoint, TaskFunction )

    -- Route group to destination.
    Group:Route(Waypoints, 1)
  end
end

--- Task function for last waypoint. Triggering the "Arrived" event.
-- @param #WAREHOUSE self
-- @param Wrapper.Group#GROUP group The group that arrived.
function WAREHOUSE:_Arrived(group)
  self:_DebugMessage(string.format("Group %s arrived!", tostring(group:GetName())))

  if group then
    --Trigger "Arrived event.
    self:__Arrived(1, group)
  end

end

--- Task function for when passing a waypoint.
-- @param #WAREHOUSE self
-- @param Wrapper.Group#GROUP group The group that arrived.
-- @param #number n Waypoint passed.
-- @param #number N Final waypoint.
function WAREHOUSE:_PassingWaypoint(group, n, N)
  self:T(self.lid..string.format("Group %s passing waypoint %d of %d!", tostring(group:GetName()), n, N))

  -- Final waypoint reached.
  if n==N then
    self:__Arrived(1, group)
  end

end

-------------------------------------------------------------------------------------------------------------------------------------------------------------------------------------------------------
-- Event handler functions
-------------------------------------------------------------------------------------------------------------------------------------------------------------------------------------------------------

--- Get a warehouse asset from its unique id.
-- @param #WAREHOUSE self
-- @param #number id Asset ID.
-- @return #WAREHOUSE.Assetitem The warehouse asset.
function WAREHOUSE:GetAssetByID(id)
  if id then
    return _WAREHOUSEDB.Assets[id]
  else
    return nil
  end
end

--- Get a warehouse asset from its name.
-- @param #WAREHOUSE self
-- @param #string GroupName Spawn group name.
-- @return #WAREHOUSE.Assetitem The warehouse asset.
function WAREHOUSE:GetAssetByName(GroupName)

  local name=self:_GetNameWithOut(GroupName)
  local _,aid,_=self:_GetIDsFromGroup(GROUP:FindByName(name))

  if aid then
    return _WAREHOUSEDB.Assets[aid]
  else
    return nil
  end
end

--- Get a warehouse request from its unique id.
-- @param #WAREHOUSE self
-- @param #number id Request ID.
-- @return #WAREHOUSE.Pendingitem The warehouse requested - either queued or pending.
-- @return #boolean If *true*, request is queued, if *false*, request is pending, if *nil*, request could not be found.
function WAREHOUSE:GetRequestByID(id)

  if id then

    for _,_request in pairs(self.queue) do
      local request=_request --#WAREHOUSE.Queueitem
      if request.uid==id then
        return request, true
      end
    end

    for _,_request in pairs(self.pending) do
      local request=_request --#WAREHOUSE.Pendingitem
      if request.uid==id then
        return request, false
      end
    end

  end

  return nil,nil
end

--- Warehouse event function, handling the birth of a unit.
-- @param #WAREHOUSE self
-- @param Core.Event#EVENTDATA EventData Event data.
function WAREHOUSE:_OnEventBirth(EventData)
  self:T3(self.lid..string.format("Warehouse %s (id=%s) captured event birth!", self.alias, self.uid))

  if EventData and EventData.IniGroup then
    local group=EventData.IniGroup

    -- Note: Remember, group:IsAlive might(?) not return true here.
    local wid,aid,rid=self:_GetIDsFromGroup(group)

    if wid==self.uid then

      -- Get asset and request from id.
      local asset=self:GetAssetByID(aid)
      local request=self:GetRequestByID(rid)

      -- Debug message.
      self:T(self.lid..string.format("Warehouse %s captured event birth of its asset unit %s. spawned=%s", self.alias, EventData.IniUnitName, tostring(asset.spawned)))

      if request then


        -- Birth is triggered for each unit. We need to make sure not to call this too often!
        if not asset.spawned then
  
          -- Remove asset from stock.
          self:_DeleteStockItem(asset)
  
          -- Set spawned switch.
          asset.spawned=true
          asset.spawngroupname=group:GetName()
  
          -- Add group.
          if asset.iscargo==true then
            request.cargogroupset=request.cargogroupset or SET_GROUP:New()
            request.cargogroupset:AddGroup(group)
          else
            request.transportgroupset=request.transportgroupset or SET_GROUP:New()
            request.transportgroupset:AddGroup(group)
          end
  
          -- Set warehouse state.
          group:SetState(group, "WAREHOUSE", self)
  
          -- Asset spawned FSM function. We delay this a bit to have all units of the group in the game.
          self:__AssetSpawned(1, group, asset, request)
  
        end
  
      else
        -- No request?!
        self:E(self.lid..string.format("ERROR: Could not get request when asset spawned! FF investigate! Unit name=%s asset spawed=%s", EventData.IniUnitName, tostring(asset.spawned)))
      end
    else
      -- Born unit does not belong to this warehouse.
    end

  end
end

-----------------------------------------------------------------------------------------------------------------------------------------------------------------------------------------------------------

--- Function handling the event when a (warehouse) unit starts its engines.
-- @param #WAREHOUSE self
-- @param Core.Event#EVENTDATA EventData Event data.
function WAREHOUSE:_OnEventEngineStartup(EventData)
  self:T3(self.lid..string.format("Warehouse %s captured event engine startup!",self.alias))

  if EventData and EventData.IniGroup then
    local group=EventData.IniGroup
    local wid,aid,rid=self:_GetIDsFromGroup(group)
    if wid==self.uid then
      self:T(self.lid..string.format("Warehouse %s captured event engine startup of its asset unit %s.", self.alias, EventData.IniUnitName))
    end
  end
end

-----------------------------------------------------------------------------------------------------------------------------------------------------------------------------------------------------------

--- Function handling the event when a (warehouse) unit takes off.
-- @param #WAREHOUSE self
-- @param Core.Event#EVENTDATA EventData Event data.
function WAREHOUSE:_OnEventTakeOff(EventData)
  self:T3(self.lid..string.format("Warehouse %s captured event takeoff!",self.alias))

  if EventData and EventData.IniGroup then
    local group=EventData.IniGroup
    local wid,aid,rid=self:_GetIDsFromGroup(group)
    if wid==self.uid then
      self:T(self.lid..string.format("Warehouse %s captured event takeoff of its asset unit %s.", self.alias, EventData.IniUnitName))
    end
  end
end

-----------------------------------------------------------------------------------------------------------------------------------------------------------------------------------------------------------

--- Function handling the event when a (warehouse) unit lands.
-- @param #WAREHOUSE self
-- @param Core.Event#EVENTDATA EventData Event data.
function WAREHOUSE:_OnEventLanding(EventData)
  self:T3(self.lid..string.format("Warehouse %s captured event landing!", self.alias))

  if EventData and EventData.IniGroup then
    local group=EventData.IniGroup

    -- Try to get UIDs from group name.
    local wid,aid,rid=self:_GetIDsFromGroup(group)

    -- Check that this group belongs to this warehouse.
    if wid~=nil and wid==self.uid then

      -- Debug info.
      self:T(self.lid..string.format("Warehouse %s captured event landing of its asset unit %s.", self.alias, EventData.IniUnitName))

    end
  end
end

-----------------------------------------------------------------------------------------------------------------------------------------------------------------------------------------------------------

--- Function handling the event when a (warehouse) unit shuts down its engines.
-- @param #WAREHOUSE self
-- @param Core.Event#EVENTDATA EventData Event data.
function WAREHOUSE:_OnEventEngineShutdown(EventData)
  self:T3(self.lid..string.format("Warehouse %s captured event engine shutdown!", self.alias))

  if EventData and EventData.IniGroup then
    local group=EventData.IniGroup
    local wid,aid,rid=self:_GetIDsFromGroup(group)
    if wid==self.uid then
      self:T(self.lid..string.format("Warehouse %s captured event engine shutdown of its asset unit %s.", self.alias, EventData.IniUnitName))
    end
  end
end

-----------------------------------------------------------------------------------------------------------------------------------------------------------------------------------------------------------

--- Arrived event if an air unit/group arrived at its destination. This can be an engine shutdown or a landing event.
-- @param #WAREHOUSE self
-- @param Core.Event#EVENTDATA EventData Event data table.
function WAREHOUSE:_OnEventArrived(EventData)

  if EventData and EventData.IniUnit then

    -- Unit that arrived.
    local unit=EventData.IniUnit

    -- Check if unit is alive and on the ground. Engine shutdown can also be triggered in other situations!
    if unit and unit:IsAlive()==true and unit:InAir()==false then

      -- Get group.
      local group=EventData.IniGroup

      -- Get unique IDs from group name.
      local wid,aid,rid=self:_GetIDsFromGroup(group)

      -- If all IDs are good we can assume it is a warehouse asset.
      if wid~=nil and aid~=nil and rid~=nil then

        -- Check that warehouse ID is right.
        if self.uid==wid then

          local request=self:_GetRequestOfGroup(group, self.pending)

          -- Better check that the request still exists, because for a group with more units, the
          if request then

            local istransport=self:_GroupIsTransport(group, request)

            -- Get closest airbase.
            -- Note, this crashed at somepoint when the Tarawa was in the mission. Don't know why. Deleting the Tarawa and adding it again solved the problem.
            local closest=group:GetCoordinate():GetClosestAirbase()

            -- Check if engine shutdown happend at right airbase because the event is also triggered in other situations.
            local rightairbase=closest:GetName()==request.warehouse:GetAirbase():GetName()

            -- Check that group is cargo and not transport.
            if istransport==false and rightairbase then

              -- Debug info.
              local text=string.format("Air asset group %s from warehouse %s arrived at its destination.", group:GetName(), self.alias)
              self:_InfoMessage(text)

              -- Trigger arrived event for this group. Note that each unit of a group will trigger this event. So the onafterArrived function needs to take care of that.
              -- Actually, we only take the first unit of the group that arrives. If it does, we assume the whole group arrived, which might not be the case, since
              -- some units might still be taxiing or whatever. Therefore, we add 10 seconds for each additional unit of the group until the first arrived event is triggered.
              local nunits=#group:GetUnits()
              local dt=10*(nunits-1)+1  -- one unit = 1 sec, two units = 11 sec, three units = 21 sec before we call the group arrived.
              self:__Arrived(dt, group)
            end

          end
        end

      else
        self:T3(string.format("Group that arrived did not belong to a warehouse. Warehouse ID=%s, Asset ID=%s, Request ID=%s.", tostring(wid), tostring(aid), tostring(rid)))
      end
    end
  end

end

-----------------------------------------------------------------------------------------------------------------------------------------------------------------------------------------------------------

--- Warehouse event handling function.
-- @param #WAREHOUSE self
-- @param Core.Event#EVENTDATA EventData Event data.
function WAREHOUSE:_OnEventCrashOrDead(EventData)
  self:T3(self.lid..string.format("Warehouse %s captured event dead or crash!", self.alias))

  if EventData then

    -- Check if warehouse was destroyed. We compare the name of the destroyed unit.
    if EventData.IniUnitName then
      local warehousename=self.warehouse:GetName()
      if EventData.IniUnitName==warehousename then
        self:_DebugMessage(string.format("Warehouse %s alias %s was destroyed!", warehousename, self.alias))

        -- Trigger Destroyed event.
        self:Destroyed()
      end
    end

    --self:I(self.lid..string.format("Warehouse %s captured event dead or crash or unit %s.", self.alias, tostring(EventData.IniUnitName)))

    -- Check if an asset unit was destroyed.
    if EventData.IniGroup then

      -- Group initiating the event.
      local group=EventData.IniGroup

      -- Get warehouse, asset and request IDs from the group name.
      local wid,aid,rid=self:_GetIDsFromGroup(group)

      -- Check that we have the right warehouse.
      if wid==self.uid then

        -- Debug message.
        self:T(self.lid..string.format("Warehouse %s captured event dead or crash of its asset unit %s.", self.alias, EventData.IniUnitName))

        -- Loop over all pending requests and get the one belonging to this unit.
        for _,request in pairs(self.pending) do
          local request=request --#WAREHOUSE.Pendingitem

          -- This is the right request.
          if request.uid==rid then

            -- Update cargo and transport group sets of this request. We need to know if this job is finished.
            self:_UnitDead(EventData.IniUnit, request)

          end
        end
      end
    end
  end
end

--- A unit of a group just died. Update group sets in request.
-- This is important in order to determine if a job is done and can be removed from the (pending) queue.
-- @param #WAREHOUSE self
-- @param Wrapper.Unit#UNIT deadunit Unit that died.
-- @param #WAREHOUSE.Pendingitem request Request that needs to be updated.
function WAREHOUSE:_UnitDead(deadunit, request)

  -- Flare unit.
  if self.Debug then
    deadunit:FlareRed()
  end

  -- Group the dead unit belongs to.
  local group=deadunit:GetGroup()

  -- Number of alive units in group.
  local nalive=group:CountAliveUnits()

  -- Whole group is dead?
  local groupdead=true
  if nalive>0 then
    groupdead=false
  end

  -- Here I need to get rid of the #CARGO at the end to obtain the original name again!
  local unitname=self:_GetNameWithOut(deadunit)
  local groupname=self:_GetNameWithOut(group)

  -- Group is dead!
  if groupdead then
    self:T(self.lid..string.format("Group %s (transport=%s) is dead!", groupname, tostring(self:_GroupIsTransport(group,request))))
    if self.Debug then
      group:SmokeWhite()
    end
    -- Trigger AssetDead event.
    local asset=self:FindAssetInDB(group)
    self:AssetDead(asset, request)
  end


  -- Dont trigger a Remove event for the group sets.
  local NoTriggerEvent=true

  if request.transporttype==WAREHOUSE.TransportType.SELFPROPELLED then

    ---
    -- Easy case: Group can simply be removed from the cargogroupset.
    ---

    -- Remove dead group from cargo group set.
    if groupdead==true then
      request.cargogroupset:Remove(groupname, NoTriggerEvent)
      self:T(self.lid..string.format("Removed selfpropelled cargo %s: ncargo=%d.", groupname, request.cargogroupset:Count()))
    end

  else

    ---
    -- Complicated case: Dead unit could be:
    -- 1.) A Cargo unit (e.g. waiting to be picked up).
    -- 2.) A Transport unit which itself holds cargo groups.
    ---

    -- Check if this a cargo or transport group.
    local istransport=self:_GroupIsTransport(group,request)

    if istransport==true then

      -- Get the carrier unit table holding the cargo groups inside this carrier.
      local cargogroupnames=request.carriercargo[unitname]

      if cargogroupnames then

        -- Loop over all groups inside the destroyed carrier ==> all dead.
        for _,cargoname in pairs(cargogroupnames) do
          request.cargogroupset:Remove(cargoname, NoTriggerEvent)
          self:T(self.lid..string.format("Removed transported cargo %s inside dead carrier %s: ncargo=%d", cargoname, unitname, request.cargogroupset:Count()))
        end

      end

      -- Whole carrier group is dead. Remove it from the carrier group set.
      if groupdead then
        request.transportgroupset:Remove(groupname, NoTriggerEvent)
        self:T(self.lid..string.format("Removed transport %s: ntransport=%d", groupname, request.transportgroupset:Count()))
      end

    elseif istransport==false then

      -- This must have been an alive cargo group that was killed outside the carrier, e.g. waiting to be transported or waiting to be put back.
      -- Remove dead group from cargo group set.
      if groupdead==true then
        request.cargogroupset:Remove(groupname, NoTriggerEvent)
        self:T(self.lid..string.format("Removed transported cargo %s outside carrier: ncargo=%d", groupname, request.cargogroupset:Count()))
        -- This as well?
        --request.transportcargoset:RemoveCargosByName(RemoveCargoNames)
      end

    else
      self:E(self.lid..string.format("ERROR: Group %s is neither cargo nor transport!", group:GetName()))
    end
  end

end

-----------------------------------------------------------------------------------------------------------------------------------------------------------------------------------------------------------

--- Warehouse event handling function.
-- Handles the case when the airbase associated with the warehous is captured.
-- @param #WAREHOUSE self
-- @param Core.Event#EVENTDATA EventData Event data.
function WAREHOUSE:_OnEventBaseCaptured(EventData)
  self:T3(self.lid..string.format("Warehouse %s captured event base captured!",self.alias))

  -- This warehouse does not have an airbase and never had one. So it could not have been captured.
  if self.airbasename==nil then
    return
  end

  if EventData and EventData.Place then

    -- Place is the airbase that was captured.
    local airbase=EventData.Place --Wrapper.Airbase#AIRBASE

    -- Check that this airbase belongs or did belong to this warehouse.
    if EventData.PlaceName==self.airbasename then

      -- New coalition of airbase after it was captured.
      local NewCoalitionAirbase=airbase:GetCoalition()

      -- Debug info
      self:T(self.lid..string.format("Airbase of warehouse %s (coalition ID=%d) was captured! New owner coalition ID=%d.",self.alias, self:GetCoalition(), NewCoalitionAirbase))

      -- So what can happen?
      -- Warehouse is blue, airbase is blue and belongs to warehouse and red captures it  ==> self.airbase=nil
      -- Warehouse is blue, airbase is blue self.airbase is nil and blue (re-)captures it ==> self.airbase=Event.Place
      if self.airbase==nil then
        -- New coalition is the same as of the warehouse ==> warehouse previously lost this airbase and now it was re-captured.
        if NewCoalitionAirbase == self:GetCoalition() then
          self:AirbaseRecaptured(NewCoalitionAirbase)
        end
      else
        -- Captured airbase belongs to this warehouse but was captured by other coaltion.
        if NewCoalitionAirbase ~= self:GetCoalition() then
          self:AirbaseCaptured(NewCoalitionAirbase)
        end
      end

    end
  end
end

--- Warehouse event handling function.
-- Handles the case when the mission is ended.
-- @param #WAREHOUSE self
-- @param Core.Event#EVENTDATA EventData Event data.
function WAREHOUSE:_OnEventMissionEnd(EventData)
  self:T3(self.lid..string.format("Warehouse %s captured event mission end!",self.alias))

  if self.autosave then
    self:Save(self.autosavepath, self.autosavefile)
  end
end

-------------------------------------------------------------------------------------------------------------------------------------------------------------------------------------------------------
-- Helper functions
-------------------------------------------------------------------------------------------------------------------------------------------------------------------------------------------------------

--- Checks if the warehouse zone was conquered by antoher coalition.
-- @param #WAREHOUSE self
function WAREHOUSE:_CheckConquered()

  -- Get coordinate and radius to check.
  local coord=self.zone:GetCoordinate()
  local radius=self.zone:GetRadius()

  -- Scan units in zone.
  local gotunits,_,_,units,_,_=coord:ScanObjects(radius, true, false, false)

  local Nblue=0
  local Nred=0
  local Nneutral=0

  local CountryBlue=nil
  local CountryRed=nil
  local CountryNeutral=nil

  if gotunits then
    -- Loop over all units.
    for _,_unit in pairs(units) do
      local unit=_unit --Wrapper.Unit#UNIT

      local distance=coord:Get2DDistance(unit:GetCoordinate())

      -- Filter only alive groud units. Also check distance again, because the scan routine might give some larger distances.
      if unit:IsGround() and unit:IsAlive() and distance <= radius then

        -- Get coalition and country.
        local _coalition=unit:GetCoalition()
        local _country=unit:GetCountry()

        -- Debug info.
        self:T2(self.lid..string.format("Unit %s in warehouse zone of radius=%d m. Coalition=%d, country=%d. Distance = %d m.",unit:GetName(), radius,_coalition,_country, distance))

        -- Add up units for each side.
        if _coalition==coalition.side.BLUE then
          Nblue=Nblue+1
          CountryBlue=_country
        elseif _coalition==coalition.side.RED then
          Nred=Nred+1
          CountryRed=_country
        else
          Nneutral=Nneutral+1
          CountryNeutral=_country
        end

      end
    end
  end

  -- Debug info.
  self:T(self.lid..string.format("Ground troops in warehouse zone: blue=%d, red=%d, neutral=%d", Nblue, Nred, Nneutral))


  -- Figure out the new coalition if any.
  -- Condition is that only units of one coalition are within the zone.
  local newcoalition=self:GetCoalition()
  local newcountry=self:GetCountry()
  if Nblue>0 and Nred==0 and Nneutral==0 then
    -- Only blue units in zone ==> Zone goes to blue.
    newcoalition=coalition.side.BLUE
    newcountry=CountryBlue
  elseif Nblue==0 and Nred>0 and Nneutral==0 then
    -- Only red units in zone ==> Zone goes to red.
    newcoalition=coalition.side.RED
    newcountry=CountryRed
  elseif Nblue==0 and Nred==0 and Nneutral>0 then
    -- Only neutral units in zone but neutrals do not attack or even capture!
    --newcoalition=coalition.side.NEUTRAL
    --newcountry=CountryNeutral
  end

  -- Coalition has changed ==> warehouse was captured! This should be before the attack check.
  if self:IsAttacked() and newcoalition ~= self:GetCoalition() then
    self:Captured(newcoalition, newcountry)
    return
  end

  -- Before a warehouse can be captured, it has to be attacked.
  -- That is, even if only enemy units are present it is not immediately captured in order to spawn all ground assets for defence.
  if self:GetCoalition()==coalition.side.BLUE then
    -- Blue warehouse is running and we have red units in the zone.
    if self:IsRunning() and Nred>0 then
      self:Attacked(coalition.side.RED, CountryRed)
    end
    -- Blue warehouse was under attack by blue but no more blue units in zone.
    if self:IsAttacked() and Nred==0 then
      self:Defeated()
    end
  elseif self:GetCoalition()==coalition.side.RED then
    -- Red Warehouse is running and we have blue units in the zone.
    if self:IsRunning() and Nblue>0 then
      self:Attacked(coalition.side.BLUE, CountryBlue)
    end
    -- Red warehouse was under attack by blue but no more blue units in zone.
    if self:IsAttacked() and Nblue==0 then
      self:Defeated()
    end
  elseif self:GetCoalition()==coalition.side.NEUTRAL then
    -- Neutrals dont attack!
    if self:IsRunning() and Nred>0 then
      self:Attacked(coalition.side.RED, CountryRed)
    elseif self:IsRunning() and Nblue>0 then
      self:Attacked(coalition.side.BLUE, CountryBlue)
    end
  end

end

--- Checks if the associated airbase still belongs to the warehouse.
-- @param #WAREHOUSE self
function WAREHOUSE:_CheckAirbaseOwner()
  -- The airbasename is set at start and not deleted if the airbase was captured.
  if self.airbasename then

    local airbase=AIRBASE:FindByName(self.airbasename)
    local airbasecurrentcoalition=airbase:GetCoalition()

    if self.airbase then

      -- Warehouse has lost its airbase.
      if self:GetCoalition()~=airbasecurrentcoalition then
        self.airbase=nil
      end

    else

      -- Warehouse has re-captured the airbase.
      if self:GetCoalition()==airbasecurrentcoalition then
        self.airbase=airbase
      end

    end

  end
end

--- Checks if the request can be fulfilled in general. If not, it is removed from the queue.
-- Check if departure and destination bases are of the right type.
-- @param #WAREHOUSE self
-- @param #table queue The queue which is holding the requests to check.
-- @return #boolean If true, request can be executed. If false, something is not right.
function WAREHOUSE:_CheckRequestConsistancy(queue)
  self:T3(self.lid..string.format("Number of queued requests = %d", #queue))

  -- Requests to delete.
  local invalid={}

  for _,_request in pairs(queue) do
    local request=_request --#WAREHOUSE.Queueitem

    -- Debug info.
    self:T2(self.lid..string.format("Checking request id=%d.", request.uid))

    -- Let's assume everything is fine.
    local valid=true

    -- Check if at least one asset was requested.
    if request.nasset==0 then
      self:E(self.lid..string.format("ERROR: INVALID request. Request for zero assets not possible. Can happen when, e.g. \"all\" ground assets are requests but none in stock."))
      valid=false
    end

    -- Request from enemy coalition?
    if self:GetCoalition()~=request.warehouse:GetCoalition() then
      self:E(self.lid..string.format("ERROR: INVALID request. Requesting warehouse is of wrong coaltion! Own coalition %s != %s of requesting warehouse.", self:GetCoalitionName(), request.warehouse:GetCoalitionName()))
      valid=false
    end

    -- Is receiving warehouse stopped?
    if request.warehouse:IsStopped() then
      self:E(self.lid..string.format("ERROR: INVALID request. Requesting warehouse is stopped!"))
      valid=false
    end

    -- Is receiving warehouse destroyed?
    if request.warehouse:IsDestroyed() and not self.respawnafterdestroyed then
      self:E(self.lid..string.format("ERROR: INVALID request. Requesting warehouse is destroyed!"))
      valid=false
    end

    -- Add request as unvalid and delete it later.
    if valid==false then
      self:E(self.lid..string.format("Got invalid request id=%d.", request.uid))
      table.insert(invalid, request)
    else
      self:T3(self.lid..string.format("Got valid request id=%d.", request.uid))
    end
  end

  -- Delete invalid requests.
  for _,_request in pairs(invalid) do
    self:E(self.lid..string.format("Deleting INVALID request id=%d.",_request.uid))
    self:_DeleteQueueItem(_request, self.queue)
  end

end

--- Check if a request is valid in general. If not, it will be removed from the queue.
-- This routine needs to have at least one asset in stock that matches the request descriptor in order to determine whether the request category of troops.
-- If no asset is in stock, the request will remain in the queue but cannot be executed.
-- @param #WAREHOUSE self
-- @param #WAREHOUSE.Queueitem request The request to be checked.
-- @return #boolean If true, request can be executed. If false, something is not right.
function WAREHOUSE:_CheckRequestValid(request)

  -- Check if number of requested assets is in stock.
  local _assets,_nassets,_enough=self:_FilterStock(self.stock, request.assetdesc, request.assetdescval, request.nasset)

  -- No assets in stock? Checks cannot be performed.
  if #_assets==0 then
    return true
  end

  -- Convert relative to absolute number if necessary.
  local nasset=request.nasset
  if type(request.nasset)=="string" then
    nasset=self:_QuantityRel2Abs(request.nasset,_nassets)
  end

  -- Debug check, request.nasset might be a string Quantity enumerator.
  local text=string.format("Request valid? Number of assets: requested=%s=%d, selected=%d, total=%d, enough=%s.", tostring(request.nasset), nasset,#_assets,_nassets, tostring(_enough))
  self:T(text)

  -- First asset. Is representative for all filtered items in stock.
  local asset=_assets[1] --#WAREHOUSE.Assetitem

  -- Asset is air, ground etc.
  local asset_plane  = asset.category==Group.Category.AIRPLANE
  local asset_helo   = asset.category==Group.Category.HELICOPTER
  local asset_ground = asset.category==Group.Category.GROUND
  local asset_train  = asset.category==Group.Category.TRAIN
  local asset_naval  = asset.category==Group.Category.SHIP

  -- General air request.
  local asset_air=asset_helo or asset_plane

  -- Assume everything is okay.
  local valid=true

  -- Category of the requesting warehouse airbase.
  local requestcategory=request.warehouse:GetAirbaseCategory()

  if request.transporttype==WAREHOUSE.TransportType.SELFPROPELLED then
    -------------------------------------------
    -- Case where the units go my themselves --
    -------------------------------------------

    if asset_air then

      if asset_plane then

        -- No airplane to or from FARPS.
        if requestcategory==Airbase.Category.HELIPAD or self:GetAirbaseCategory()==Airbase.Category.HELIPAD then
          self:E("ERROR: Incorrect request. Asset airplane requested but warehouse or requestor is HELIPAD/FARP!")
          valid=false
        end

        -- Category SHIP is not general enough! Fighters can go to carriers. Which fighters, is there an attibute?
        -- Also for carriers, attibute?

      elseif asset_helo then

        -- Helos need a FARP or AIRBASE or SHIP for spawning. Also at the the receiving warehouse. So even if they could go there they "cannot" be spawned again.
        -- Unless I allow spawning of helos in the the spawn zone. But one should place at least a FARP there.
        if self:GetAirbaseCategory()==-1 or requestcategory==-1 then
          self:E("ERROR: Incorrect request. Helos need a AIRBASE/HELIPAD/SHIP as home/destination base!")
          valid=false
        end

      end

      -- All aircraft need an airbase of any type at depature and destination.
      if self.airbase==nil or request.airbase==nil then

        self:E("ERROR: Incorrect request. Either warehouse or requesting warehouse does not have any kind of airbase!")
        valid=false

      else

        -- Check if enough parking spots are available. This checks the spots available in general, i.e. not the free spots.
        -- TODO: For FARPS/ships, is it possible to send more assets than parking spots? E.g. a FARPS has only four (or even one).
        -- TODO: maybe only check if spots > 0 for the necessary terminal type? At least for FARPS.

        -- Get necessary terminal type.
        local termtype_dep=asset.terminalType or self:_GetTerminal(asset.attribute, self:GetAirbaseCategory())
        local termtype_des=asset.terminalType or self:_GetTerminal(asset.attribute, request.warehouse:GetAirbaseCategory())

        -- Get number of parking spots.
        local np_departure=self.airbase:GetParkingSpotsNumber(termtype_dep)
        local np_destination=request.airbase:GetParkingSpotsNumber(termtype_des)

        -- Debug info.
        self:T(string.format("Asset attribute = %s, DEPARTURE: terminal type = %d, spots = %d, DESTINATION: terminal type = %d, spots = %d", asset.attribute, termtype_dep, np_departure, termtype_des, np_destination))

        -- Not enough parking at sending warehouse.
        --if (np_departure < request.nasset) and not (self.category==Airbase.Category.SHIP or self.category==Airbase.Category.HELIPAD) then
        if np_departure < nasset then
          self:E(string.format("ERROR: Incorrect request. Not enough parking spots of terminal type %d at warehouse. Available spots %d < %d necessary.", termtype_dep, np_departure, nasset))
          valid=false
        end

        -- No parking at requesting warehouse.
        if np_destination == 0 then
          self:E(string.format("ERROR: Incorrect request. No parking spots of terminal type %d at requesting warehouse. Available spots = %d!", termtype_des, np_destination))
          valid=false
        end

      end

    elseif asset_ground then

      -- Check that both spawn zones are not in water.
      local inwater=self.spawnzone:GetCoordinate():IsSurfaceTypeWater() or request.warehouse.spawnzone:GetCoordinate():IsSurfaceTypeWater()

      if inwater then
        self:E("ERROR: Incorrect request. Ground asset requested but at least one spawn zone is in water!")
        --valid=false
        valid=false
      end

      -- No ground assets directly to or from ships.
      -- TODO: May needs refinement if warehouse is on land and requestor is ship in harbour?!
      --if (requestcategory==Airbase.Category.SHIP or self:GetAirbaseCategory()==Airbase.Category.SHIP) then
      --  self:E("ERROR: Incorrect request. Ground asset requested but warehouse or requestor is SHIP!")
      --  valid=false
      --end

      if asset_train then

        -- Check if there is a valid path on rail.
        local hasrail=self:HasConnectionRail(request.warehouse)
        if not hasrail then
          self:E("ERROR: Incorrect request. No valid path on rail for train assets!")
          valid=false
        end

      else

        if self.warehouse:GetName()~=request.warehouse.warehouse:GetName() then

          -- Check if there is a valid path on road.
          local hasroad=self:HasConnectionRoad(request.warehouse)

          -- Check if there is a valid off road path.
          local hasoffroad=self:HasConnectionOffRoad(request.warehouse)

          if not (hasroad or hasoffroad) then
            self:E("ERROR: Incorrect request. No valid path on or off road for ground assets!")
            valid=false
          end

        end

      end

    elseif asset_naval then

        -- Check shipping lane.
        local shippinglane=self:HasConnectionNaval(request.warehouse)

        if not shippinglane then
          self:E("ERROR: Incorrect request. No shipping lane has been defined between warehouses!")
          valid=false
        end

    end

  else
    -------------------------------
    -- Assests need a transport ---
    -------------------------------

    if request.transporttype==WAREHOUSE.TransportType.AIRPLANE then

      -- Airplanes only to AND from airdromes.
      if self:GetAirbaseCategory()~=Airbase.Category.AIRDROME or requestcategory~=Airbase.Category.AIRDROME then
        self:E("ERROR: Incorrect request. Warehouse or requestor does not have an airdrome. No transport by plane possible!")
        valid=false
      end

      --TODO: Not sure if there are any transport planes that can land on a carrier?

    elseif request.transporttype==WAREHOUSE.TransportType.APC then

      -- Transport by ground units.

      -- No transport to or from ships
      if self:GetAirbaseCategory()==Airbase.Category.SHIP or requestcategory==Airbase.Category.SHIP then
        self:E("ERROR: Incorrect request. Warehouse or requestor is SHIP. No transport by APC possible!")
        valid=false
      end

      -- Check if there is a valid path on road.
      local hasroad=self:HasConnectionRoad(request.warehouse)
      if not hasroad then
        self:E("ERROR: Incorrect request. No valid path on road for ground transport assets!")
        valid=false
      end

    elseif request.transporttype==WAREHOUSE.TransportType.HELICOPTER then

      -- Transport by helicopters ==> need airbase for spawning but not for delivering to the spawn zone of the receiver.
      if self:GetAirbaseCategory()==-1 then
        self:E("ERROR: Incorrect request. Warehouse has no airbase. Transport by helicopter not possible!")
        valid=false
      end

    elseif request.transporttype==WAREHOUSE.TransportType.SHIP then

      -- Transport by ship.
      self:E("ERROR: Incorrect request. Transport by SHIP not implemented yet!")
      valid=false

    elseif request.transporttype==WAREHOUSE.TransportType.TRAIN then

      -- Transport by train.
      self:E("ERROR: Incorrect request. Transport by TRAIN not implemented yet!")
      valid=false

    else
      -- No match.
      self:E("ERROR: Incorrect request. Transport type unknown!")
      valid=false
    end

    -- Airborne assets: check parking situation.
    if request.transporttype==WAREHOUSE.TransportType.AIRPLANE or request.transporttype==WAREHOUSE.TransportType.HELICOPTER then

      -- Check if number of requested assets is in stock.
      local _assets,_nassets,_enough=self:_FilterStock(self.stock, WAREHOUSE.Descriptor.ATTRIBUTE, request.transporttype, request.ntransport, true)

      -- Convert relative to absolute number if necessary.
      local nasset=request.ntransport
      if type(request.ntransport)=="string" then
        nasset=self:_QuantityRel2Abs(request.ntransport,_nassets)
      end

      -- Debug check, request.nasset might be a string Quantity enumerator.
      local text=string.format("Request valid? Number of transports: requested=%s=%d, selected=%d, total=%d, enough=%s.", tostring(request.ntransport), nasset,#_assets,_nassets, tostring(_enough))
      self:T(text)

      -- Get necessary terminal type for helos or transport aircraft.
      local termtype=self:_GetTerminal(request.transporttype, self:GetAirbaseCategory())

      -- Get number of parking spots.
      local np_departure=self.airbase:GetParkingSpotsNumber(termtype)

      -- Debug info.
      self:T(self.lid..string.format("Transport attribute = %s, terminal type = %d, spots at departure = %d.", request.transporttype, termtype, np_departure))

      -- Not enough parking at sending warehouse.
      --if (np_departure < request.nasset) and not (self.category==Airbase.Category.SHIP or self.category==Airbase.Category.HELIPAD) then
      if np_departure < nasset then
        self:E(self.lid..string.format("ERROR: Incorrect request. Not enough parking spots of terminal type %d at warehouse. Available spots %d < %d necessary.", termtype, np_departure, nasset))
        valid=false
      end

      -- Planes also need parking at the receiving warehouse.
      if request.transporttype==WAREHOUSE.TransportType.AIRPLANE then

        -- Total number of parking spots for transport planes at destination.
        termtype=self:_GetTerminal(request.transporttype, request.warehouse:GetAirbaseCategory())
        local np_destination=request.airbase:GetParkingSpotsNumber(termtype)

        -- Debug info.
        self:T(self.lid..string.format("Transport attribute = %s: total # of spots (type=%d) at destination = %d.", asset.attribute, termtype, np_destination))

        -- No parking at requesting warehouse.
        if np_destination == 0 then
          self:E(string.format("ERROR: Incorrect request. No parking spots of terminal type %d at requesting warehouse for transports. Available spots = %d!", termtype, np_destination))
          valid=false
        end
      end

    end


  end

  -- Add request as unvalid and delete it later.
  if valid==false then
    self:E(self.lid..string.format("ERROR: Got invalid request id=%d.", request.uid))
  else
    self:T3(self.lid..string.format("Request id=%d valid :)", request.uid))
  end

  return valid
end


--- Checks if the request can be fulfilled right now.
-- Check for current parking situation, number of assets and transports currently in stock.
-- @param #WAREHOUSE self
-- @param #WAREHOUSE.Queueitem request The request to be checked.
-- @return #boolean If true, request can be executed. If false, something is not right.
function WAREHOUSE:_CheckRequestNow(request)

  -- Check if receiving warehouse is running. We do allow self requests if the warehouse is under attack though!
  if (request.warehouse:IsRunning()==false) and not (request.toself and self:IsAttacked()) then
    local text=string.format("Warehouse %s: Request denied! Receiving warehouse %s is not running. Current state %s.", self.alias, request.warehouse.alias, request.warehouse:GetState())
    self:_InfoMessage(text, 5)

    return false
  end

  -- If no transport is requested, assets need to be mobile unless it is a self request.
  local onlymobile=false
  if type(request.transport)=="number" and request.ntransport==0 and not request.toself then
    onlymobile=true
  end

  -- Check if number of requested assets is in stock.
  local _assets,_nassets,_enough=self:_FilterStock(self.stock, request.assetdesc, request.assetdescval, request.nasset, onlymobile)


  -- Check if enough assets are in stock.
  if not _enough then
    local text=string.format("Warehouse %s: Request ID=%d denied! Not enough (cargo) assets currently available.", self.alias, request.uid)
    self:_InfoMessage(text, 5)
    text=string.format("Enough=%s, #assets=%d, nassets=%d, request.nasset=%s", tostring(_enough), #_assets,_nassets, tostring(request.nasset))
    self:T(self.lid..text)
    return false
  end

  local _transports
  local _assetattribute
  local _assetcategory

  -- Check if at least one (cargo) asset is available.
  if _nassets>0 then

    -- Get the attibute of the requested asset.
    _assetattribute=_assets[1].attribute
    _assetcategory=_assets[1].category

    -- Check available parking for air asset units.
    if self.airbase and (_assetcategory==Group.Category.AIRPLANE or _assetcategory==Group.Category.HELICOPTER) then

      local Parking=self:_FindParkingForAssets(self.airbase,_assets)

      --if Parking==nil and not (self.category==Airbase.Category.HELIPAD) then
      if Parking==nil then
        local text=string.format("Warehouse %s: Request denied! Not enough free parking spots for all requested assets at the moment.", self.alias)
        self:_InfoMessage(text, 5)

        return false
      end

    end

    -- Add this here or gettransport fails
    request.cargoassets=_assets

  end

  -- Check that a transport units.
  if request.transporttype ~= WAREHOUSE.TransportType.SELFPROPELLED then

    -- Get best transports for this asset pack.
    _transports=self:_GetTransportsForAssets(request)

    -- Check if at least one transport asset is available.
    if #_transports>0 then

      -- Get the attibute of the transport units.
      local _transportattribute=_transports[1].attribute
      local _transportcategory=_transports[1].category

      -- Check available parking for transport units.
      if self.airbase and (_transportcategory==Group.Category.AIRPLANE or _transportcategory==Group.Category.HELICOPTER) then
        local Parking=self:_FindParkingForAssets(self.airbase,_transports)
        if Parking==nil then
          local text=string.format("Warehouse %s: Request denied! Not enough free parking spots for all transports at the moment.", self.alias)
          self:_InfoMessage(text, 5)

          return false
        end
      end

    else

      -- Not enough or the right transport carriers.
      local text=string.format("Warehouse %s: Request denied! Not enough transport carriers available at the moment.", self.alias)
      self:_InfoMessage(text, 5)

      return false
    end

  else

    -- Self propelled case. Nothing to do for now.

    -- Ground asset checks.
    if _assetcategory==Group.Category.GROUND then

      -- Distance between warehouse and spawn zone.
      local dist=self.warehouse:GetCoordinate():Get2DDistance(self.spawnzone:GetCoordinate())

      -- Check min dist to spawn zone.
      if dist>self.spawnzonemaxdist then
        -- Not close enough to spawn zone.
        local text=string.format("Warehouse %s: Request denied! Not close enough to spawn zone. Distance = %d m. We need to be at least within %d m range to spawn.", self.alias, dist, self.spawnzonemaxdist)
        self:_InfoMessage(text, 5)
        return false
      end

    end

  end


  -- Set chosen cargo assets.
  request.cargoassets=_assets
  request.cargoattribute=_assets[1].attribute
  request.cargocategory=_assets[1].category
  request.nasset=#_assets

  -- Debug info:
  local text=string.format("Selected cargo assets, attibute=%s, category=%d:\n", request.cargoattribute, request.cargocategory)
  for _i,_asset in pairs(_assets) do
    local asset=_asset --#WAREHOUSE.Assetitem
    text=text..string.format("%d) name=%s, type=%s, category=%d, #units=%d",_i, asset.templatename, asset.unittype, asset.category, asset.nunits)
  end
  self:T(self.lid..text)

  if request.transporttype ~= WAREHOUSE.TransportType.SELFPROPELLED then

    -- Set chosen transport assets.
    request.transportassets=_transports
    request.transportattribute=_transports[1].attribute
    request.transportcategory=_transports[1].category
    request.ntransport=#_transports

    -- Debug info:
    local text=string.format("Selected transport assets, attibute=%s, category=%d:\n", request.transportattribute, request.transportcategory)
    for _i,_asset in pairs(_transports) do
      local asset=_asset --#WAREHOUSE.Assetitem
      text=text..string.format("%d) name=%s, type=%s, category=%d, #units=%d\n",_i, asset.templatename, asset.unittype, asset.category, asset.nunits)
    end
    self:T(self.lid..text)

  end

  return true
end

---Get (optimized) transport carriers for the given assets to be transported.
-- @param #WAREHOUSE self
-- @param #WAREHOUSE.Pendingitem Chosen request.
function WAREHOUSE:_GetTransportsForAssets(request)

  -- Get all transports of the requested type in stock.
  local transports=self:_FilterStock(self.stock, WAREHOUSE.Descriptor.ATTRIBUTE, request.transporttype, nil, true)

  -- Copy asset.
  local cargoassets=UTILS.DeepCopy(request.cargoassets)
  local cargoset=request.transportcargoset

  -- TODO: Get weight and cargo bay from CARGO_GROUP
  --local cargogroup=CARGO_GROUP:New(CargoGroup,Type,Name,LoadRadius,NearRadius)
  --cargogroup:GetWeight()

  -- Sort transport carriers w.r.t. cargo bay size.
  local function sort_transports(a,b)
    return a.cargobaymax>b.cargobaymax
  end

  -- Sort cargo assets w.r.t. weight in assending order.
  local function sort_cargoassets(a,b)
    return a.weight>b.weight
  end

  -- Sort tables.
  table.sort(transports, sort_transports)
  table.sort(cargoassets, sort_cargoassets)

  -- Total cargo bay size of all groups.
  self:T2(self.lid.."Transport capability:")
  local totalbay=0
  for i=1,#transports do
    local transport=transports[i] --#WAREHOUSE.Assetitem
    for j=1,transport.nunits do
      totalbay=totalbay+transport.cargobay[j]
      self:T2(self.lid..string.format("Cargo bay = %d  (unit=%d)", transport.cargobay[j], j))
    end
  end
  self:T2(self.lid..string.format("Total capacity = %d", totalbay))

  -- Total cargo weight of all assets to transports.
  self:T2(self.lid.."Cargo weight:")
  local totalcargoweight=0
  for i=1,#cargoassets do
    local asset=cargoassets[i] --#WAREHOUSE.Assetitem
    totalcargoweight=totalcargoweight+asset.weight
    self:T2(self.lid..string.format("weight = %d", asset.weight))
  end
  self:T2(self.lid..string.format("Total weight = %d", totalcargoweight))

  -- Transports used.
  local used_transports={}

  -- Loop over all transport groups, largest cargobaymax to smallest.
  for i=1,#transports do

    -- Shortcut for carrier and cargo bay
    local transport=transports[i]

    -- Cargo put into carrier.
    local putintocarrier={}

    -- Cargo assigned to this transport group?
    local used=false

    -- Loop over all units
    for k=1,transport.nunits do

      -- Get cargo bay of this carrier.
      local cargobay=transport.cargobay[k]

      -- Loop over cargo assets.
      for j,asset in pairs(cargoassets) do
        local asset=asset --#WAREHOUSE.Assetitem

        -- How many times does the cargo fit into the carrier?
        local delta=cargobay-asset.weight
        --env.info(string.format("k=%d, j=%d delta=%d  cargobay=%d  weight=%d", k, j, delta, cargobay, asset.weight))

        --self:E(self.lid..string.format("%s unit %d loads cargo uid=%d: bayempty=%02d, bayloaded = %02d - weight=%02d", transport.templatename, k, asset.uid, transport.cargobay[k], cargobay, asset.weight))

        -- Cargo fits into carrier
        if delta>=0 then
          -- Reduce remaining cargobay.
          cargobay=cargobay-asset.weight
          self:T3(self.lid..string.format("%s unit %d loads cargo uid=%d: bayempty=%02d, bayloaded = %02d - weight=%02d", transport.templatename, k, asset.uid, transport.cargobay[k], cargobay, asset.weight))

          -- Remember this cargo and remove it so it does not get loaded into other carriers.
          table.insert(putintocarrier, j)

          -- This transport group is used.
          used=true
        else
          self:T2(self.lid..string.format("Carrier unit %s too small for cargo asset %s ==> cannot be used! Cargo bay - asset weight = %d kg", transport.templatename, asset.templatename, delta))
        end

      end -- loop over assets
    end   -- loop over units

    -- Remove cargo assets from list. Needs to be done back-to-front in order not to confuse the loop.
    for j=#putintocarrier,1, -1 do

      local nput=putintocarrier[j]
      local cargo=cargoassets[nput]

      -- Need to check if multiple units in a group and the group has already been removed!
      -- TODO: This might need to be improved but is working okay so far.
      if cargo then
        -- Remove this group because it was used.
        self:T2(self.lid..string.format("Cargo id=%d assigned for carrier id=%d", cargo.uid, transport.uid))
        table.remove(cargoassets, nput)
      end
    end

    -- Cargo was assined for this carrier.
    if used then
      table.insert(used_transports, transport)
    end

    -- Convert relative quantity (all, half) to absolute number if necessary.
    local ntrans=self:_QuantityRel2Abs(request.ntransport, #transports)

    -- Max number of transport groups reached?
    if #used_transports >= ntrans then
      request.ntransport=#used_transports
      break
    end
  end

  -- Debug info.
  local text=string.format("Used Transports for request %d to warehouse %s:\n", request.uid, request.warehouse.alias)
  local totalcargobay=0
  for _i,_transport in pairs(used_transports) do
    local transport=_transport --#WAREHOUSE.Assetitem
    text=text..string.format("%d) %s: cargobay tot = %d kg, cargobay max = %d kg, nunits=%d\n", _i, transport.unittype, transport.cargobaytot, transport.cargobaymax, transport.nunits)
    totalcargobay=totalcargobay+transport.cargobaytot
    --for _,cargobay in pairs(transport.cargobay) do
    --  env.info(string.format("cargobay %d", cargobay))
    --end
  end
  text=text..string.format("Total cargo bay capacity = %.1f kg\n", totalcargobay)
  text=text..string.format("Total cargo weight       = %.1f kg\n", totalcargoweight)
  text=text..string.format("Minimum number of runs   = %.1f", totalcargoweight/totalcargobay)
  self:_DebugMessage(text)

  return used_transports
end

---Relative to absolute quantity.
-- @param #WAREHOUSE self
-- @param #string relative Relative number in terms of @{#WAREHOUSE.Quantity}.
-- @param #number ntot Total number.
-- @return #number Absolute number.
function WAREHOUSE:_QuantityRel2Abs(relative, ntot)

  local nabs=0

  -- Handle string input for nmax.
  if type(relative)=="string" then
    if relative==WAREHOUSE.Quantity.ALL then
      nabs=ntot
    elseif relative==WAREHOUSE.Quantity.THREEQUARTERS then
      nabs=UTILS.Round(ntot*3/4)
    elseif relative==WAREHOUSE.Quantity.HALF then
      nabs=UTILS.Round(ntot/2)
    elseif relative==WAREHOUSE.Quantity.THIRD then
      nabs=UTILS.Round(ntot/3)
    elseif relative==WAREHOUSE.Quantity.QUARTER then
      nabs=UTILS.Round(ntot/4)
    else
      nabs=math.min(1, ntot)
    end
  else
    nabs=relative
  end

  self:T2(self.lid..string.format("Relative %s: tot=%d, abs=%.2f", tostring(relative), ntot, nabs))

  return nabs
end

---Sorts the queue and checks if the request can be fulfilled.
-- @param #WAREHOUSE self
-- @return #WAREHOUSE.Queueitem Chosen request.
function WAREHOUSE:_CheckQueue()

  -- Sort queue wrt to first prio and then qid.
  self:_SortQueue()

  -- Search for a request we can execute.
  local request=nil --#WAREHOUSE.Queueitem

  local invalid={}
  local gotit=false
  for _,_qitem in ipairs(self.queue) do
    local qitem=_qitem --#WAREHOUSE.Queueitem

    -- Check if request is valid in general.
    local valid=self:_CheckRequestValid(qitem)

    -- Check if request is possible now.
    local okay=false
    if valid then
      okay=self:_CheckRequestNow(qitem)
    else
      -- Remember invalid request and delete later in order not to confuse the loop.
      table.insert(invalid, qitem)
    end

    -- Get the first valid request that can be executed now.
    if okay and valid and not gotit then
      request=qitem
      gotit=true
      break
    end
  end

  -- Delete invalid requests.
  for _,_request in pairs(invalid) do
    self:T(self.lid..string.format("Deleting invalid request id=%d.",_request.uid))
    self:_DeleteQueueItem(_request, self.queue)
  end

  -- Execute request.
  return request
end

--- Simple task function. Can be used to call a function which has the warehouse and the executing group as parameters.
-- @param #WAREHOUSE self
-- @param #string Function The name of the function to call passed as string.
-- @param Wrapper.Group#GROUP group The group which is meant.
function WAREHOUSE:_SimpleTaskFunction(Function, group)
  self:F2({Function})

  -- Name of the warehouse (static) object.
  local warehouse=self.warehouse:GetName()
  local groupname=group:GetName()

  -- Task script.
  local DCSScript = {}

  DCSScript[#DCSScript+1]   = string.format('local mygroup     = GROUP:FindByName(\"%s\") ', groupname)               -- The group that executes the task function. Very handy with the "...".
  if self.isunit then
    DCSScript[#DCSScript+1] = string.format("local mywarehouse = UNIT:FindByName(\"%s\") ", warehouse)                -- The unit that holds the warehouse self object.
  else
    DCSScript[#DCSScript+1] = string.format("local mywarehouse = STATIC:FindByName(\"%s\") ", warehouse)              -- The static that holds the warehouse self object.
  end
  DCSScript[#DCSScript+1]   = string.format('local warehouse   = mywarehouse:GetState(mywarehouse, \"WAREHOUSE\") ')  -- Get the warehouse self object from the static.
  DCSScript[#DCSScript+1]   = string.format('%s(mygroup)', Function)                                                  -- Call the function, e.g. myfunction.(warehouse,mygroup)

  -- Create task.
  local DCSTask = CONTROLLABLE.TaskWrappedAction(self, CONTROLLABLE.CommandDoScript(self, table.concat(DCSScript)))

  return DCSTask
end

--- Simple task function. Can be used to call a function which has the warehouse and the executing group as parameters.
-- @param #WAREHOUSE self
-- @param #string Function The name of the function to call passed as string.
-- @param Wrapper.Group#GROUP group The group which is meant.
-- @param #number n Waypoint passed.
-- @param #number N Final waypoint number.
function WAREHOUSE:_SimpleTaskFunctionWP(Function, group, n, N)
  self:F2({Function})

  -- Name of the warehouse (static) object.
  local warehouse=self.warehouse:GetName()
  local groupname=group:GetName()

  -- Task script.
  local DCSScript = {}

  DCSScript[#DCSScript+1]   = string.format('local mygroup     = GROUP:FindByName(\"%s\") ', groupname)               -- The group that executes the task function. Very handy with the "...".
  if self.isunit then
    DCSScript[#DCSScript+1] = string.format("local mywarehouse = UNIT:FindByName(\"%s\") ", warehouse)                -- The unit that holds the warehouse self object.
  else
    DCSScript[#DCSScript+1] = string.format("local mywarehouse = STATIC:FindByName(\"%s\") ", warehouse)              -- The static that holds the warehouse self object.
  end
  DCSScript[#DCSScript+1]   = string.format('local warehouse   = mywarehouse:GetState(mywarehouse, \"WAREHOUSE\") ')  -- Get the warehouse self object from the static.
  DCSScript[#DCSScript+1]   = string.format('%s(mygroup, %d, %d)', Function, n ,N)                                    -- Call the function, e.g. myfunction.(warehouse,mygroup)

  -- Create task.
  local DCSTask = CONTROLLABLE.TaskWrappedAction(self, CONTROLLABLE.CommandDoScript(self, table.concat(DCSScript)))

  return DCSTask
end

--- Get the proper terminal type based on generalized attribute of the group.
--@param #WAREHOUSE self
--@param #WAREHOUSE.Attribute _attribute Generlized attibute of unit.
--@param #number _category Airbase category.
--@return Wrapper.Airbase#AIRBASE.TerminalType Terminal type for this group.
function WAREHOUSE:_GetTerminal(_attribute, _category)

  -- Default terminal is "large".
  local _terminal=AIRBASE.TerminalType.OpenBig

  if _attribute==WAREHOUSE.Attribute.AIR_FIGHTER then
    -- Fighter ==> small.
    _terminal=AIRBASE.TerminalType.FighterAircraft
  elseif _attribute==WAREHOUSE.Attribute.AIR_BOMBER or _attribute==WAREHOUSE.Attribute.AIR_TRANSPORTPLANE or _attribute==WAREHOUSE.Attribute.AIR_TANKER or _attribute==WAREHOUSE.Attribute.AIR_AWACS then
    -- Bigger aircraft.
    _terminal=AIRBASE.TerminalType.OpenBig
  elseif _attribute==WAREHOUSE.Attribute.AIR_TRANSPORTHELO or _attribute==WAREHOUSE.Attribute.AIR_ATTACKHELO then
    -- Helicopter.
    _terminal=AIRBASE.TerminalType.HelicopterUsable
  else
    --_terminal=AIRBASE.TerminalType.OpenMedOrBig
  end

  -- For ships, we allow medium spots for all fixed wing aircraft. There are smaller tankers and AWACS aircraft that can use a carrier.
  if _category==Airbase.Category.SHIP then
    if not (_attribute==WAREHOUSE.Attribute.AIR_TRANSPORTHELO or _attribute==WAREHOUSE.Attribute.AIR_ATTACKHELO) then
      _terminal=AIRBASE.TerminalType.OpenMedOrBig
    end
  end

  return _terminal
end


--- Seach unoccupied parking spots at the airbase for a list of assets. For each asset group a list of parking spots is returned.
-- During the search also the not yet spawned asset aircraft are considered.
-- If not enough spots for all asset units could be found, the routine returns nil!
-- @param #WAREHOUSE self
-- @param Wrapper.Airbase#AIRBASE airbase The airbase where we search for parking spots.
-- @param #table assets A table of assets for which the parking spots are needed.
-- @return #table Table of coordinates and terminal IDs of free parking spots. Each table entry has the elements .Coordinate and .TerminalID.
function WAREHOUSE:_FindParkingForAssets(airbase, assets)

  -- Init default
  local scanradius=100
  local scanunits=true
  local scanstatics=true
  local scanscenery=false
  local verysafe=false

  -- Function calculating the overlap of two (square) objects.
  local function _overlap(l1,l2,dist)
    local safedist=(l1/2+l2/2)*1.05  -- 5% safety margine added to safe distance!
    local safe = (dist > safedist)
    self:T3(string.format("l1=%.1f l2=%.1f s=%.1f d=%.1f ==> safe=%s", l1,l2,safedist,dist,tostring(safe)))
    return safe
  end

  -- Get client coordinates.
  local function _clients()
    local clients=_DATABASE.CLIENTS
    local coords={}
    for clientname, client in pairs(clients) do
      local template=_DATABASE:GetGroupTemplateFromUnitName(clientname)
      local units=template.units
      for i,unit in pairs(units) do
        local coord=COORDINATE:New(unit.x, unit.alt, unit.y)
        coords[unit.name]=coord
      end
    end
    return coords
  end
  
  if airbase:GetAirbaseCategory()==Airbase.Category.SHIP then
    -- Scan a radius of 100 meters around the spot.
    local _,_,_,units=airbase:GetCoordinate():ScanObjects(200, true, false, false)
    local N=0
    for _,_unit in pairs(units) do
      local unit=_unit --Wrapper.Unit#UNIT
      if not unit:InAir() then
        N=N+1
      end
    end
    env.info(string.format("FF number of units on deck=%d", N))
    if #assets>=6 and N==0 then
      -- More than 6 is difficult. We need an empty deck.
    elseif N+#assets>6 then
      -- wait until max 6 ac are on deck.
      return {}
    end
  end

  -- Get parking spot data table. This contains all free and "non-free" spots.
  local parkingdata=airbase:GetParkingSpotsTable()

  -- List of obstacles.
  local obstacles={}

  -- Loop over all parking spots and get the currently present obstacles.
  -- How long does this take on very large airbases, i.e. those with hundereds of parking spots? Seems to be okay!
  for _,parkingspot in pairs(parkingdata) do

    -- Coordinate of the parking spot.
    local _spot=parkingspot.Coordinate   -- Core.Point#COORDINATE
    local _termid=parkingspot.TerminalID

    -- Scan a radius of 100 meters around the spot.
    local _,_,_,_units,_statics,_sceneries=_spot:ScanObjects(scanradius, scanunits, scanstatics, scanscenery)

    -- Check all units.
    for _,_unit in pairs(_units) do
      local unit=_unit --Wrapper.Unit#UNIT
      local _coord=unit:GetCoordinate()
      local _size=self:_GetObjectSize(unit:GetDCSObject())
      local _name=unit:GetName()
      table.insert(obstacles, {coord=_coord, size=_size, name=_name, type="unit"})
    end

    -- Check all clients.
    local clientcoords=_clients()
    for clientname,_coord in pairs(clientcoords) do
      table.insert(obstacles, {coord=_coord, size=15, name=clientname, type="client"})
    end

    -- Check all statics.
    for _,static in pairs(_statics) do
      local _vec3=static:getPoint()
      local _coord=COORDINATE:NewFromVec3(_vec3)
      local _name=static:getName()
      local _size=self:_GetObjectSize(static)
      table.insert(obstacles, {coord=_coord, size=_size, name=_name, type="static"})
    end

    -- Check all scenery.
    for _,scenery in pairs(_sceneries) do
      local _vec3=scenery:getPoint()
      local _coord=COORDINATE:NewFromVec3(_vec3)
      local _name=scenery:getTypeName()
      local _size=self:_GetObjectSize(scenery)
      table.insert(obstacles,{coord=_coord, size=_size, name=_name, type="scenery"})
    end

  end

  -- Parking data for all assets.
  local parking={}

  -- Loop over all assets that need a parking psot.
  for _,asset in pairs(assets) do
    local _asset=asset --#WAREHOUSE.Assetitem

    -- Get terminal type of this asset
    local terminaltype=asset.terminalType or self:_GetTerminal(asset.attribute, self:GetAirbaseCategory())

    -- Asset specific parking.
    parking[_asset.uid]={}

    -- Loop over all units - each one needs a spot.
    for i=1,_asset.nunits do

      -- Loop over all parking spots.
      local gotit=false
      for _,_parkingspot in pairs(parkingdata) do
        local parkingspot=_parkingspot --Wrapper.Airbase#AIRBASE.ParkingSpot

        -- Check correct terminal type for asset. We don't want helos in shelters etc.
        if AIRBASE._CheckTerminalType(parkingspot.TerminalType, terminaltype) and self:_CheckParkingValid(parkingspot) then

          -- Coordinate of the parking spot.
          local _spot=parkingspot.Coordinate   -- Core.Point#COORDINATE
          local _termid=parkingspot.TerminalID
          local _toac=parkingspot.TOAC

          --env.info(string.format("FF asset=%s (id=%d): needs terminal type=%d, id=%d, #obstacles=%d", _asset.templatename, _asset.uid, terminaltype, _termid, #obstacles))

          local free=true
          local problem=nil

          -- Safe parking using TO_AC from DCS result.
          self:I(self.lid..string.format("Parking spot %d TOAC=%s (safe park=%s).", _termid, tostring(_toac), tostring(self.safeparking)))
          if self.safeparking and _toac then
            free=false
            self:I(self.lid..string.format("Parking spot %d is occupied by other aircraft taking off (TOAC).", _termid))
          end

          -- Check if spot is reserved.
          local fc=_DATABASE:GetFlightControl(self.airbasename)
          if fc then
            local reserved=fc:IsParkingReserved(parkingspot)
            if reserved then
              free=false
              self:I(self.lid..string.format("Parking spot %d is reserved for flight element %s", _termid, tostring(reserved)))
            end
          end


          -- Loop over all obstacles.
          for _,obstacle in pairs(obstacles) do

            -- Check if aircraft overlaps with any obstacle.
            local dist=_spot:Get2DDistance(obstacle.coord)
            local safe=_overlap(_asset.size, obstacle.size, dist)

            -- Spot is blocked.
            if not safe then
              --env.info(string.format("FF asset=%s (id=%d): spot id=%d dist=%.1fm is NOT SAFE", _asset.templatename, _asset.uid, _termid, dist))
              free=false
              problem=obstacle
              problem.dist=dist
              break
            else
              --env.info(string.format("FF asset=%s (id=%d): spot id=%d dist=%.1fm is SAFE", _asset.templatename, _asset.uid, _termid, dist))
            end

          end

          -- Check if spot is free
          if free then

            -- Add parkingspot for this asset unit.
            table.insert(parking[_asset.uid], parkingspot)

            self:I(self.lid..string.format("Parking spot %d is free for asset id=%d!", _termid, _asset.uid))

            -- Add the unit as obstacle so that this spot will not be available for the next unit.
            table.insert(obstacles, {coord=_spot, size=_asset.size, name=_asset.templatename, type="asset"})

            gotit=true
            break

          else

            -- Debug output for occupied spots.
            self:I(self.lid..string.format("Parking spot %d is occupied or not big enough!", _termid))
            if self.Debug then
              local coord=problem.coord --Core.Point#COORDINATE
              local text=string.format("Obstacle blocking spot #%d is %s type %s with size=%.1f m and distance=%.1f m.", _termid, problem.name, problem.type, problem.size, problem.dist)
              coord:MarkToAll(string.format(text))
            end

          end

        end -- check terminal type
      end -- loop over parking spots

      -- No parking spot for at least one asset :(
      if not gotit then
        self:I(self.lid..string.format("WARNING: No free parking spot for asset id=%d",_asset.uid))
        return nil
      end
    end -- loop over asset units
  end -- loop over asset groups

  return parking
end


--- Get the request belonging to a group.
-- @param #WAREHOUSE self
-- @param Wrapper.Group#GROUP group The group from which the info is gathered.
-- @param #table queue Queue holding all requests.
-- @return #WAREHOUSE.Pendingitem The request belonging to this group.
function WAREHOUSE:_GetRequestOfGroup(group, queue)

  -- Get warehouse, asset and request ID from group name.
  local wid,aid,rid=self:_GetIDsFromGroup(group)

  -- Find the request.
  for _,_request in pairs(queue) do
    local request=_request --#WAREHOUSE.Queueitem
    if request.uid==rid then
      return request
    end
  end

end

--- Is the group a used as transporter for a given request?
-- @param #WAREHOUSE self
-- @param Wrapper.Group#GROUP group The group from which the info is gathered.
-- @param #WAREHOUSE.Pendingitem request Request.
-- @return #boolean True if group is transport, false if group is cargo and nil otherwise.
function WAREHOUSE:_GroupIsTransport(group, request)

  local asset=self:FindAssetInDB(group)

  if asset and asset.iscargo~=nil then
    return not asset.iscargo
  else

    -- Name of the group under question.
    local groupname=self:_GetNameWithOut(group)

    if request.transportgroupset then
      local transporters=request.transportgroupset:GetSetObjects()

      for _,transport in pairs(transporters) do
        if transport:GetName()==groupname then
          return true
        end
      end
    end

    if request.cargogroupset then
      local cargos=request.cargogroupset:GetSetObjects()

      for _,cargo in pairs(cargos) do
        if self:_GetNameWithOut(cargo)==groupname then
          return false
        end
      end
    end
  end

  return nil
end


--- Get group name without any spawn or cargo suffix #CARGO etc.
-- @param #WAREHOUSE self
-- @param Wrapper.Group#GROUP group The group from which the info is gathered.
-- @return #string Name of the object without trailing #...
function WAREHOUSE:_GetNameWithOut(group)

  local groupname=type(group)=="string" and group or group:GetName()

  if groupname:find("CARGO") then
    local name=groupname:gsub("#CARGO", "")
    return name
  else
    return groupname
  end

end


--- Get warehouse id, asset id and request id from group name (alias).
-- @param #WAREHOUSE self
-- @param Wrapper.Group#GROUP group The group from which the info is gathered.
-- @return #number Warehouse ID.
-- @return #number Asset ID.
-- @return #number Request ID.
function WAREHOUSE:_GetIDsFromGroup(group)

  ---@param #string text The text to analyse.
  local function analyse(text)

    -- Get rid of #0001 tail from spawn.
    local unspawned=UTILS.Split(text, "#")[1]

    -- Split keywords.
    local keywords=UTILS.Split(unspawned, "_")
    local _wid=nil  -- warehouse UID
    local _aid=nil  -- asset UID
    local _rid=nil  -- request UID

    -- Loop over keys.
    for _,keys in pairs(keywords) do
      local str=UTILS.Split(keys, "-")
      local key=str[1]
      local val=str[2]
      if key:find("WID") then
        _wid=tonumber(val)
      elseif key:find("AID") then
        _aid=tonumber(val)
      elseif key:find("RID") then
        _rid=tonumber(val)
      end
    end

    return _wid,_aid,_rid
  end

  if group then

    -- Group name
    local name=group:GetName()

    -- Get asset id from group name.
    local wid,aid,rid=analyse(name)

    -- Get Asset.
    local asset=self:GetAssetByID(aid)

    -- Get warehouse and request id from asset table.
    if asset then
      wid=asset.wid
      rid=asset.rid
    end

    -- Debug info
    self:T(self.lid..string.format("Group Name   = %s", tostring(name)))
    self:T(self.lid..string.format("Warehouse ID = %s", tostring(wid)))
    self:T(self.lid..string.format("Asset     ID = %s", tostring(aid)))
    self:T(self.lid..string.format("Request   ID = %s", tostring(rid)))

    return wid,aid,rid
  else
    self:E("WARNING: Group not found in GetIDsFromGroup() function!")
  end

end


--- Get warehouse id, asset id and request id from group name (alias).
-- @param #WAREHOUSE self
-- @param Wrapper.Group#GROUP group The group from which the info is gathered.
-- @return #number Warehouse ID.
-- @return #number Asset ID.
-- @return #number Request ID.
function WAREHOUSE:_GetIDsFromGroupOLD(group)

  ---@param #string text The text to analyse.
  local function analyse(text)

    -- Get rid of #0001 tail from spawn.
    local unspawned=UTILS.Split(text, "#")[1]

    -- Split keywords.
    local keywords=UTILS.Split(unspawned, "_")
    local _wid=nil  -- warehouse UID
    local _aid=nil  -- asset UID
    local _rid=nil  -- request UID

    -- Loop over keys.
    for _,keys in pairs(keywords) do
      local str=UTILS.Split(keys, "-")
      local key=str[1]
      local val=str[2]
      if key:find("WID") then
        _wid=tonumber(val)
      elseif key:find("AID") then
        _aid=tonumber(val)
      elseif key:find("RID") then
        _rid=tonumber(val)
      end
    end

    return _wid,_aid,_rid
  end

  if group then

    -- Group name
    local name=group:GetName()

    -- Get ids
    local wid,aid,rid=analyse(name)

    -- Debug info
    self:T3(self.lid..string.format("Group Name   = %s", tostring(name)))
    self:T3(self.lid..string.format("Warehouse ID = %s", tostring(wid)))
    self:T3(self.lid..string.format("Asset     ID = %s", tostring(aid)))
    self:T3(self.lid..string.format("Request   ID = %s", tostring(rid)))

    return wid,aid,rid
  else
    self:E("WARNING: Group not found in GetIDsFromGroup() function!")
  end

end

--- Filter stock assets by descriptor and attribute.
-- @param #WAREHOUSE self
-- @param #string descriptor Descriptor describing the filtered assets.
-- @param attribute Value of the descriptor.
-- @param #number nmax (Optional) Maximum number of items that will be returned. Default nmax=nil is all matching items are returned.
-- @param #boolean mobile (Optional) If true, filter only mobile assets.
-- @return #table Filtered assets in stock with the specified descriptor value.
-- @return #number Total number of (requested) assets available.
-- @return #boolean If true, enough assets are available.
function WAREHOUSE:FilterStock(descriptor, attribute, nmax, mobile)
  return self:_FilterStock(self.stock, descriptor, attribute, nmax, mobile)
end

--- Filter stock assets by table entry.
-- @param #WAREHOUSE self
-- @param #table stock Table holding all assets in stock of the warehouse. Each entry is of type @{#WAREHOUSE.Assetitem}.
-- @param #string descriptor Descriptor describing the filtered assets.
-- @param attribute Value of the descriptor.
-- @param #number nmax (Optional) Maximum number of items that will be returned. Default nmax=nil is all matching items are returned.
-- @param #boolean mobile (Optional) If true, filter only mobile assets.
-- @return #table Filtered stock items table.
-- @return #number Total number of (requested) assets available.
-- @return #boolean If true, enough assets are available.
function WAREHOUSE:_FilterStock(stock, descriptor, attribute, nmax, mobile)

  -- Default all.
  nmax=nmax or WAREHOUSE.Quantity.ALL
  if mobile==nil then
    mobile=false
  end

  -- Filtered array.
  local filtered={}

  -- A specific list of assets was required.
  if descriptor==WAREHOUSE.Descriptor.ASSETLIST then

    -- Count total number in stock.
    local ntot=0
    for _,_rasset in pairs(attribute) do
      local rasset=_rasset --#WAREHOUSE.Assetitem
      for _,_asset in ipairs(stock) do
        local asset=_asset --#WAREHOUSE.Assetitem
        if rasset.uid==asset.uid then
          table.insert(filtered, asset)
          break
        end
      end
    end

    return filtered, #filtered, #filtered>=#attribute
  end

  -- Count total number in stock.
  local ntot=0
  for _,_asset in ipairs(stock) do
    local asset=_asset --#WAREHOUSE.Assetitem
    local ismobile=asset.speedmax>0
    if asset[descriptor]==attribute then
      if (mobile==true and ismobile) or mobile==false then
        ntot=ntot+1
      end
    end
  end

  -- Treat case where ntot=0, i.e. no assets at all.
  if ntot==0 then
    return filtered, ntot, false
  end

  -- Convert relative to absolute number if necessary.
  nmax=self:_QuantityRel2Abs(nmax,ntot)

  -- Loop over stock items.
  for _i,_asset in ipairs(stock) do
    local asset=_asset --#WAREHOUSE.Assetitem

    -- Check if asset has the right attribute.
    if asset[descriptor]==attribute then

      -- Check if asset has to be mobile.
      if (mobile and asset.speedmax>0) or (not mobile) then

        -- Add asset to filtered table.
        table.insert(filtered, asset)

        -- Break loop if nmax was reached.
        if nmax~=nil and #filtered>=nmax then
          return filtered, ntot, true
        end

      end
    end
  end

  return filtered, ntot, ntot>=nmax
end

--- Check if a group has a generalized attribute.
-- @param #WAREHOUSE self
-- @param Wrapper.Group#GROUP group MOOSE group object.
-- @param #WAREHOUSE.Attribute attribute Attribute to check.
-- @return #boolean True if group has the specified attribute.
function WAREHOUSE:_HasAttribute(group, attribute)

  if group then
    local groupattribute=self:_GetAttribute(group)
    return groupattribute==attribute
  end

  return false
end

--- Get the generalized attribute of a group.
-- Note that for a heterogenious group, the attribute is determined from the attribute of the first unit!
-- @param #WAREHOUSE self
-- @param Wrapper.Group#GROUP group MOOSE group object.
-- @return #WAREHOUSE.Attribute Generalized attribute of the group.
function WAREHOUSE:_GetAttribute(group)

  -- Default
  local attribute=WAREHOUSE.Attribute.OTHER_UNKNOWN --#WAREHOUSE.Attribute

  if group then

    -----------
    --- Air ---
    -----------
    -- Planes
    local transportplane=group:HasAttribute("Transports") and group:HasAttribute("Planes")
    local awacs=group:HasAttribute("AWACS")
    local fighter=group:HasAttribute("Fighters") or group:HasAttribute("Interceptors") or group:HasAttribute("Multirole fighters") or (group:HasAttribute("Bombers") and not group:HasAttribute("Strategic bombers"))
    local bomber=group:HasAttribute("Strategic bombers")
    local tanker=group:HasAttribute("Tankers")
    local uav=group:HasAttribute("UAVs")
    -- Helicopters
    local transporthelo=group:HasAttribute("Transport helicopters")
    local attackhelicopter=group:HasAttribute("Attack helicopters")

    --------------
    --- Ground ---
    --------------
    -- Ground
    local apc=group:HasAttribute("Infantry carriers")
    local truck=group:HasAttribute("Trucks") and group:GetCategory()==Group.Category.GROUND
    local infantry=group:HasAttribute("Infantry")
    local artillery=group:HasAttribute("Artillery")
    local tank=group:HasAttribute("Old Tanks") or group:HasAttribute("Modern Tanks")
    local aaa=group:HasAttribute("AAA")
    local ewr=group:HasAttribute("EWR")
    local sam=group:HasAttribute("SAM elements") and (not group:HasAttribute("AAA"))
    -- Train
    local train=group:GetCategory()==Group.Category.TRAIN

    -------------
    --- Naval ---
    -------------
    -- Ships
    local aircraftcarrier=group:HasAttribute("Aircraft Carriers")
    local warship=group:HasAttribute("Heavy armed ships")
    local armedship=group:HasAttribute("Armed ships")
    local unarmedship=group:HasAttribute("Unarmed ships")


    -- Define attribute. Order is important.
    if transportplane then
      attribute=WAREHOUSE.Attribute.AIR_TRANSPORTPLANE
    elseif awacs then
      attribute=WAREHOUSE.Attribute.AIR_AWACS
    elseif fighter then
      attribute=WAREHOUSE.Attribute.AIR_FIGHTER
    elseif bomber then
      attribute=WAREHOUSE.Attribute.AIR_BOMBER
    elseif tanker then
      attribute=WAREHOUSE.Attribute.AIR_TANKER
    elseif transporthelo then
      attribute=WAREHOUSE.Attribute.AIR_TRANSPORTHELO
    elseif attackhelicopter then
      attribute=WAREHOUSE.Attribute.AIR_ATTACKHELO
    elseif uav then
      attribute=WAREHOUSE.Attribute.AIR_UAV
    elseif apc then
      attribute=WAREHOUSE.Attribute.GROUND_APC
    elseif infantry then
      attribute=WAREHOUSE.Attribute.GROUND_INFANTRY
    elseif artillery then
      attribute=WAREHOUSE.Attribute.GROUND_ARTILLERY
    elseif tank then
      attribute=WAREHOUSE.Attribute.GROUND_TANK
    elseif aaa then
      attribute=WAREHOUSE.Attribute.GROUND_AAA
    elseif ewr then
      attribute=WAREHOUSE.Attribute.GROUND_EWR
    elseif sam then
      attribute=WAREHOUSE.Attribute.GROUND_SAM
    elseif truck then
      attribute=WAREHOUSE.Attribute.GROUND_TRUCK
    elseif train then
      attribute=WAREHOUSE.Attribute.GROUND_TRAIN
    elseif aircraftcarrier then
      attribute=WAREHOUSE.Attribute.NAVAL_AIRCRAFTCARRIER
    elseif warship then
      attribute=WAREHOUSE.Attribute.NAVAL_WARSHIP
    elseif armedship then
      attribute=WAREHOUSE.Attribute.NAVAL_ARMEDSHIP
    elseif unarmedship then
      attribute=WAREHOUSE.Attribute.NAVAL_UNARMEDSHIP
    else
      if group:IsGround() then
        attribute=WAREHOUSE.Attribute.GROUND_OTHER
      elseif group:IsShip() then
        attribute=WAREHOUSE.Attribute.NAVAL_OTHER
      elseif group:IsAir() then
        attribute=WAREHOUSE.Attribute.AIR_OTHER
      else
        attribute=WAREHOUSE.Attribute.OTHER_UNKNOWN
      end
    end
  end

  return attribute
end

--- Size of the bounding box of a DCS object derived from the DCS descriptor table. If boundinb box is nil, a size of zero is returned.
-- @param #WAREHOUSE self
-- @param DCS#Object DCSobject The DCS object for which the size is needed.
-- @return #number Max size of object in meters (length (x) or width (z) components not including height (y)).
-- @return #number Length (x component) of size.
-- @return #number Height (y component) of size.
-- @return #number Width (z component) of size.
function WAREHOUSE:_GetObjectSize(DCSobject)
  local DCSdesc=DCSobject:getDesc()
  if DCSdesc.box then
    local x=DCSdesc.box.max.x+math.abs(DCSdesc.box.min.x)  --length
    local y=DCSdesc.box.max.y+math.abs(DCSdesc.box.min.y)  --height
    local z=DCSdesc.box.max.z+math.abs(DCSdesc.box.min.z)  --width
    return math.max(x,z), x , y, z
  end
  return 0,0,0,0
end

--- Returns the number of assets for each generalized attribute.
-- @param #WAREHOUSE self
-- @param #table stock The stock of the warehouse.
-- @return #table Data table holding the numbers, i.e. data[attibute]=n.
function WAREHOUSE:GetStockInfo(stock)

  local _data={}
  for _j,_attribute in pairs(WAREHOUSE.Attribute) do

    local n=0
    for _i,_item in pairs(stock) do
      local _ite=_item --#WAREHOUSE.Assetitem
      if _ite.attribute==_attribute then
        n=n+1
      end
    end

    _data[_attribute]=n
  end

  return _data
end

--- Delete an asset item from stock.
-- @param #WAREHOUSE self
-- @param #WAREHOUSE.Assetitem stockitem Asset item to delete from stock table.
function WAREHOUSE:_DeleteStockItem(stockitem)
  for i=1,#self.stock do
    local item=self.stock[i] --#WAREHOUSE.Assetitem
    if item.uid==stockitem.uid then
      table.remove(self.stock,i)
      break
    end
  end
end

--- Delete item from queue.
-- @param #WAREHOUSE self
-- @param #WAREHOUSE.Queueitem qitem Item of queue to be removed.
-- @param #table queue The queue from which the item should be deleted.
function WAREHOUSE:_DeleteQueueItem(qitem, queue)
  self:F({qitem=qitem, queue=queue})

  for i=1,#queue do
    local _item=queue[i] --#WAREHOUSE.Queueitem
    if _item.uid==qitem.uid then
      self:T(self.lid..string.format("Deleting queue item id=%d.", qitem.uid))
      table.remove(queue,i)
      break
    end
  end
end

--- Delete item from queue.
-- @param #WAREHOUSE self
-- @param #number qitemID ID of queue item to be removed.
-- @param #table queue The queue from which the item should be deleted.
function WAREHOUSE:_DeleteQueueItemByID(qitemID, queue)

  for i=1,#queue do
    local _item=queue[i] --#WAREHOUSE.Queueitem
    if _item.uid==qitemID then
      self:T(self.lid..string.format("Deleting queue item id=%d.", qitemID))
      table.remove(queue,i)
      break
    end
  end
end

--- Sort requests queue wrt prio and request uid.
-- @param #WAREHOUSE self
function WAREHOUSE:_SortQueue()
  self:F3()
  -- Sort.
  local function _sort(a, b)
    return (a.prio < b.prio) or (a.prio==b.prio and a.uid < b.uid)
  end
  table.sort(self.queue, _sort)
end

--- Checks fuel on all pening assets.
-- @param #WAREHOUSE self
function WAREHOUSE:_CheckFuel()

  for i,qitem in ipairs(self.pending) do
    local qitem=qitem --#WAREHOUSE.Pendingitem

    if qitem.transportgroupset then
      for _,_group in pairs(qitem.transportgroupset:GetSet()) do
        local group=_group --Wrapper.Group#GROUP

        if group and group:IsAlive() then

          -- Get min fuel of group.
          local fuel=group:GetFuelMin()

          -- Debug info.
          self:T2(self.lid..string.format("Transport group %s min fuel state = %.2f", group:GetName(), fuel))

          -- Check if fuel is below threshold for first time.
          if fuel<self.lowfuelthresh and not qitem.lowfuel then

            -- Set low fuel flag.
            self:I(self.lid..string.format("Transport group %s is low on fuel! Min fuel state = %.2f", group:GetName(), fuel))
            qitem.lowfuel=true

            -- Trigger low fuel event.
            local asset=self:FindAssetInDB(group)
            self:AssetLowFuel(asset, qitem)
            break
          end

        end
      end
    end

    if qitem.cargogroupset then
      for _,_group in pairs(qitem.cargogroupset:GetSet()) do
        local group=_group --Wrapper.Group#GROUP

        if group and group:IsAlive() then

          -- Get min fuel of group.
          local fuel=group:GetFuelMin()

          -- Debug output.
          self:T2(self.lid..string.format("Cargo group %s min fuel state = %.2f. Threshold = %.2f", group:GetName(), fuel, self.lowfuelthresh))

          -- Check if fuel is below threshold for first time.
          if fuel<self.lowfuelthresh and not qitem.lowfuel then

            -- Set low fuel flag.
            self:I(self.lid..string.format("Cargo group %s is low on fuel! Min fuel state = %.2f", group:GetName(), fuel))
            qitem.lowfuel=true

            -- Trigger low fuel event.
            local asset=self:FindAssetInDB(group)
            self:AssetLowFuel(asset, qitem)
            break
          end

        end
      end
    end

  end
end


--- Prints the queue to DCS.log file.
-- @param #WAREHOUSE self
-- @param #table queue Queue to print.
-- @param #string name Name of the queue for info reasons.
function WAREHOUSE:_PrintQueue(queue, name)

  local total="Empty"
  if #queue>0 then
    total=string.format("Total = %d", #queue)
  end

  -- Init string.
  local text=string.format("%s at %s: %s",name, self.alias, total)

  for i,qitem in ipairs(queue) do
    local qitem=qitem --#WAREHOUSE.Pendingitem

    local uid=qitem.uid
    local prio=qitem.prio
    local clock="N/A"
    if qitem.timestamp then
      clock=tostring(UTILS.SecondsToClock(qitem.timestamp))
    end
    local assignment=tostring(qitem.assignment)
    local requestor=qitem.warehouse.alias
    local airbasename=qitem.warehouse:GetAirbaseName()
    local requestorAirbaseCat=qitem.warehouse:GetAirbaseCategory()
    local assetdesc=qitem.assetdesc
    local assetdescval=qitem.assetdescval
    if assetdesc==WAREHOUSE.Descriptor.ASSETLIST then
      assetdescval="Asset list"
    end
    local nasset=tostring(qitem.nasset)
    local ndelivered=tostring(qitem.ndelivered)
    local ncargogroupset="N/A"
    if qitem.cargogroupset then
      ncargogroupset=tostring(qitem.cargogroupset:Count())
    end
    local transporttype="N/A"
    if qitem.transporttype then
      transporttype=qitem.transporttype
    end
    local ntransport="N/A"
    if qitem.ntransport then
      ntransport=tostring(qitem.ntransport)
    end
    local ntransportalive="N/A"
    if qitem.transportgroupset then
      ntransportalive=tostring(qitem.transportgroupset:Count())
    end
    local ntransporthome="N/A"
    if qitem.ntransporthome then
      ntransporthome=tostring(qitem.ntransporthome)
    end

    -- Output text:
    text=text..string.format(
    "\n%d) UID=%d, Prio=%d, Clock=%s, Assignment=%s | Requestor=%s [Airbase=%s, category=%d] | Assets(%s)=%s: #requested=%s / #alive=%s / #delivered=%s | Transport=%s: #requested=%s / #alive=%s / #home=%s",
    i, uid, prio, clock, assignment, requestor, airbasename, requestorAirbaseCat, assetdesc, assetdescval, nasset, ncargogroupset, ndelivered, transporttype, ntransport, ntransportalive, ntransporthome)

  end

  if #queue==0 then
    self:T(self.lid..text)
  else
    if total~="Empty" then
      self:I(self.lid..text)
    end
  end
end

--- Display status of warehouse.
-- @param #WAREHOUSE self
function WAREHOUSE:_DisplayStatus()
  local text=string.format("\n------------------------------------------------------\n")
  text=text..string.format("Warehouse %s status: %s\n", self.alias, self:GetState())
  text=text..string.format("------------------------------------------------------\n")
  text=text..string.format("Coalition name   = %s\n", self:GetCoalitionName())
  text=text..string.format("Country name     = %s\n", self:GetCountryName())
  text=text..string.format("Airbase name     = %s (category=%d)\n", self:GetAirbaseName(), self:GetAirbaseCategory())
  text=text..string.format("Queued requests  = %d\n", #self.queue)
  text=text..string.format("Pending requests = %d\n", #self.pending)
  text=text..string.format("------------------------------------------------------\n")
  text=text..self:_GetStockAssetsText()
  self:T(text)
end

--- Get text about warehouse stock.
-- @param #WAREHOUSE self
-- @param #boolean messagetoall If true, send message to all.
-- @return #string Text about warehouse stock
function WAREHOUSE:_GetStockAssetsText(messagetoall)

  -- Get assets in stock.
  local _data=self:GetStockInfo(self.stock)

  -- Text.
  local text="Stock:\n"
  local total=0
  for _attribute,_count in pairs(_data) do
    if _count>0 then
      local attribute=tostring(UTILS.Split(_attribute, "_")[2])
      text=text..string.format("%s = %d\n", attribute,_count)
      total=total+_count
    end
  end
  text=text..string.format("===================\n")
  text=text..string.format("Total = %d\n", total)
  text=text..string.format("------------------------------------------------------\n")

  -- Send message?
  MESSAGE:New(text, 10):ToAllIf(messagetoall)

  return text
end

--- Create or update mark text at warehouse, which is displayed in F10 map showing how many assets of each type are in stock.
-- Only the coaliton of the warehouse owner is able to see it.
-- @param #WAREHOUSE self
-- @return #string Text about warehouse stock
function WAREHOUSE:_UpdateWarehouseMarkText()

  if self.makerOn then

    -- Create a mark with the current assets in stock.
    if self.markerid~=nil then
      trigger.action.removeMark(self.markerid)
    end

    -- Get assets in stock.
    local _data=self:GetStockInfo(self.stock)

    -- Text.
    local text=string.format("Warehouse state: %s\nTotal assets in stock %d:\n", self:GetState(), #self.stock)

    for _attribute,_count in pairs(_data) do
      if _count>0 then
        local attribute=tostring(UTILS.Split(_attribute, "_")[2])
        text=text..string.format("%s=%d, ", attribute,_count)
      end
    end

    -- Create/update marker at warehouse in F10 map.
    self.markerid=self:GetCoordinate():MarkToCoalition(text, self:GetCoalition(), true)

  end

end

--- Display stock items of warehouse.
-- @param #WAREHOUSE self
-- @param #table stock Table holding all assets in stock of the warehouse. Each entry is of type @{#WAREHOUSE.Assetitem}.
function WAREHOUSE:_DisplayStockItems(stock)

  local text=self.lid..string.format("Warehouse %s stock assets:", self.alias)
  for _i,_stock in pairs(stock) do
    local mystock=_stock --#WAREHOUSE.Assetitem
    local name=mystock.templatename
    local category=mystock.category
    local cargobaymax=mystock.cargobaymax
    local cargobaytot=mystock.cargobaytot
    local nunits=mystock.nunits
    local range=mystock.range
    local size=mystock.size
    local speed=mystock.speedmax
    local uid=mystock.uid
    local unittype=mystock.unittype
    local weight=mystock.weight
    local attribute=mystock.attribute
    text=text..string.format("\n%02d) uid=%d, name=%s, unittype=%s, category=%d, attribute=%s, nunits=%d, speed=%.1f km/h, range=%.1f km, size=%.1f m, weight=%.1f kg, cargobax max=%.1f kg tot=%.1f kg",
    _i, uid, name, unittype, category, attribute, nunits, speed, range/1000, size, weight, cargobaymax, cargobaytot)
  end

  self:T3(text)
end

--- Fireworks!
-- @param #WAREHOUSE self
-- @param Core.Point#COORDINATE coord Coordinate where to ignite the fireworks. Default is at the warehouse position.
function WAREHOUSE:_Fireworks(coord)

  -- Place.
  coord=coord or self:GetCoordinate()

  -- Fireworks!
  for i=1,91 do
    local color=math.random(0,3)
    coord:Flare(color, i-1)
  end
end

--- Info Message. Message send to coalition if reports or debug mode activated (and duration > 0). Text self:I(text) added to DCS.log file.
-- @param #WAREHOUSE self
-- @param #string text The text of the error message.
-- @param #number duration Message display duration in seconds. Default 20 sec. If duration is zero, no message is displayed.
function WAREHOUSE:_InfoMessage(text, duration)
  duration=duration or 20
  if duration>0 then
    MESSAGE:New(text, duration):ToCoalitionIf(self:GetCoalition(), self.Debug or self.Report)
  end
  self:I(self.lid..text)
end


--- Debug message. Message send to all if debug mode is activated (and duration > 0). Text self:T(text) added to DCS.log file.
-- @param #WAREHOUSE self
-- @param #string text The text of the error message.
-- @param #number duration Message display duration in seconds. Default 20 sec. If duration is zero, no message is displayed.
function WAREHOUSE:_DebugMessage(text, duration)
  duration=duration or 20
  if duration>0 then
    MESSAGE:New(text, duration):ToAllIf(self.Debug)
  end
  self:T(self.lid..text)
end

--- Error message. Message send to all (if duration > 0). Text self:E(text) added to DCS.log file.
-- @param #WAREHOUSE self
-- @param #string text The text of the error message.
-- @param #number duration Message display duration in seconds. Default 20 sec. If duration is zero, no message is displayed.
function WAREHOUSE:_ErrorMessage(text, duration)
  duration=duration or 20
  if duration>0 then
    MESSAGE:New(text, duration):ToAll()
  end
  self:E(self.lid..text)
end


--- Calculate the maximum height an aircraft can reach for the given parameters.
-- @param #WAREHOUSE self
-- @param #number D Total distance in meters from Departure to holding point at destination.
-- @param #number alphaC Climb angle in rad.
-- @param #number alphaD Descent angle in rad.
-- @param #number Hdep AGL altitude of departure point.
-- @param #number Hdest AGL altitude of destination point.
-- @param #number Deltahhold Relative altitude of holding point above destination.
-- @return #number Maximum height the aircraft can reach.
function WAREHOUSE:_GetMaxHeight(D, alphaC, alphaD, Hdep, Hdest, Deltahhold)

  local Hhold=Hdest+Deltahhold
  local hdest=Hdest-Hdep
  local hhold=hdest+Deltahhold

  local Dp=math.sqrt(D^2 + hhold^2)

  local alphaS=math.atan(hdest/D) -- slope angle
  local alphaH=math.atan(hhold/D) -- angle to holding point (could be necative!)

  local alphaCp=alphaC-alphaH  -- climb angle with slope
  local alphaDp=alphaD+alphaH  -- descent angle with slope

  -- ASA triangle.
  local gammap=math.pi-alphaCp-alphaDp
  local sCp=Dp*math.sin(alphaDp)/math.sin(gammap)
  local sDp=Dp*math.sin(alphaCp)/math.sin(gammap)

  -- Max height from departure.
  local hmax=sCp*math.sin(alphaC)

  -- Debug info.
  if self.Debug then
    env.info(string.format("Hdep    = %.3f km", Hdep/1000))
    env.info(string.format("Hdest   = %.3f km", Hdest/1000))
    env.info(string.format("DetaHold= %.3f km", Deltahhold/1000))
    env.info()
    env.info(string.format("D       = %.3f km", D/1000))
    env.info(string.format("Dp      = %.3f km", Dp/1000))
    env.info()
    env.info(string.format("alphaC  = %.3f Deg", math.deg(alphaC)))
    env.info(string.format("alphaCp = %.3f Deg", math.deg(alphaCp)))
    env.info()
    env.info(string.format("alphaD  = %.3f Deg", math.deg(alphaD)))
    env.info(string.format("alphaDp = %.3f Deg", math.deg(alphaDp)))
    env.info()
    env.info(string.format("alphaS  = %.3f Deg", math.deg(alphaS)))
    env.info(string.format("alphaH  = %.3f Deg", math.deg(alphaH)))
    env.info()
    env.info(string.format("sCp      = %.3f km", sCp/1000))
    env.info(string.format("sDp      = %.3f km", sDp/1000))
    env.info()
    env.info(string.format("hmax     = %.3f km", hmax/1000))
    env.info()

    -- Descent height
    local hdescent=hmax-hhold

    local dClimb   = hmax/math.tan(alphaC)
    local dDescent = (hmax-hhold)/math.tan(alphaD)
    local dCruise  = D-dClimb-dDescent

    env.info(string.format("hmax     = %.3f km", hmax/1000))
    env.info(string.format("hdescent = %.3f km", hdescent/1000))
    env.info(string.format("Dclimb   = %.3f km", dClimb/1000))
    env.info(string.format("Dcruise  = %.3f km", dCruise/1000))
    env.info(string.format("Ddescent = %.3f km", dDescent/1000))
    env.info()
  end

  return hmax
end


--- Make a flight plan from a departure to a destination airport.
-- @param #WAREHOUSE self
-- @param #WAREHOUSE.Assetitem asset
-- @param Wrapper.Airbase#AIRBASE departure Departure airbase.
-- @param Wrapper.Airbase#AIRBASE destination Destination airbase.
-- @return #table Table of flightplan waypoints.
-- @return #table Table of flightplan coordinates.
function WAREHOUSE:_GetFlightplan(asset, departure, destination)

  -- Parameters in SI units (m/s, m).
  local Vmax=asset.speedmax/3.6
  local Range=asset.range
  local category=asset.category
  local ceiling=asset.DCSdesc.Hmax
  local Vymax=asset.DCSdesc.VyMax

  -- Max cruise speed 90% of max speed.
  local VxCruiseMax=0.90*Vmax

  -- Min cruise speed 70% of max cruise or 600 km/h whichever is lower.
  local VxCruiseMin = math.min(VxCruiseMax*0.70, 166)

  -- Cruise speed (randomized). Expectation value at midpoint between min and max.
  local VxCruise = UTILS.RandomGaussian((VxCruiseMax-VxCruiseMin)/2+VxCruiseMin, (VxCruiseMax-VxCruiseMax)/4, VxCruiseMin, VxCruiseMax)

  -- Climb speed 90% ov Vmax but max 720 km/h.
  local VxClimb = math.min(Vmax*0.90, 200)

  -- Descent speed 60% of Vmax but max 500 km/h.
  local VxDescent = math.min(Vmax*0.60, 140)

  -- Holding speed is 90% of descent speed.
  local VxHolding = VxDescent*0.9

  -- Final leg is 90% of holding speed.
  local VxFinal = VxHolding*0.9

  -- Reasonably civil climb speed Vy=1500 ft/min = 7.6 m/s but max aircraft specific climb rate.
  local VyClimb=math.min(7.6, Vymax)

  -- Climb angle in rad.
  --local AlphaClimb=math.asin(VyClimb/VxClimb)
  local AlphaClimb=math.rad(4)

  -- Descent angle in rad. Moderate 4 degrees.
  local AlphaDescent=math.rad(4)

  -- Expected cruise level (peak of Gaussian distribution)
  local FLcruise_expect=150*RAT.unit.FL2m
  if category==Group.Category.HELICOPTER then
    FLcruise_expect=1000 -- 1000 m ASL
  end

  -------------------------
  --- DEPARTURE AIRPORT ---
  -------------------------

  -- Coordinates of departure point.
  local Pdeparture=departure:GetCoordinate()

  -- Height ASL of departure point.
  local H_departure=Pdeparture.y

  ---------------------------
  --- DESTINATION AIRPORT ---
  ---------------------------

  -- Position of destination airport.
  local Pdestination=destination:GetCoordinate()

  -- Height ASL of destination airport/zone.
  local H_destination=Pdestination.y

  -----------------------------
  --- DESCENT/HOLDING POINT ---
  -----------------------------

  -- Get a random point between 5 and 10 km away from the destination.
  local Rhmin=5000
  local Rhmax=10000

  -- For helos we set a distance between 500 to 1000 m.
  if category==Group.Category.HELICOPTER then
    Rhmin=500
    Rhmax=1000
  end

  -- Coordinates of the holding point. y is the land height at that point.
  local Pholding=Pdestination:GetRandomCoordinateInRadius(Rhmax, Rhmin)

  -- Distance from holding point to final destination (not used).
  local d_holding=Pholding:Get2DDistance(Pdestination)

  -- AGL height of holding point.
  local H_holding=Pholding.y

  ---------------
  --- GENERAL ---
  ---------------

  -- We go directly to the holding point not the destination airport. From there, planes are guided by DCS to final approach.
  local heading=Pdeparture:HeadingTo(Pholding)
  local d_total=Pdeparture:Get2DDistance(Pholding)

  ------------------------------
  --- Holding Point Altitude ---
  ------------------------------

  -- Holding point altitude. For planes between 1600 and 2400 m AGL. For helos 160 to 240 m AGL.
  local h_holding=1200
  if category==Group.Category.HELICOPTER then
    h_holding=150
  end
  h_holding=UTILS.Randomize(h_holding, 0.2)

  -- Max holding altitude.
  local DeltaholdingMax=self:_GetMaxHeight(d_total, AlphaClimb, AlphaDescent, H_departure, H_holding, 0)

  if h_holding>DeltaholdingMax then
    h_holding=math.abs(DeltaholdingMax)
  end

  -- This is the height ASL of the holding point we want to fly to.
  local Hh_holding=H_holding+h_holding

  ---------------------------
  --- Max Flight Altitude ---
  ---------------------------

  -- Get max flight altitude relative to H_departure.
  local h_max=self:_GetMaxHeight(d_total, AlphaClimb, AlphaDescent, H_departure, H_holding, h_holding)

  -- Max flight level ASL aircraft can reach for given angles and distance.
  local FLmax = h_max+H_departure

  --CRUISE
  -- Min cruise alt is just above holding point at destination or departure height, whatever is larger.
  local FLmin=math.max(H_departure, Hh_holding)

  -- Ensure that FLmax not above its service ceiling.
  FLmax=math.min(FLmax, ceiling)

  -- If the route is very short we set FLmin a bit lower than FLmax.
  if FLmin>FLmax then
    FLmin=FLmax
  end

  -- Expected cruise altitude - peak of gaussian distribution.
  if FLcruise_expect<FLmin then
    FLcruise_expect=FLmin
  end
  if FLcruise_expect>FLmax then
    FLcruise_expect=FLmax
  end

  -- Set cruise altitude. Selected from Gaussian distribution but limited to FLmin and FLmax.
  local FLcruise=UTILS.RandomGaussian(FLcruise_expect, math.abs(FLmax-FLmin)/4, FLmin, FLmax)

  -- Climb and descent heights.
  local h_climb   = FLcruise - H_departure
  local h_descent = FLcruise - Hh_holding

  -- Get distances.
  local d_climb   = h_climb/math.tan(AlphaClimb)
  local d_descent = h_descent/math.tan(AlphaDescent)
  local d_cruise  = d_total-d_climb-d_descent

  -- Debug.
  local text=string.format("Flight plan:\n")
  text=text..string.format("Vx max        = %.2f km/h\n", Vmax*3.6)
  text=text..string.format("Vx climb      = %.2f km/h\n", VxClimb*3.6)
  text=text..string.format("Vx cruise     = %.2f km/h\n", VxCruise*3.6)
  text=text..string.format("Vx descent    = %.2f km/h\n", VxDescent*3.6)
  text=text..string.format("Vx holding    = %.2f km/h\n", VxHolding*3.6)
  text=text..string.format("Vx final      = %.2f km/h\n", VxFinal*3.6)
  text=text..string.format("Vy max        = %.2f m/s\n",  Vymax)
  text=text..string.format("Vy climb      = %.2f m/s\n",  VyClimb)
  text=text..string.format("Alpha Climb   = %.2f Deg\n",  math.deg(AlphaClimb))
  text=text..string.format("Alpha Descent = %.2f Deg\n",  math.deg(AlphaDescent))
  text=text..string.format("Dist climb    = %.3f km\n",   d_climb/1000)
  text=text..string.format("Dist cruise   = %.3f km\n",   d_cruise/1000)
  text=text..string.format("Dist descent  = %.3f km\n",   d_descent/1000)
  text=text..string.format("Dist total    = %.3f km\n",   d_total/1000)
  text=text..string.format("h_climb       = %.3f km\n",   h_climb/1000)
  text=text..string.format("h_desc        = %.3f km\n",   h_descent/1000)
  text=text..string.format("h_holding     = %.3f km\n",   h_holding/1000)
  text=text..string.format("h_max         = %.3f km\n",   h_max/1000)
  text=text..string.format("FL min        = %.3f km\n",   FLmin/1000)
  text=text..string.format("FL expect     = %.3f km\n",   FLcruise_expect/1000)
  text=text..string.format("FL cruise *   = %.3f km\n",   FLcruise/1000)
  text=text..string.format("FL max        = %.3f km\n",   FLmax/1000)
  text=text..string.format("Ceiling       = %.3f km\n",   ceiling/1000)
  text=text..string.format("Max range     = %.3f km\n",   Range/1000)
  self:T(self.lid..text)

  -- Ensure that cruise distance is positve. Can be slightly negative in special cases. And we don't want to turn back.
  if d_cruise<0 then
    d_cruise=100
  end

  ------------------------
  --- Create Waypoints ---
  ------------------------

  -- Waypoints and coordinates
  local wp={}
  local c={}

  --- Departure/Take-off
  c[#c+1]=Pdeparture
  wp[#wp+1]=Pdeparture:WaypointAir("RADIO", COORDINATE.WaypointType.TakeOffParking, COORDINATE.WaypointAction.FromParkingArea, VxClimb*3.6, true, departure, nil, "Departure")

  --- Begin of Cruise
  local Pcruise=Pdeparture:Translate(d_climb, heading)
  Pcruise.y=FLcruise
  c[#c+1]=Pcruise
  wp[#wp+1]=Pcruise:WaypointAir("BARO", COORDINATE.WaypointType.TurningPoint, COORDINATE.WaypointAction.TurningPoint, VxCruise*3.6, true, nil, nil, "Cruise")

  --- Descent
  local Pdescent=Pcruise:Translate(d_cruise, heading)
  Pdescent.y=FLcruise
  c[#c+1]=Pdescent
  wp[#wp+1]=Pdescent:WaypointAir("BARO", COORDINATE.WaypointType.TurningPoint, COORDINATE.WaypointAction.TurningPoint, VxDescent*3.6, true, nil, nil, "Descent")

  --- Holding point
  if not _DATABASE:GetFlightControl(destination:GetName()) then
    Pholding.y=H_holding+h_holding
    c[#c+1]=Pholding
    wp[#wp+1]=Pholding:WaypointAir("BARO", COORDINATE.WaypointType.TurningPoint, COORDINATE.WaypointAction.TurningPoint, VxHolding*3.6, true, nil, nil, "Holding")
  end

  --- Final destination.
  c[#c+1]=Pdestination
  wp[#wp+1]=Pdestination:WaypointAir("RADIO", COORDINATE.WaypointType.Land, COORDINATE.WaypointAction.Landing, VxFinal*3.6, true,  destination, nil, "Final Destination")


  -- Mark points at waypoints for debugging.
  if self.Debug then
    for i,coord in pairs(c) do
      local coord=coord --Core.Point#COORDINATE
      local dist=0
      if i>1 then
        dist=coord:Get2DDistance(c[i-1])
      end
      coord:MarkToAll(string.format("Waypoint %i, distance = %.2f km",i, dist/1000))
    end
  end

  return wp,c
end


-------------------------------------------------------------------------------------------------------------------------------------------------------------------------------------------------------
-------------------------------------------------------------------------------------------------------------------------------------------------------------------------------------------------------
-------------------------------------------------------------------------------------------------------------------------------------------------------------------------------------------------------<|MERGE_RESOLUTION|>--- conflicted
+++ resolved
@@ -1872,10 +1872,10 @@
 
   -- Set unique ID for this warehouse.
   self.uid=_WAREHOUSEDB.WarehouseID
-  
+
   -- Coalition of the warehouse.
   self.coalition=self.warehouse:GetCoalition()
-  
+
   -- Country of the warehouse.
   self.countryid=self.warehouse:GetCountry()
 
@@ -3402,7 +3402,7 @@
 function WAREHOUSE:onafterStatus(From, Event, To)
 
   local FSMstate=self:GetState()
-  
+
   local coalition=self:GetCoalitionName()
   local country=self:GetCountryName()
 
@@ -5014,28 +5014,15 @@
   -- Delete all waiting requests because they are not valid any more.
   self.queue=nil
   self.queue={}
-  
+
   if self.airbasename then
-  
+
     -- Get airbase of this warehouse.
     local airbase=AIRBASE:FindByName(self.airbasename)
-<<<<<<< HEAD
-    airbasecoaltion=airbase:GetCoalition()
-  else -- Warehouse has no airbase attached so just keep whatever, self.airbase will still be nil since CoalitionNew will not be nil if Warehouse have a airbse attacjed.
-    airbasecoaltion = nil
-  end
-
-  if CoalitionNew==airbasecoaltion then
-    -- Airbase already owned by the coalition that captured the warehouse. Airbase can be used by this warehouse.
-    self.airbase=airbase
-  else
-    -- Airbase is owned by other coalition. So this warehouse does not have an airbase unil it is captured.
-    self.airbase=nil
-=======
-    
+
     -- Get coalition of the airbase.
-    local airbaseCoalition=airbase:GetCoalition() 
-  
+    local airbaseCoalition=airbase:GetCoalition()
+
     if CoalitionNew==airbaseCoalition then
       -- Airbase already owned by the coalition that captured the warehouse. Airbase can be used by this warehouse.
       self.airbase=airbase
@@ -5043,8 +5030,7 @@
       -- Airbase is owned by other coalition. So this warehouse does not have an airbase until it is captured.
       self.airbase=nil
     end
-    
->>>>>>> 7d8e27c8
+
   end
 
   -- Debug smoke.
@@ -5084,7 +5070,7 @@
   -- Message.
   local text=string.format("Warehouse %s: We were captured by enemy coalition (side=%d)!", self.alias, Coalition)
   self:_InfoMessage(text)
-  
+
 end
 
 
@@ -5681,7 +5667,7 @@
 
     -- Check enough parking spots.
     if AirbaseCategory==Airbase.Category.HELIPAD then
-    
+
     elseif AirbaseCategory==Airbase.Category.SHIP then
 
       --TODO Figure out what's necessary in this case.
@@ -6142,14 +6128,14 @@
 
         -- Birth is triggered for each unit. We need to make sure not to call this too often!
         if not asset.spawned then
-  
+
           -- Remove asset from stock.
           self:_DeleteStockItem(asset)
-  
+
           -- Set spawned switch.
           asset.spawned=true
           asset.spawngroupname=group:GetName()
-  
+
           -- Add group.
           if asset.iscargo==true then
             request.cargogroupset=request.cargogroupset or SET_GROUP:New()
@@ -6158,15 +6144,15 @@
             request.transportgroupset=request.transportgroupset or SET_GROUP:New()
             request.transportgroupset:AddGroup(group)
           end
-  
+
           -- Set warehouse state.
           group:SetState(group, "WAREHOUSE", self)
-  
+
           -- Asset spawned FSM function. We delay this a bit to have all units of the group in the game.
           self:__AssetSpawned(1, group, asset, request)
-  
+
         end
-  
+
       else
         -- No request?!
         self:E(self.lid..string.format("ERROR: Could not get request when asset spawned! FF investigate! Unit name=%s asset spawed=%s", EventData.IniUnitName, tostring(asset.spawned)))
@@ -7553,7 +7539,7 @@
     end
     return coords
   end
-  
+
   if airbase:GetAirbaseCategory()==Airbase.Category.SHIP then
     -- Scan a radius of 100 meters around the spot.
     local _,_,_,units=airbase:GetCoordinate():ScanObjects(200, true, false, false)
