--- **Functional** - Simulation of logistic operations.
--
-- ===
--
-- ## Features:
--
--    * Holds (virtual) assets in stock and spawns them upon request.
--    * Manages requests of assets from other warehouses.
--    * Queueing system with optional prioritization of requests.
--    * Realistic transportation of assets between warehouses.
--    * Different means of automatic transportation (planes, helicopters, APCs, self propelled).
--    * Strategic components such as capturing, defending and destroying warehouses and their associated infrastructure.
--    * Intelligent spawning of aircraft on airports (only if enough parking spots are available).
--    * Possibility to hook into events and customize actions.
--    * Persistence of assets. Warehouse assets can be saved and loaded from file.
--    * Can be easily interfaced to other MOOSE classes.
--
-- ===
--
-- ## Youtube Videos:
--
--    * [Warehouse Trailer](https://www.youtube.com/watch?v=e98jzLi5fGk)
--    * [DCS Warehouse Airbase Resources Proof Of Concept](https://www.youtube.com/watch?v=YeuGL0duEgY)
--
-- ===
--
-- ## Missions:
--
-- ===
--
-- The MOOSE warehouse concept simulates the organization and implementation of complex operations regarding the flow of assets between the point of origin and the point of consumption
-- in order to meet requirements of a potential conflict. In particular, this class is concerned with maintaining army supply lines while disrupting those of the enemy, since an armed
-- force without resources and transportation is defenseless.
--
-- ===
--
-- ### Author: **funkyfranky**
-- ### Co-author: FlightControl (cargo dispatcher classes)
--
-- ===
--
-- @module Functional.Warehouse
-- @image Warehouse.JPG

--- WAREHOUSE class.
-- @type WAREHOUSE
-- @field #string ClassName Name of the class.
-- @field #boolean Debug If true, send debug messages to all.
-- @field #string wid Identifier of the warehouse printed before other output to DCS.log file.
-- @field #boolean Report If true, send status messages to coalition.
-- @field Wrapper.Static#STATIC warehouse The phyical warehouse structure.
-- @field #string alias Alias of the warehouse. Name its called when sending messages.
-- @field Core.Zone#ZONE zone Zone around the warehouse. If this zone is captured, the warehouse and all its assets goes to the capturing coaliton.
-- @field Wrapper.Airbase#AIRBASE airbase Airbase the warehouse belongs to.
-- @field #string airbasename Name of the airbase associated to the warehouse.
-- @field Core.Point#COORDINATE road Closest point to warehouse on road.
-- @field Core.Point#COORDINATE rail Closest point to warehouse on rail.
-- @field Core.Zone#ZONE spawnzone Zone in which assets are spawned.
-- @field #number uid Unique ID of the warehouse.
-- @field #number markerid ID of the warehouse marker at the airbase.
-- @field #number dTstatus Time interval in seconds of updating the warehouse status and processing new events. Default 30 seconds.
-- @field #number queueid Unit id of each request in the queue. Essentially a running number starting at one and incremented when a new request is added.
-- @field #table stock Table holding all assets in stock. Table entries are of type @{#WAREHOUSE.Assetitem}.
-- @field #table queue Table holding all queued requests. Table entries are of type @{#WAREHOUSE.Queueitem}.
-- @field #table pending Table holding all pending requests, i.e. those that are currently in progress. Table elements are of type @{#WAREHOUSE.Pendingitem}.
-- @field #table transporting Table holding assets currently transporting cargo assets.
-- @field #table delivered Table holding all delivered requests. Table elements are #boolean. If true, all cargo has been delivered.
-- @field #table defending Table holding all defending requests, i.e. self requests that were if the warehouse is under attack. Table elements are of type @{#WAREHOUSE.Pendingitem}.
-- @field Core.Zone#ZONE portzone Zone defining the port of a warehouse. This is where naval assets are spawned.
-- @field #table shippinglanes Table holding the user defined shipping between warehouses.
-- @field #table offroadpaths Table holding user defined paths from one warehouse to another.
-- @field #boolean autodefence When the warehouse is under attack, automatically spawn assets to defend the warehouse.
-- @field #number spawnzonemaxdist Max distance between warehouse and spawn zone. Default 5000 meters.
-- @field #boolean autosave Automatically save assets to file when mission ends.
-- @field #string autosavepath Path where the asset file is saved on auto save.
-- @field #string autosavefile File name of the auto asset save file. Default is auto generated from warehouse id and name.
-- @field #boolean safeparking If true, parking spots for aircraft are considered as occupied if e.g. a client aircraft is parked there. Default false.
-- @field #boolean isunit If true, warehouse is represented by a unit instead of a static.
-- @field #number lowfuelthresh Low fuel threshold. Triggers the event AssetLowFuel if for any unit fuel goes below this number.
-- @field #boolean respawnafterdestroyed If true, warehouse is respawned after it was destroyed. Assets are kept.
-- @field #number respawndelay Delay before respawn in seconds.
-- @field #boolean markerOn If true, markers are displayed on the F10 map.
-- @field Ops.FlightControl#FLIGHTCONTROL flightcontrol The flightcontrol for this airbase.
-- @extends Core.Fsm#FSM

--- Have your assets at the right place at the right time - or not!
--
-- ===
--
-- # The Warehouse Concept
--
-- The MOOSE warehouse adds a new logistic component to the DCS World. *Assets*, i.e. ground, airborne and naval units, can be transferred from one place
-- to another in a realistic and highly automatic fashion. In contrast to a "DCS warehouse" these assets have a physical representation in game. In particular,
-- this means they can be destroyed during the transport and add more life to the DCS world.
--
-- This comes along with some additional interesting strategic aspects since capturing/defending and destroying/protecting an enemy or your
-- own warehouse becomes of critical importance for the development of a conflict.
--
-- In essence, creating an efficient network of warehouses is vital for the success of a battle or even the whole war. Likewise, of course, cutting off the enemy
-- of important supply lines by capturing or destroying warehouses or their associated infrastructure is equally important.
--
-- ## What is a warehouse?
--
-- A warehouse is an abstract object represented by a physical (static) building that can hold virtual assets in stock.
-- It can (but it must not) be associated with a particular airbase. The associated airbase can be an airdrome, a Helipad/FARP or a ship.
--
-- If another warehouse requests assets, the corresponding troops are spawned at the warehouse and being transported to the requestor or go their
-- by themselfs. Once arrived at the requesting warehouse, the assets go into the stock of the requestor and can be activated/deployed when necessary.
--
-- ## What assets can be stored?
--
-- Any kind of ground, airborne or naval asset can be stored and are spawned upon request.
-- The fact that the assets live only virtually in stock and are put into the game only when needed has a positive impact on the game performance.
-- It also alliviates the problem of limited parking spots at smaller airbases.
--
-- ## What means of transportation are available?
--
-- Firstly, all mobile assets can be send from warehouse to another on their own.
--
-- * Ground vehicles will use the road infrastructure. So a good road connection for both warehouses is important but also off road connections can be added if necessary.
-- * Airborne units get a flightplan from the airbase of the sending warehouse to the airbase of the receiving warehouse. This already implies that for airborne
-- assets both warehouses need an airbase. If either one of the warehouses does not have an associated airbase, direct transportation of airborne assets is not possible.
-- * Naval units can be exchanged between warehouses which possess a port, which can be defined by the user. Also shipping lanes must be specified manually but the user since DCS does not provide these.
-- * Trains (would) use the available railroad infrastructure and both warehouses must have a connection to the railroad. Unfortunately, however, trains are not yet implemented to
-- a reasonable degree in DCS at the moment and hence cannot be used yet.
--
-- Furthermore, ground assets can be transferred between warehouses by transport units. These are APCs, helicopters and airplanes. The transportation process is modeled
-- in a realistic way by using the corresponding cargo dispatcher classes, i.e.
--
-- * @{AI.AI_Cargo_Dispatcher_APC#AI_DISPATCHER_APC}
-- * @{AI.AI_Cargo_Dispatcher_Helicopter#AI_DISPATCHER_HELICOPTER}
-- * @{AI.AI_Cargo_Dispatcher_Airplane#AI_DISPATCHER_AIRPLANE}
--
-- Depending on which cargo dispatcher is used (ground or airbore), similar considerations like in the self propelled case are necessary. Howver, note that
-- the dispatchers as of yet cannot use user defined off road paths for example since they are classes of their own and use a different routing logic.
--
-- ===
--
-- # Creating a Warehouse
--
-- A MOOSE warehouse must be represented in game by a physical *static* object. For example, the mission editor already has warehouse as static object available.
-- This would be a good first choice but any static object will do.
--
-- ![Banner Image](..\Presentations\WAREHOUSE\Warehouse_Static.png)
--
-- The positioning of the warehouse static object is very important for a couple of reasons. Firstly, a warehouse needs a good infrastructure so that spawned assets
-- have a proper road connection or can reach the associated airbase easily.
--
-- ## Constructor and Start
--
-- Once the static warehouse object is placed in the mission editor it can be used as a MOOSE warehouse by the @{#WAREHOUSE.New}(*warehousestatic*, *alias*) constructor,
-- like for example:
--
--     warehouseBatumi=WAREHOUSE:New(STATIC:FindByName("Warehouse Batumi"), "My optional Warehouse Alias")
--     warehouseBatumi:Start()
--
-- The first parameter *warehousestatic* is the static MOOSE object. By default, the name of the warehouse will be the same as the name given to the static object.
-- The second parameter *alias* is optional and can be used to choose a more convenient name if desired. This will be the name the warehouse calls itself when reporting messages.
--
-- Note that a warehouse also needs to be started in order to be in service. This is done with the @{#WAREHOUSE.Start}() or @{#WAREHOUSE.__Start}(*delay*) functions.
-- The warehouse is now fully operational and requests are being processed.
--
-- # Adding Assets
--
-- Assets can be added to the warehouse stock by using the @{#WAREHOUSE.AddAsset}(*group*, *ngroups*, *forceattribute*, *forcecargobay*, *forceweight*, *loadradius*, *skill*, *liveries*, *assignment*) function.
-- The parameter *group* has to be a MOOSE @{Wrapper.Group#GROUP}. This is also the only mandatory parameters. All other parameters are optional and can be used for fine tuning if
-- nessary. The parameter *ngroups* specifies how many clones of this group are added to the stock.
--
--     infrantry=GROUP:FindByName("Some Infantry Group")
--     warehouseBatumi:AddAsset(infantry, 5)
--
-- This will add five infantry groups to the warehouse stock. Note that the group should normally be a late activated template group,
-- which was defined in the mission editor. But you can also add other groups which are already spawned and present in the mission.
--
-- Also note that the coalition of the template group (red, blue or neutral) does not matter. The coalition of the assets is determined by the coalition of the warehouse owner.
-- In other words, it is no problem to add red groups to blue warehouses and vice versa. The assets will automatically have the coalition of the warehouse.
--
-- You can add assets with a delay by using the @{#WAREHOUSE.__AddAsset}(*delay*, *group*, *ngroups*, *forceattribute*, *forcecargobay*, *forceweight*, *loadradius*,  *skill*, *liveries*, *assignment*),
-- where *delay* is the delay in seconds before the asset is added.
--
-- In game, the warehouse will get a mark which is regularly updated and showing the currently available assets in stock.
--
-- ![Banner Image](..\Presentations\WAREHOUSE\Warehouse_Stock-Marker.png)
--
-- ## Optional Parameters for Fine Tuning
--
-- By default, the generalized attribute of the asset is determined automatically from the DCS descriptor attributes. However, this might not always result in the desired outcome.
-- Therefore, it is possible, to force a generalized attribute for the asset with the third optional parameter *forceattribute*, which is of type @{#WAREHOUSE.Attribute}.
--
-- ### Setting the Generalized Attibute
-- For example, a UH-1H Huey has in DCS the attibute of an attack helicopter. But of course, it can also transport cargo. If you want to use it for transportation, you can specify this
-- manually when the asset is added
--
--     warehouseBatumi:AddAsset("Huey", 5, WAREHOUSE.Attribute.AIR_TRANSPORTHELO)
--
-- This becomes important when assets are requested from other warehouses as described below. In this case, the five Hueys are now marked as transport helicopters and
-- not attack helicopters.
--
-- ### Setting the Cargo Bay Weight Limit
-- You can ajust the cargo bay weight limit, in case it is not calculated correctly automatically. For example, the cargo bay of a C-17A is much smaller in DCS than that of a C-130, which is
-- unrealistic. This can be corrected by the *forcecargobay* parmeter which is here set to 77,000 kg
--
--     warehouseBatumi:AddAsset("C-17A", nil, nil, 77000)
--
-- The size of the cargo bay is only important when the group is used as transport carrier for other assets.
--
-- ### Setting the Weight
-- If an asset shall be transported by a carrier it important to note that - as in real life - a carrier can only carry cargo up to a certain weight. The weight of the
-- units is automatically determined from the DCS descriptor table.
-- However, in the current DCS version (2.5.3) a mortar unit has a weight of 5 tons. This confuses the transporter logic, because it appears to be too have for, e.g. all APCs.
--
-- As a workaround, you can manually adjust the weight by the optional *forceweight* parameter:
--
--     warehouseBatumi:AddAsset("Mortar Alpha", nil, nil, nil, 210)
--
--  In this case we set it to 210 kg. Note, the weight value set is meant for *each* unit in the group. Therefore, a group consisting of three mortars will have a total weight
--  of 630 kg. This is important as groups cannot be split between carrier units when transporting, i.e. the total weight of the whole group must be smaller than the
--  cargo bay of the transport carrier.
--
-- ### Setting the Load Radius
-- Boading and loading of cargo into a carrier is modeled in a realistic fashion in the AI\_CARGO\DISPATCHER classes, which are used inernally by the WAREHOUSE class.
-- Meaning that troops (cargo) will board, i.e. run or drive to the carrier, and only once they are in close proximity to the transporter they will be loaded (disappear).
--
-- Unfortunately, there are some situations where problems can occur. For example, in DCS tanks have the strong tentendcy not to drive around obstacles but rather to roll over them.
-- I have seen cases where an aircraft of the same coalition as the tank was in its way and the tank drove right through the plane waiting on a parking spot and destroying it.
--
-- As a workaround it is possible to set a larger load radius so that the cargo units are despawned further away from the carrier via the optional **loadradius** parameter:
--
--     warehouseBatumi:AddAsset("Leopard 2", nil, nil, nil, nil, 250)
--
-- Adding the asset like this will cause the units to be loaded into the carrier already at a distance of 250 meters.
--
-- ### Setting the AI Skill
--
-- By default, the asset has the skill of its template group. The optional parameter *skill* allows to set a different skill when the asset is added. See the
-- [hoggit page](https://wiki.hoggitworld.com/view/DCS_enum_AI) possible values of this enumerator.
-- For example you can use
--
--     warehouseBatumi:AddAsset("Leopard 2", nil, nil, nil, nil, nil, AI.Skill.EXCELLENT)
--
-- do set the skill of the asset to excellent.
--
-- ### Setting Liveries
--
-- By default ,the asset uses the livery of its template group. The optional parameter *liveries* allows to define one or multiple liveries.
-- If multiple liveries are given in form of a table of livery names, each asset gets a random one.
--
-- For example
--
--     warehouseBatumi:AddAsset("Mi-8", nil, nil, nil, nil, nil, nil, "China UN")
--
-- would spawn the asset with a Chinese UN livery.
--
-- Or
--
--     warehouseBatumi:AddAsset("Mi-8", nil, nil, nil, nil, nil, nil, {"China UN", "German"})
--
-- would spawn the asset with either a Chinese UN or German livery. Mind the curly brackets **{}** when you want to specify multiple liveries.
--
-- Four each unit type, the livery names can be found in the DCS root folder under Bazar\Liveries. You have to use the name of the livery subdirectory. The names of the liveries
-- as displayed in the mission editor might be different and won't work in general.
--
-- ### Setting an Assignment
--
-- Assets can be added with a specific assignment given as a text, e.g.
--
--     warehouseBatumi:AddAsset("Mi-8", nil, nil, nil, nil, nil, nil, nil, "Go to Warehouse Kobuleti")
--
-- This is helpful to establish supply chains once an asset has arrived at its (first) destination and is meant to be forwarded to another warehouse.
--
-- ## Retrieving the Asset
--
-- Once a an asset is added to a warehouse, the @{#WAREHOUSE.NewAsset} event is triggered. You can hook into this event with the @{#WAREHOUSE.OnAfterNewAsset}(*asset*, *assignment*) function.
--
-- The first parameter *asset* is a table of type @{#WAREHOUSE.Assetitem} and contains a lot of information about the asset. The seconed parameter *assignment* is optional and is the specific
-- assignment the asset got when it was added.
--
-- Note that the assignment is can also be the assignment that was specified when adding a request (see next section). Once an asset that was requested from another warehouse and an assignment
-- was specified in the @{#WAREHOUSE.AddRequest} function, the assignment can be checked when the asset has arrived and is added to the receiving warehouse.
--
-- ===
--
-- # Requesting Assets
--
-- Assets of the warehouse can be requested by other MOOSE warehouses. A request will first be scrutinized to check if can be fulfilled at all. If the request is valid, it is
-- put into the warehouse queue and processed as soon as possible.
--
-- Requested assets spawn in various "Rule of Engagement Rules" (ROE) and Alerts modes. If your assets will cross into dangerous areas, be sure to change these states. You can do this in @{#WAREHOUSE:OnAfterAssetSpawned}(*From, *Event, *To, *group, *asset, *request)) function.
--
-- Initial Spawn states is as follows:
--    GROUND: ROE, "Return Fire" Alarm, "Green"
--    AIR: 	ROE, "Return Fire" Reaction to Threat, "Passive Defense"
--    NAVAL	ROE, "Return Fire" Alarm,"N/A"
--
-- A request can be added by the @{#WAREHOUSE.AddRequest}(*warehouse*, *AssetDescriptor*, *AssetDescriptorValue*, *nAsset*, *TransportType*, *nTransport*, *Prio*, *Assignment*) function.
-- The parameters are
--
-- * *warehouse*: The requesting MOOSE @{#WAREHOUSE}. Assets will be delivered there.
-- * *AssetDescriptor*: The descriptor to describe the asset "type". See the @{#WAREHOUSE.Descriptor} enumerator. For example, assets requested by their generalized attibute.
-- * *AssetDescriptorValue*: The value of the asset descriptor.
-- * *nAsset*: (Optional) Number of asset group requested. Default is one group.
-- * *TransportType*: (Optional) The transport method used to deliver the assets to the requestor. Default is that assets go to the requesting warehouse on their own.
-- * *nTransport*: (Optional) Number of asset groups used to transport the cargo assets from A to B. Default is one group.
-- * *Prio*: (Optional) A number between 1 (high) and 100 (low) describing the priority of the request. Request with high priority are processed first. Default is 50, i.e. medium priority.
-- * *Assignment*: (Optional) A free to choose string describing the assignment. For self requests, this can be used to assign the spawned groups to specific tasks.
--
-- ## Requesting by Generalized Attribute
--
-- Generalized attributes are similar to [DCS attributes](https://wiki.hoggitworld.com/view/DCS_enum_attributes). However, they are a bit more general and
-- an asset can only have one generalized attribute by which it is characterized.
--
-- For example:
--
--     warehouseBatumi:AddRequest(warehouseKobuleti, WAREHOUSE.Descriptor.ATTRIBUTE, WAREHOUSE.Attribute.GROUND_INFANTRY, 5, WAREHOUSE.TransportType.APC, 2)
--
-- Here, warehouse Kobuleti requests 5 infantry groups from warehouse Batumi. These "cargo" assets should be transported from Batumi to Kobuleti by 2 APCS.
-- Note that the warehouse at Batumi needs to have at least five infantry groups and two APC groups in their stock if the request can be processed.
-- If either to few infantry or APC groups are available when the request is made, the request is held in the warehouse queue until enough cargo and
-- transport assets are available.
--
-- Also note that the above request is for five infantry groups. So any group in stock that has the generalized attribute "GROUND_INFANTRY" can be selected for the request.
--
-- ### Generalized Attributes
--
-- Currently implemented are:
--
-- * @{#WAREHOUSE.Attribute.AIR_TRANSPORTPLANE} Airplane with transport capability. This can be used to transport other assets.
-- * @{#WAREHOUSE.Attribute.AIR_AWACS} Airborne Early Warning and Control System.
-- * @{#WAREHOUSE.Attribute.AIR_FIGHTER} Fighter, interceptor, ... airplane.
-- * @{#WAREHOUSE.Attribute.AIR_BOMBER} Aircraft which can be used for strategic bombing.
-- * @{#WAREHOUSE.Attribute.AIR_TANKER} Airplane which can refuel other aircraft.
-- * @{#WAREHOUSE.Attribute.AIR_TRANSPORTHELO} Helicopter with transport capability. This can be used to transport other assets.
-- * @{#WAREHOUSE.Attribute.AIR_ATTACKHELO} Attack helicopter.
-- * @{#WAREHOUSE.Attribute.AIR_UAV} Unpiloted Aerial Vehicle, e.g. drones.
-- * @{#WAREHOUSE.Attribute.AIR_OTHER} Any airborne unit that does not fall into any other airborne category.
-- * @{#WAREHOUSE.Attribute.GROUND_APC} Infantry carriers, in particular Amoured Personell Carrier. This can be used to transport other assets.
-- * @{#WAREHOUSE.Attribute.GROUND_TRUCK} Unarmed ground vehicles, which has the DCS "Truck" attribute.
-- * @{#WAREHOUSE.Attribute.GROUND_INFANTRY} Ground infantry assets.
-- * @{#WAREHOUSE.Attribute.GROUND_ARTILLERY} Artillery assets.
-- * @{#WAREHOUSE.Attribute.GROUND_TANK} Tanks (modern or old).
-- * @{#WAREHOUSE.Attribute.GROUND_TRAIN} Trains. Not that trains are **not** yet properly implemented in DCS and cannot be used currently.
-- * @{#WAREHOUSE.Attribute.GROUND_EWR} Early Warning Radar.
-- * @{#WAREHOUSE.Attribute.GROUND_AAA} Anti-Aircraft Artillery.
-- * @{#WAREHOUSE.Attribute.GROUND_SAM} Surface-to-Air Missile system or components.
-- * @{#WAREHOUSE.Attribute.GROUND_OTHER} Any ground unit that does not fall into any other ground category.
-- * @{#WAREHOUSE.Attribute.NAVAL_AIRCRAFTCARRIER} Aircraft carrier.
-- * @{#WAREHOUSE.Attribute.NAVAL_WARSHIP} War ship, i.e. cruisers, destroyers, firgates and corvettes.
-- * @{#WAREHOUSE.Attribute.NAVAL_ARMEDSHIP} Any armed ship that is not an aircraft carrier, a cruiser, destroyer, firgatte or corvette.
-- * @{#WAREHOUSE.Attribute.NAVAL_UNARMEDSHIP} Any unarmed naval vessel.
-- * @{#WAREHOUSE.Attribute.NAVAL_OTHER} Any naval unit that does not fall into any other naval category.
-- * @{#WAREHOUSE.Attribute.OTHER_UNKNOWN} Anything that does not fall into any other category.
--
-- ## Requesting a Specific Unit Type
--
-- A more specific request could look like:
--
--     warehouseBatumi:AddRequest(warehouseKobuleti, WAREHOUSE.Descriptor.UNITTYPE, "A-10C", 2)
--
-- Here, Kobuleti requests a specific unit type, in particular two groups of A-10Cs. Note that the spelling is important as it must exacly be the same as
-- what one get's when using the DCS unit type.
--
-- ## Requesting a Specific Group
--
-- An even more specific request would be:
--
--     warehouseBatumi:AddRequest(warehouseKobuleti, WAREHOUSE.Descriptor.GROUPNAME, "Group Name as in ME", 3)
--
-- In this case three groups named "Group Name as in ME" are requested. This explicitly request the groups named like that in the Mission Editor.
--
-- ## Requesting a General Category
--
-- On the other hand, very general and unspecifc requests can be made by the categroy descriptor. The descriptor value parameter can be any [group category](https://wiki.hoggitworld.com/view/DCS_Class_Group), i.e.
--
-- * Group.Category.AIRPLANE for fixed wing aircraft,
-- * Group.Category.HELICOPTER for helicopters,
-- * Group.Category.GROUND for all ground troops,
-- * Group.Category.SHIP for naval assets,
-- * Group.Category.TRAIN for trains (not implemented and not working in DCS yet).
--
-- For example,
--
--     warehouseBatumi:AddRequest(warehouseKobuleti, WAREHOUSE.Descriptor.CATEGORY, Group.Category.GROUND, 10)
--
-- means that Kubuleti requests 10 ground groups and does not care which ones. This could be a mix of infantry, APCs, trucks etc.
--
-- **Note** that these general requests should be made with *great care* due to the fact, that depending on what a warehouse has in stock a lot of different unit types can be spawned.
--
-- ## Requesting Relative Quantities
--
-- In addition to requesting absolute numbers of assets it is possible to request relative amounts of assets currently in stock. To this end the @{#WAREHOUSE.Quantity} enumerator
-- was introduced:
--
-- * @{#WAREHOUSE.Quantity.ALL}
-- * @{#WAREHOUSE.Quantity.HALF}
-- * @{#WAREHOUSE.Quantity.QUARTER}
-- * @{#WAREHOUSE.Quantity.THIRD}
-- * @{#WAREHOUSE.Quantity.THREEQUARTERS}
--
-- For example,
--
--     warehouseBatumi:AddRequest(warehouseKobuleti, WAREHOUSE.Descriptor.CATEGORY, Group.Category.HELICOPTER, WAREHOUSE.Quantity.HALF)
--
-- means that Kobuleti warehouse requests half of all available helicopters which Batumi warehouse currently has in stock.
--
-- # Employing Assets - The Self Request
--
-- Transferring assets from one warehouse to another is important but of course once the the assets are at the "right" place it is equally important that they
-- can be employed for specific tasks and assignments.
--
-- Assets in the warehouses stock can be used for user defined tasks quite easily. They can be spawned into the game by a "***self request***", i.e. the warehouse
-- requests the assets from itself:
--
--     warehouseBatumi:AddRequest(warehouseBatumi, WAREHOUSE.Descriptor.ATTRIBUTE, WAREHOUSE.Attribute.GROUND_INFANTRY, 5)
--
-- Note that the *sending* and *requesting* warehouses are *identical* in this case.
--
-- This would simply spawn five infantry groups in the spawn zone of the Batumi warehouse if/when they are available.
--
-- ## Accessing the Assets
--
-- If a warehouse requests assets from itself, it triggers the event **SelfReqeuest**. The mission designer can capture this event with the associated
-- @{#WAREHOUSE.OnAfterSelfRequest}(*From*, *Event*, *To*, *groupset*, *request*) function.
--
--     --- OnAfterSelfRequest user function. Access groups spawned from the warehouse for further tasking.
--     -- @param #WAREHOUSE self
--     -- @param #string From From state.
--     -- @param #string Event Event.
--     -- @param #string To To state.
--     -- @param Core.Set#SET_GROUP groupset The set of cargo groups that was delivered to the warehouse itself.
--     -- @param #WAREHOUSE.Pendingitem request Pending self request.
--     function WAREHOUSE:OnAfterSelfRequest(From, Event, To, groupset, request)
--       local groupset=groupset --Core.Set#SET_GROUP
--       local request=request   --Functional.Warehouse#WAREHOUSE.Pendingitem
--
--       for _,group in pairs(groupset:GetSetObjects()) do
--         local group=group --Wrapper.Group#GROUP
--         group:SmokeGreen()
--       end
--
--     end
--
-- The variable *groupset* is a @{Core.Set#SET_GROUP} object and holds all asset groups from the request. The code above shows, how the mission designer can access the groups
-- for further tasking. Here, the groups are only smoked but, of course, you can use them for whatever assignment you fancy.
--
-- Note that airborne groups are spawned in **uncontrolled state** and need to be activated first before they can begin with their assigned tasks and missions.
-- This can be done with the @{Wrapper.Controllable#CONTROLLABLE.StartUncontrolled} function as demonstrated in the example section below.
--
-- ===
--
-- # Infrastructure
--
-- A good infrastructure is important for a warehouse to be efficient. Therefore, the location of a warehouse should be chosen with care.
-- This can also help to avoid many DCS related issues such as units getting stuck in buildings, blocking taxi ways etc.
--
-- ## Spawn Zone
--
-- By default, the zone were ground assets are spawned is a circular zone around the physical location of the warehouse with a radius of 200 meters. However, the location of the
-- spawn zone can be set by the @{#WAREHOUSE.SetSpawnZone}(*zone*) functions. It is advisable to choose a zone which is clear of obstacles.
--
-- ![Banner Image](..\Presentations\WAREHOUSE\Warehouse_Batumi.png)
--
-- The parameter *zone* is a MOOSE @{Core.Zone#ZONE} object. So one can, e.g., use trigger zones defined in the mission editor. If a cicular zone is not desired, one
-- can use a polygon zone (see @{Core.Zone#ZONE_POLYGON}).
--
-- ![Banner Image](..\Presentations\WAREHOUSE\Warehouse_SpawnPolygon.png)
--
-- ## Road Connections
--
-- Ground assets will use a road connection to travel from one warehouse to another. Therefore, a proper road connection is necessary.
--
-- By default, the closest point on road to the center of the spawn zone is chosen as road connection automatically. But only, if distance between the spawn zone
-- and the road connection is less than 3 km.
--
-- The user can set the road connection manually with the @{#WAREHOUSE.SetRoadConnection} function. This is only functional for self propelled assets at the moment
-- and not if using the AI dispatcher classes since these have a different logic to find the route.
--
-- ## Off Road Connections
--
-- For ground troops it is also possible to define off road paths between warehouses if no proper road connection is available or should not be used.
--
-- An off road path can be defined via the @{#WAREHOUSE.AddOffRoadPath}(*remotewarehouse*, *group*, *oneway*) function, where
-- *remotewarehouse* is the warehouse to which the path leads.
-- The parameter *group* is a *late activated* template group. The waypoints of this group are used to define the path between the two warehouses.
-- By default, the reverse paths is automatically added to get *from* the remote warehouse *to* this warehouse unless the parameter *oneway* is set to *true*.
--
-- ![Banner Image](..\Presentations\WAREHOUSE\Warehouse_Off-Road_Paths.png)
--
-- **Note** that if an off road connection is defined between two warehouses this becomes the default path, i.e. even if there is a path *on road* possible
-- this will not be used.
--
-- Also note that you can define multiple off road connections between two warehouses. If there are multiple paths defined, the connection is chosen randomly.
-- It is also possible to add the same path multiple times. By this you can influence the probability of the chosen path. For example Path1(A->B) has been
-- added two times while Path2(A->B) was added only once. Hence, the group will choose Path1 with a probability of 66.6 % while Path2 is only chosen with
-- a probability of 33.3 %.
--
-- ## Rail Connections
--
-- A rail connection is automatically defined as the closest point on a railway measured from the center of the spawn zone. But only, if the distance is less than 3 km.
--
-- The mission designer can manually specify a rail connection with the @{#WAREHOUSE.SetRailConnection} function.
--
-- **NOTE** however, that trains in DCS are currently not implemented in a way so that they can be used.
--
-- ## Air Connections
--
-- In order to use airborne assets, a warehouse needs to have an associated airbase. This can be an airdrome, a FARP/HELOPAD or a ship.
--
-- If there is an airbase within 3 km range of the warehouse it is automatically set as the associated airbase. A user can set an airbase manually
-- with the @{#WAREHOUSE.SetAirbase} function. Keep in mind that sometimes ground units need to walk/drive from the spawn zone to the airport
-- to get to their transport carriers.
--
-- ## Naval Connections
--
-- Natively, DCS does not have the concept of a port/habour or shipping lanes. So in order to have a meaningful transfer of naval units between warehouses, these have to be
-- defined by the mission designer.
--
-- ### Defining a Port
--
-- A port in this context is the zone where all naval assets are spawned. This zone can be defined with the function @{#WAREHOUSE.SetPortZone}(*zone*), where the parameter
-- *zone* is a MOOSE zone. So again, this can be create from a trigger zone defined in the mission editor or if a general shape is desired by a @{Core.Zone#ZONE_POLYGON}.
--
-- ![Banner Image](..\Presentations\WAREHOUSE\Warehouse_PortZone.png)
--
-- ### Defining Shipping Lanes
--
-- A shipping lane between to warehouses can be defined by the @{#WAREHOUSE.AddShippingLane}(*remotewarehouse*, *group*, *oneway*) function. The first parameter *remotewarehouse*
-- is the warehouse which should be connected to the present warehouse.
--
-- The parameter *group* should be a late activated group defined in the mission editor. The waypoints of this group are used as waypoints of the shipping lane.
--
-- By default, the reverse lane is automatically added to the remote warehouse. This can be disabled by setting the *oneway* parameter to *true*.
--
-- Similar to off road connections, you can also define multiple shipping lanes between two warehouse ports. If there are multiple lanes defined, one is chosen randomly.
-- It is possible to add the same lane multiple times. By this you can influence the probability of the chosen lane. For example Lane_1(A->B) has been
-- added two times while Lane_2(A->B) was added only once. Therefore, the ships will choose Lane_1 with a probability of 66.6 % while Path_2 is only chosen with
-- a probability of 33.3 %.
--
-- ![Banner Image](..\Presentations\WAREHOUSE\Warehouse_ShippingLane.png)
--
-- ===
--
-- # Why is my request not processed?
--
-- For each request, the warehouse class logic does a lot of consistency and validation checks under the hood.
-- This helps to circumvent a lot of DCS issues and shortcomings. For example, it is checked that enough free
-- parking spots at an airport are available *before* the assets are spawned.
-- However, this also means that sometimes a request is deemed to be *invalid* in which case they are deleted
-- from the queue or considered to be valid but cannot be executed at this very moment.
--
-- ## Invalid Requests
--
-- Invalid request are requests which can **never** be processes because there is some logical or physical argument against it.
-- (Or simply because that feature was not implemented (yet).)
--
-- * All airborne assets need an associated airbase of any kind on the sending *and* receiving warehouse.
-- * Airplanes need an airdrome at the sending and receiving warehouses.
-- * Not enough parking spots of the right terminal type at the sending warehouse. This avoids planes spawning on runways or on top of each other.
-- * No parking spots of the right terminal type at the receiving warehouse. This avoids DCS despawning planes on landing if they have no valid parking spot.
-- * Ground assets need a road connection between both warehouses or an off-road path needs to be added manually.
-- * Ground assets cannot be send directly to ships, i.e. warehouses on ships.
-- * Naval units need a user defined shipping lane between both warehouses.
-- * Warehouses need a user defined port zone to spawn naval assets.
-- * The receiving warehouse is destroyed or stopped.
-- * If transport by airplane, both warehouses must have and airdrome.
-- * If transport by APC, both warehouses must have a road connection.
-- * If transport by helicopter, the sending airbase must have an associated airbase (airdrome or FARP).
--
-- All invalid requests are cancelled and **removed** from the warehouse queue!
--
-- ## Temporarily Unprocessable Requests
--
-- Temporarily unprocessable requests are possible in principle, but cannot be processed at the given time the warehouse checks its queue.
--
-- * No enough parking spaces are available for all requested assets but the airbase has enough parking spots in total so that this request is possible once other aircraft have taken off.
-- * The requesting warehouse is not in state "Running" (could be paused, not yet started or under attack).
-- * Not enough cargo assets available at this moment.
-- * Not enough free parking spots for all cargo or transport airborne assets at the moment.
-- * Not enough transport assets to carry all cargo assets.
--
-- Temporarily unprocessable requests are held in the queue. If at some point in time, the situation changes so that these requests can be processed, they are executed.
--
-- ## Cargo Bay and Weight Limitations
--
-- The transportation of cargo is handled by the AI\_Dispatcher classes. These take the cargo bay of a carrier and the weight of
-- the cargo into account so that a carrier can only load a realistic amount of cargo.
--
-- However, if troops are supposed to be transported between warehouses, there is one important limitations one has to keep in mind.
-- This is that **cargo asset groups cannot be split** and divided into separate carrier units!
--
-- For example, a TPz Fuchs has a cargo bay large enough to carry up to 10 soldiers at once, which is a realistic number.
-- If a group consisting of more than ten soldiers needs to be transported, it cannot be loaded into the APC.
-- Even if two APCs are available, which could in principle carry up to 20 soldiers, a group of, let's say 12 soldiers will not
-- be split into a group of ten soldiers using the first APC and a group two soldiers using the second APC.
--
-- In other words, **there must be at least one carrier unit available that has a cargo bay large enough to load the heaviest cargo group!**
-- The warehouse logic will automatically search all available transport assets for a large enough carrier.
-- But if none is available, the request will be queued until a suitable carrier becomes available.
--
-- The only realistic solution in this case is to either provide a transport carrier with a larger cargo bay or to reduce the number of soldiers
-- in the group.
--
-- A better way would be to have two groups of max. 10 soldiers each and one TPz Fuchs for transport. In this case, the first group is
-- loaded and transported to the receiving warehouse. Once this is done, the carrier will drive back and pick up the remaining
-- group.
--
-- As an artificial workaround one can manually set the cargo bay size to a larger value or alternatively reduce the weight of the cargo
-- when adding the assets via the @{#WAREHOUSE.AddAsset} function. This might even be unavoidable if, for example, a SAM group
-- should be transported since SAM sites only work when all units are in the same group.
--
-- ## Processing Speed
--
-- A warehouse has a limited speed to process requests. Each time the status of the warehouse is updated only one requests is processed.
-- The time interval between status updates is 30 seconds by default and can be adjusted via the @{#WAREHOUSE.SetStatusUpdate}(*interval*) function.
-- However, the status is also updated on other occasions, e.g. when a new request was added.
--
-- ===
--
-- # Strategic Considerations
--
-- Due to the fact that a warehouse holds (or can hold) a lot of valuable assets, it makes a (potentially) juicy target for enemy attacks.
-- There are several interesting situations, which can occur.
--
-- ## Capturing a Warehouses Airbase
--
-- If a warehouse has an associated airbase, it can be captured by the enemy. In this case, the warehouse looses its ability so employ all airborne assets and is also cut-off
-- from supply by airplanes. Supply of ground troops via helicopters is still possible, because they deliver the troops into the spawn zone.
--
-- Technically, the capturing of the airbase is triggered by the DCS [S\_EVENT\_BASE\_CAPTURED](https://wiki.hoggitworld.com/view/DCS_event_base_captured) event.
-- So the capturing takes place when only enemy ground units are in the airbase zone whilst no ground units of the present airbase owner are in that zone.
--
-- The warehouse will also create an event **AirbaseCaptured**, which can be captured by the @{#WAREHOUSE.OnAfterAirbaseCaptured} function. So the warehouse chief can react on
-- this attack and for example deploy ground groups to re-capture its airbase.
--
-- When an airbase is re-captured the event **AirbaseRecaptured** is triggered and can be captured by the @{#WAREHOUSE.OnAfterAirbaseRecaptured} function.
-- This can be used to put the defending assets back into the warehouse stock.
--
-- ## Capturing the Warehouse
--
-- A warehouse can be captured by the enemy coalition. If enemy ground troops enter the warehouse zone the event **Attacked** is triggered which can be captured by the
-- @{#WAREHOUSE.OnAfterAttacked} event. By default the warehouse zone circular zone with a radius of 500 meters located at the center of the physical warehouse.
-- The warehouse zone can be set via the @{#WAREHOUSE.SetWarehouseZone}(*zone*) function. The parameter *zone* must also be a circular zone.
--
-- The @{#WAREHOUSE.OnAfterAttacked} function can be used by the mission designer to react to the enemy attack. For example by deploying some or all ground troops
-- currently in stock to defend the warehouse. Note that the warehouse also has a self defence option which can be enabled by the @{#WAREHOUSE.SetAutoDefenceOn}()
-- function. In this case, the warehouse will automatically spawn all ground troops. If the spawn zone is further away from the warehouse zone, all mobile troops
-- are routed to the warehouse zone. The self request which is triggered on an automatic defence has the assignment "AutoDefence". So you can use this to
-- give orders to the groups that were spawned using the @{#WAREHOUSE.OnAfterSelfRequest} function.
--
-- If only ground troops of the enemy coalition are present in the warehouse zone, the warehouse and all its assets falls into the hands of the enemy.
-- In this case the event **Captured** is triggered which can be captured by the @{#WAREHOUSE.OnAfterCaptured} function.
--
-- The warehouse turns to the capturing coalition, i.e. its physical representation, and all assets as well. In particular, all requests to the warehouse will
-- spawn assets belonging to the new owner.
--
-- If the enemy troops could be defeated, i.e. no more troops of the opposite coalition are in the warehouse zone, the event **Defeated** is triggered and
-- the @{#WAREHOUSE.OnAfterDefeated} function can be used to adapt to the new situation. For example putting back all spawned defender troops back into
-- the warehouse stock. Note that if the automatic defence is enabled, all defenders are automatically put back into the warehouse on the **Defeated** event.
--
-- ## Destroying a Warehouse
--
-- If an enemy destroy the physical warehouse structure, the warehouse will of course stop all its services. In principle, all assets contained in the warehouse are
-- gone as well. So a warehouse should be properly defended.
--
-- Upon destruction of the warehouse, the event **Destroyed** is triggered, which can be captured by the @{#WAREHOUSE.OnAfterDestroyed} function.
-- So the mission designer can intervene at this point and for example choose to spawn all or particular types of assets before the warehouse is gone for good.
--
-- ===
--
-- # Hook in and Take Control
--
-- The Finite State Machine implementation allows mission designers to hook into important events and add their own code.
-- Most of these events have already been mentioned but here is the list at a glance:
--
-- * "NotReadyYet" --> "Start" --> "Running" (Starting the warehouse)
-- * "*" --> "Status" --> "*" (status updated in regular intervals)
-- * "*" --> "AddAsset" --> "*" (adding a new asset to the warehouse stock)
-- * "*" --> "NewAsset" --> "*" (a new asset has been added to the warehouse stock)
-- * "*" --> "AddRequest" --> "*" (adding a request for the warehouse assets)
-- * "Running" --> "Request" --> "*" (a request is processed when the warehouse is running)
-- * "Attacked" --> "Request" --> "*" (a request is processed when the warehouse is attacked)
-- * "*" --> "Arrived" --> "*" (asset group has arrived at its destination)
-- * "*" --> "Delivered" --> "*" (all assets of a request have been delivered)
-- * "Running" --> "SelfRequest" --> "*" (warehouse is requesting asset from itself when running)
-- * "Attacked" --> "SelfRequest" --> "*" (warehouse is requesting asset from itself while under attack)
-- * "*" --> "Attacked" --> "Attacked" (warehouse is being attacked)
-- * "Attacked" --> "Defeated" --> "Running" (an attack was defeated)
-- * "Attacked" --> "Captured" --> "Running" (warehouse was captured by the enemy)
-- * "*" --> "AirbaseCaptured" --> "*" (airbase belonging to the warehouse was captured by the enemy)
-- * "*" --> "AirbaseRecaptured" --> "*" (airbase was re-captured)
-- * "*" --> "AssetSpawned" --> "*" (an asset has been spawned into the world)
-- * "*" --> "AssetLowFuel" --> "*" (an asset is running low on fuel)
-- * "*" --> "AssetDead" --> "*" (a whole asset, i.e. all its units/groups, is dead)
-- * "*" --> "Destroyed" --> "Destroyed" (warehouse was destroyed)
-- * "Running" --> "Pause" --> "Paused" (warehouse is paused)
-- * "Paused" --> "Unpause" --> "Running" (warehouse is unpaused)
-- * "*" --> "Stop" --> "Stopped" (warehouse is stopped)
--
-- The transitions are of the general form "From State" --> "Event" --> "To State". The "*" star denotes that the transition is possible from *any* state.
-- Some transitions, however, are only allowed from certain "From States". For example, no requests can be processed if the warehouse is in "Paused" or "Destroyed" or "Stopped" state.
--
-- Mission designers can capture the events with OnAfterEvent functions, e.g. @{#WAREHOUSE.OnAfterDelivered} or @{#WAREHOUSE.OnAfterAirbaseCaptured}.
--
-- ===
--
-- # Persistence of Assets
--
-- Assets in stock of a warehouse can be saved to a file on your hard drive and then loaded from that file at a later point. This enables to restart the mission
-- and restore the warehouse stock.
--
-- ## Prerequisites
--
-- **Important** By default, DCS does not allow for writing data to files. Therefore, one first has to comment out the line "sanitizeModule('io')", i.e.
--
--     do
--       sanitizeModule('os')
--       --sanitizeModule('io')
--       sanitizeModule('lfs')
--       require = nil
--       loadlib = nil
--     end
--
-- in the file "MissionScripting.lua", which is located in the subdirectory "Scripts" of your DCS installation root directory.
--
-- ### Don't!
--
-- Do not use **semi-colons** or **equal signs** in the group names of your assets as these are used as separators in the saved and loaded files texts.
-- If you do, it will cause problems and give you a headache!
--
-- ## Save Assets
--
-- Saving asset data to file is achieved by the @{WAREHOUSE.Save}(*path*, *filename*) function. The parameter *path* specifies the path on the file system where the
-- warehouse data is saved. If you do not specify a path, the file is saved your the DCS installation root directory.
-- The parameter *filename* is optional and defines the name of the saved file. By default this is automatically created from the warehouse id and name, for example
-- "Warehouse-1234_Batumi.txt".
--
--     warehouseBatumi:Save("D:\\My Warehouse Data\\")
--
-- This will save all asset data to in "D:\\My Warehouse Data\\Warehouse-1234_Batumi.txt".
--
-- ### Automatic Save at Mission End
--
-- The assets can be saved automatically when the mission is ended via the @{WAREHOUSE.SetSaveOnMissionEnd}(*path*, *filename*) function, i.e.
--
--     warehouseBatumi:SetSaveOnMissionEnd("D:\\My Warehouse Data\\")
--
-- ## Load Assets
--
-- Loading assets data from file is achieved by the @{WAREHOUSE.Load}(*path*, *filename*) function. The parameter *path* specifies the path on the file system where the
-- warehouse data is loaded from. If you do not specify a path, the file is loaded from your the DCS installation root directory.
-- The parameter *filename* is optional and defines the name of the file to load. By default this is automatically generated from the warehouse id and name, for example
-- "Warehouse-1234_Batumi.txt".
--
-- Note that the warehouse **must not be started** and in the *Running* state in order to load the assets. In other words, loading should happen after the
-- @{#WAREHOUSE.New} command is specified in the code but before the @{#WAREHOUSE.Start} command is given.
--
-- Loading the assets is done by
--
--     warehouseBatumi:New(STATIC:FindByName("Warehouse Batumi"))
--     warehouseBatumi:Load("D:\\My Warehouse Data\\")
--     warehouseBatumi:Start()
--
-- This sequence loads all assets from file. If a warehouse was captured in the last mission, it also respawns the static warehouse structure with the right coaliton.
-- However, it due to DCS limitations it is not possible to set the airbase coalition. This has to be done manually in the mission editor. Or alternatively, one could
-- spawn some ground units via a self request and let them capture the airbase.
--
-- ===
--
-- # Examples
--
-- This section shows some examples how the WAREHOUSE class is used in practice. This is one of the best ways to explain things, in my opinion.
--
-- But first, let me introduce a convenient way to define several warehouses in a table. This is absolutely *not necessary* but quite handy if you have
-- multiple WAREHOUSE objects in your mission.
--
-- ## Example 0: Setting up a Warehouse Array
--
-- If you have multiple warehouses, you can put them in a table. This makes it easier to access them or to loop over them.
--
--     -- Define Warehouses.
--     local warehouse={}
--     -- Blue warehouses
--     warehouse.Senaki   = WAREHOUSE:New(STATIC:FindByName("Warehouse Senaki"),   "Senaki")   --Functional.Warehouse#WAREHOUSE
--     warehouse.Batumi   = WAREHOUSE:New(STATIC:FindByName("Warehouse Batumi"),   "Batumi")   --Functional.Warehouse#WAREHOUSE
--     warehouse.Kobuleti = WAREHOUSE:New(STATIC:FindByName("Warehouse Kobuleti"), "Kobuleti") --Functional.Warehouse#WAREHOUSE
--     warehouse.Kutaisi  = WAREHOUSE:New(STATIC:FindByName("Warehouse Kutaisi"),  "Kutaisi")  --Functional.Warehouse#WAREHOUSE
--     warehouse.Berlin   = WAREHOUSE:New(STATIC:FindByName("Warehouse Berlin"),   "Berlin")   --Functional.Warehouse#WAREHOUSE
--     warehouse.London   = WAREHOUSE:New(STATIC:FindByName("Warehouse London"),   "London")   --Functional.Warehouse#WAREHOUSE
--     warehouse.Stennis  = WAREHOUSE:New(STATIC:FindByName("Warehouse Stennis"),  "Stennis")  --Functional.Warehouse#WAREHOUSE
--     warehouse.Pampa    = WAREHOUSE:New(STATIC:FindByName("Warehouse Pampa"),    "Pampa")    --Functional.Warehouse#WAREHOUSE
--     -- Red warehouses
--     warehouse.Sukhumi  = WAREHOUSE:New(STATIC:FindByName("Warehouse Sukhumi"),  "Sukhumi")  --Functional.Warehouse#WAREHOUSE
--     warehouse.Gudauta  = WAREHOUSE:New(STATIC:FindByName("Warehouse Gudauta"),  "Gudauta")  --Functional.Warehouse#WAREHOUSE
--     warehouse.Sochi    = WAREHOUSE:New(STATIC:FindByName("Warehouse Sochi"),    "Sochi")    --Functional.Warehouse#WAREHOUSE
--
-- Remarks:
--
-- * I defined the array as local, i.e. local warehouse={}. This is personal preference and sometimes causes trouble with the lua garbage collection. You can also define it as a global array/table!
-- * The "--Functional.Warehouse#WAREHOUSE" at the end is only to have the LDT intellisense working correctly. If you don't use LDT (which you should!), it can be omitted.
--
-- **NOTE** that all examples below need this bit or code at the beginning - or at least the warehouses which are used.
--
-- The example mission is based on the same template mission, which has defined a lot of airborne, ground and naval assets as templates. Only few of those are used here.
--
-- ![Banner Image](..\Presentations\WAREHOUSE\Warehouse_Assets.png)
--
-- ## Example 1: Self Request
--
-- Ground troops are taken from the Batumi warehouse stock and spawned in its spawn zone. After a short delay, they are added back to the warehouse stock.
-- Also a new request is made. Hence, the groups will be spawned, added back to the warehouse, spawned again and so on and so forth...
--
--     -- Start warehouse Batumi.
--     warehouse.Batumi:Start()
--
--     -- Add five groups of infantry as assets.
--     warehouse.Batumi:AddAsset(GROUP:FindByName("Infantry Platoon Alpha"), 5)
--
--     -- Add self request for three infantry at Batumi.
--     warehouse.Batumi:AddRequest(warehouse.Batumi, WAREHOUSE.Descriptor.ATTRIBUTE, WAREHOUSE.Attribute.GROUND_INFANTRY, 3)
--
--
--     --- Self request event. Triggered once the assets are spawned in the spawn zone or at the airbase.
--     function warehouse.Batumi:OnAfterSelfRequest(From, Event, To, groupset, request)
--       local mygroupset=groupset --Core.Set#SET_GROUP
--
--       -- Loop over all groups spawned from that request.
--       for _,group in pairs(mygroupset:GetSetObjects()) do
--         local group=group --Wrapper.Group#GROUP
--
--         -- Gree smoke on spawned group.
--         group:SmokeGreen()
--
--         -- Put asset back to stock after 10 seconds.
--         warehouse.Batumi:__AddAsset(10, group)
--       end
--
--       -- Add new self request after 20 seconds.
--       warehouse.Batumi:__AddRequest(20, warehouse.Batumi, WAREHOUSE.Descriptor.ATTRIBUTE, WAREHOUSE.Attribute.GROUND_INFANTRY, 3)
--
--     end
--
-- ## Example 2: Self propelled Ground Troops
--
-- Warehouse Berlin, which is a FARP near Batumi, requests infantry and troop transports from the warehouse at Batumi.
-- The groups are spawned at Batumi and move by themselves from Batumi to Berlin using the roads.
-- Once the troops have arrived at Berlin, the troops are automatically added to the warehouse stock of Berlin.
-- While on the road, Batumi has requested back two APCs from Berlin. Since Berlin does not have the assets in stock,
-- the request is queued. After the troops have arrived, Berlin is sending back the APCs to Batumi.
--
--     -- Start Warehouse at Batumi.
--     warehouse.Batumi:Start()
--
--     -- Add 20 infantry groups and ten APCs as assets at Batumi.
--     warehouse.Batumi:AddAsset("Infantry Platoon Alpha", 20)
--     warehouse.Batumi:AddAsset("TPz Fuchs", 10)
--
--     -- Start Warehouse Berlin.
--     warehouse.Berlin:Start()
--
--     -- Warehouse Berlin requests 10 infantry groups and 5 APCs from warehouse Batumi.
--     warehouse.Batumi:AddRequest(warehouse.Berlin, WAREHOUSE.Descriptor.ATTRIBUTE, WAREHOUSE.Attribute.GROUND_INFANTRY, 10)
--     warehouse.Batumi:AddRequest(warehouse.Berlin, WAREHOUSE.Descriptor.ATTRIBUTE, WAREHOUSE.Attribute.GROUND_APC, 5)
--
--     -- Request from Batumi for 2 APCs. Initially these are not in stock. When they become available, the request is executed.
--     warehouse.Berlin:AddRequest(warehouse.Batumi, WAREHOUSE.Descriptor.ATTRIBUTE, WAREHOUSE.Attribute.GROUND_APC, 2)
--
-- ## Example 3: Self Propelled Airborne Assets
--
-- Warehouse Senaki receives a high priority request from Kutaisi for one Yak-52s. At the same time, Kobuleti requests half of
-- all available Yak-52s. Request from Kutaisi is first executed and then Kobuleti gets half of the remaining assets.
-- Additionally, London requests one third of all available UH-1H Hueys from Senaki.
-- Once the units have arrived they are added to the stock of the receiving warehouses and can be used for further assignments.
--
--     -- Start warehouses
--     warehouse.Senaki:Start()
--     warehouse.Kutaisi:Start()
--     warehouse.Kobuleti:Start()
--     warehouse.London:Start()
--
--     -- Add assets to Senaki warehouse.
--     warehouse.Senaki:AddAsset("Yak-52", 10)
--     warehouse.Senaki:AddAsset("Huey", 6)
--
--     -- Kusaisi requests 3 Yak-52 form Senaki while Kobuleti wants all the rest.
--     warehouse.Senaki:AddRequest(warehouse.Kutaisi,  WAREHOUSE.Descriptor.GROUPNAME, "Yak-52", 1, nil, nil, 10)
--     warehouse.Senaki:AddRequest(warehouse.Kobuleti, WAREHOUSE.Descriptor.GROUPNAME, "Yak-52", WAREHOUSE.Quantity.HALF,  nil, nil, 70)
--
--     -- FARP London wants 1/3 of the six available Hueys.
--     warehouse.Senaki:AddRequest(warehouse.London,  WAREHOUSE.Descriptor.GROUPNAME, "Huey", WAREHOUSE.Quantity.THIRD)
--
-- ## Example 4: Transport of Assets by APCs
--
-- Warehouse at FARP Berlin requests five infantry groups from Batumi. These assets shall be transported using two APC groups.
-- Infantry and APC are spawned in the spawn zone at Batumi. The APCs have a cargo bay large enough to pick up four of the
-- five infantry groups in the first run and will bring them to Berlin. There, they unboard and walk to the warehouse where they will be added to the stock.
-- Meanwhile the APCs go back to Batumi and one will pick up the last remaining soldiers.
-- Once the APCs have completed their mission, they return to Batumi and are added back to stock.
--
--     -- Start Warehouse at Batumi.
--     warehouse.Batumi:Start()
--
--     -- Start Warehouse Berlin.
--     warehouse.Berlin:Start()
--
--     -- Add 20 infantry groups and five APCs as assets at Batumi.
--     warehouse.Batumi:AddAsset("Infantry Platoon Alpha", 20)
--     warehouse.Batumi:AddAsset("TPz Fuchs", 5)
--
--     -- Warehouse Berlin requests 5 infantry groups from warehouse Batumi using 2 APCs for transport.
--     warehouse.Batumi:AddRequest(warehouse.Berlin, WAREHOUSE.Descriptor.ATTRIBUTE, WAREHOUSE.Attribute.GROUND_INFANTRY, 5, WAREHOUSE.TransportType.APC, 2)
--
--## Example 5: Transport of Assets by Helicopters
--
--  Warehouse at FARP Berlin requests five infantry groups from Batumi. They shall be transported by all available transport helicopters.
--  Note that the UH-1H Huey in DCS is an attack and not a transport helo. So the warehouse logic would be default also
--  register it as an @{#WAREHOUSE.Attribute.AIR_ATTACKHELICOPTER}. In order to use it as a transport we need to force
--  it to be added as transport helo.
--  Also note that even though all (here five) helos are requested, only two of them are employed because this number is sufficient to
--  transport all requested assets in one go.
--
--     -- Start Warehouses.
--     warehouse.Batumi:Start()
--     warehouse.Berlin:Start()
--
--     -- Add 20 infantry groups as assets at Batumi.
--     warehouse.Batumi:AddAsset("Infantry Platoon Alpha", 20)
--
--     -- Add five Hueys for transport. Note that a Huey in DCS is an attack and not a transport helo. So we force this attribute!
--     warehouse.Batumi:AddAsset("Huey", 5, WAREHOUSE.Attribute.AIR_TRANSPORTHELO)
--
--     -- Warehouse Berlin requests 5 infantry groups from warehouse Batumi using all available helos for transport.
--     warehouse.Batumi:AddRequest(warehouse.Berlin, WAREHOUSE.Descriptor.ATTRIBUTE, WAREHOUSE.Attribute.GROUND_INFANTRY, 5, WAREHOUSE.TransportType.HELICOPTER, WAREHOUSE.Quantity.ALL)
--
--## Example 6: Transport of Assets by Airplanes
--
-- Warehoues Kobuleti requests all (three) APCs from Batumi using one airplane for transport.
-- The available C-130 is able to carry one APC at a time. So it has to commute three times between Batumi and Kobuleti to deliver all requested cargo assets.
-- Once the cargo is delivered, the C-130 transport returns to Batumi and is added back to stock.
--
--     -- Start warehouses.
--     warehouse.Batumi:Start()
--     warehouse.Kobuleti:Start()
--
--     -- Add assets to Batumi warehouse.
--     warehouse.Batumi:AddAsset("C-130", 1)
--     warehouse.Batumi:AddAsset("TPz Fuchs", 3)
--
--     warehouse.Batumi:AddRequest(warehouse.Kobuleti, WAREHOUSE.Descriptor.ATTRIBUTE, WAREHOUSE.Attribute.GROUND_APC, WAREHOUSE.Quantity.ALL, WAREHOUSE.TransportType.AIRPLANE)
--
-- ## Example 7: Capturing Airbase and Warehouse
--
-- A red BMP has made it through our defence lines and drives towards our unprotected airbase at Senaki.
-- Once the BMP captures the airbase (DCS [S\_EVENT\_BASE\_CAPTURED](https://wiki.hoggitworld.com/view/DCS_event_base_captured) is evaluated)
-- the warehouse at Senaki lost its air infrastructure and it is not possible any more to spawn airborne units. All requests for airborne units are rejected and cancelled in this case.
--
-- The red BMP then drives further to the warehouse. Once it enters the warehouse zone (500 m radius around the warehouse building), the warehouse is
-- considered to be under attack. This triggers the event **Attacked**. The @{#WAREHOUSE.OnAfterAttacked} function can be used to react to this situation.
-- Here, we only broadcast a distress call and launch a flare. However, it would also be reasonable to spawn all or selected ground troops in order to defend
-- the warehouse. Note, that the warehouse has a self defence option which can be activated via the @{#WAREHOUSE.SetAutoDefenceOn}() function. If activated,
-- *all* ground assets are automatically spawned and assigned to defend the warehouse. Once/if the attack is defeated, these assets go automatically back
-- into the warehouse stock.
--
-- If the red coalition manages to capture our warehouse, all assets go into their possession. Now red tries to steal three F/A-18 flights and send them to
-- Sukhumi. These aircraft will be spawned and begin to taxi. However, ...
--
-- A blue Bradley is in the area and will attempt to recapture the warehouse. It might also catch the red F/A-18s before they take off.
--
--     -- Start warehouses.
--     warehouse.Senaki:Start()
--     warehouse.Sukhumi:Start()
--
--     -- Add some assets.
--     warehouse.Senaki:AddAsset("TPz Fuchs", 5)
--     warehouse.Senaki:AddAsset("Infantry Platoon Alpha", 10)
--     warehouse.Senaki:AddAsset("F/A-18C 2ship", 10)
--
--     -- Enable auto defence, i.e. spawn all group troups into the spawn zone.
--     --warehouse.Senaki:SetAutoDefenceOn()
--
--     -- Activate Red BMP trying to capture the airfield and the warehouse.
--     local red1=GROUP:FindByName("Red BMP-80 Senaki"):Activate()
--
--     -- The red BMP first drives to the airbase which gets captured and changes from blue to red.
--     -- This triggers the "AirbaseCaptured" event where you can hook in and do things.
--     function warehouse.Senaki:OnAfterAirbaseCaptured(From, Event, To, Coalition)
--       -- This request cannot be processed since the warehouse has lost its airbase. In fact it is deleted from the queue.
--       warehouse.Senaki:AddRequest(warehouse.Senaki,WAREHOUSE.Descriptor.CATEGORY, Group.Category.AIRPLANE, 1)
--     end
--
--     -- Now the red BMP also captures the warehouse. This triggers the "Captured" event where you can hook in.
--     -- So now the warehouse and the airbase are both red and aircraft can be spawned again.
--     function warehouse.Senaki:OnAfterCaptured(From, Event, To, Coalition, Country)
--       -- These units will be spawned as red units because the warehouse has just been captured.
--       if Coalition==coalition.side.RED then
--         -- Sukhumi tries to "steals" three F/A-18 from Senaki and brings them to Sukhumi.
--         -- Well, actually the aircraft wont make it because blue1 will kill it on the taxi way leaving a blood bath. But that's life!
--         warehouse.Senaki:AddRequest(warehouse.Sukhumi, WAREHOUSE.Descriptor.CATEGORY, Group.Category.AIRPLANE, 3)
--         warehouse.Senaki.warehouse:SmokeRed()
--       elseif Coalition==coalition.side.BLUE then
--         warehouse.Senaki.warehouse:SmokeBlue()
--       end
--
--       -- Activate a blue vehicle to re-capture the warehouse. It will drive to the warehouse zone and kill the red intruder.
--       local blue1=GROUP:FindByName("blue1"):Activate()
--     end
--
-- ## Example 8: Destroying a Warehouse
--
-- FARP Berlin requests a Huey from Batumi warehouse. This helo is deployed and will be delivered.
-- After 30 seconds into the mission we create and (artificial) big explosion - or a terrorist attack if you like - which completely destroys the
-- the warehouse at Batumi. All assets are gone and requests cannot be processed anymore.
--
--     -- Start Batumi and Berlin warehouses.
--     warehouse.Batumi:Start()
--     warehouse.Berlin:Start()
--
--     -- Add some assets.
--     warehouse.Batumi:AddAsset("Huey", 5, WAREHOUSE.Attribute.AIR_TRANSPORTHELO)
--     warehouse.Berlin:AddAsset("Huey", 5, WAREHOUSE.Attribute.AIR_TRANSPORTHELO)
--
--     -- Big explosion at the warehose. It has a very nice damage model by the way :)
--     local function DestroyWarehouse()
--       warehouse.Batumi:GetCoordinate():Explosion(999)
--     end
--     SCHEDULER:New(nil, DestroyWarehouse, {}, 30)
--
--     -- First request is okay since warehouse is still alive.
--     warehouse.Batumi:AddRequest(warehouse.Berlin, WAREHOUSE.Descriptor.ATTRIBUTE, WAREHOUSE.Attribute.AIR_TRANSPORTHELO, 1)
--
--     -- These requests should both not be processed any more since the warehouse at Batumi is destroyed.
--     warehouse.Batumi:__AddRequest(35, warehouse.Berlin, WAREHOUSE.Descriptor.ATTRIBUTE, WAREHOUSE.Attribute.AIR_TRANSPORTHELO, 1)
--     warehouse.Berlin:__AddRequest(40, warehouse.Batumi, WAREHOUSE.Descriptor.ATTRIBUTE, WAREHOUSE.Attribute.AIR_TRANSPORTHELO, 1)
--
-- ## Example 9: Self Propelled Naval Assets
--
-- Kobuleti requests all naval assets from Batumi.
-- However, before naval assets can be exchanged, both warehouses need a port and at least one shipping lane defined by the user.
-- See the @{#WAREHOUSE.SetPortZone}() and @{#WAREHOUSE.AddShippingLane}() functions.
-- We do not want to spawn them all at once, because this will probably be a disaster
-- in the port zone. Therefore, each ship is spawned with a delay of five minutes.
--
-- Batumi has quite a selection of different ships (for testing).
--
-- ![Banner Image](..\Presentations\WAREHOUSE\Warehouse_Naval_Assets.png)
--
--     -- Start warehouses.
--     warehouse.Batumi:Start()
--     warehouse.Kobuleti:Start()
--
--     -- Define ports. These are polygon zones created by the waypoints of late activated units.
--     warehouse.Batumi:SetPortZone(ZONE_POLYGON:NewFromGroupName("Warehouse Batumi Port Zone", "Warehouse Batumi Port Zone"))
--     warehouse.Kobuleti:SetPortZone(ZONE_POLYGON:NewFromGroupName("Warehouse Kobuleti Port Zone", "Warehouse Kobuleti Port Zone"))
--
--     -- Shipping lane. Again, the waypoints of late activated units are taken as points defining the shipping lane.
--     -- Some units will take lane 1 while others will take lane two. But both lead from Batumi to Kobuleti port.
--     warehouse.Batumi:AddShippingLane(warehouse.Kobuleti, GROUP:FindByName("Warehouse Batumi-Kobuleti Shipping Lane 1"))
--     warehouse.Batumi:AddShippingLane(warehouse.Kobuleti, GROUP:FindByName("Warehouse Batumi-Kobuleti Shipping Lane 2"))
--
--     -- Large selection of available naval units in DCS.
--     warehouse.Batumi:AddAsset("Speedboat")
--     warehouse.Batumi:AddAsset("Perry")
--     warehouse.Batumi:AddAsset("Normandy")
--     warehouse.Batumi:AddAsset("Stennis")
--     warehouse.Batumi:AddAsset("Carl Vinson")
--     warehouse.Batumi:AddAsset("Tarawa")
--     warehouse.Batumi:AddAsset("SSK 877")
--     warehouse.Batumi:AddAsset("SSK 641B")
--     warehouse.Batumi:AddAsset("Grisha")
--     warehouse.Batumi:AddAsset("Molniya")
--     warehouse.Batumi:AddAsset("Neustrashimy")
--     warehouse.Batumi:AddAsset("Rezky")
--     warehouse.Batumi:AddAsset("Moskva")
--     warehouse.Batumi:AddAsset("Pyotr Velikiy")
--     warehouse.Batumi:AddAsset("Kuznetsov")
--     warehouse.Batumi:AddAsset("Zvezdny")
--     warehouse.Batumi:AddAsset("Yakushev")
--     warehouse.Batumi:AddAsset("Elnya")
--     warehouse.Batumi:AddAsset("Ivanov")
--     warehouse.Batumi:AddAsset("Yantai")
--     warehouse.Batumi:AddAsset("Type 052C")
--     warehouse.Batumi:AddAsset("Guangzhou")
--
--     -- Get Number of ships at Batumi.
--     local nships=warehouse.Batumi:GetNumberOfAssets(WAREHOUSE.Descriptor.CATEGORY, Group.Category.SHIP)
--
--     -- Send one ship every 3 minutes (ships do not evade each other well, so we need a bit space between them).
--     for i=1, nships do
--       warehouse.Batumi:__AddRequest(180*(i-1)+10, warehouse.Kobuleti, WAREHOUSE.Descriptor.CATEGORY, Group.Category.SHIP, 1)
--     end
--
-- ## Example 10: Warehouse on Aircraft Carrier
--
-- This example shows how to spawn assets from a warehouse located on an aircraft carrier. The warehouse must still be represented by a
-- physical static object. However, on a carrier space is limit so we take a smaller static. In priciple one could also take something
-- like a windsock.
--
-- ![Banner Image](..\Presentations\WAREHOUSE\Warehouse_Carrier.png)
--
-- USS Stennis requests F/A-18s from Batumi. At the same time Kobuleti requests F/A-18s from the Stennis which currently does not have any.
-- So first, Batumi delivers the fighters to the Stennis. After they arrived they are deployed again and send to Kobuleti.
--
--     -- Start warehouses.
--     warehouse.Batumi:Start()
--     warehouse.Stennis:Start()
--     warehouse.Kobuleti:Start()
--
--     -- Add F/A-18 2-ship flight to Batmi.
--     warehouse.Batumi:AddAsset("F/A-18C 2ship", 1)
--
--     -- USS Stennis requests F/A-18 from Batumi.
--     warehouse.Batumi:AddRequest(warehouse.Stennis, WAREHOUSE.Descriptor.GROUPNAME, "F/A-18C 2ship")
--
--     -- Kobuleti requests F/A-18 from USS Stennis.
--     warehouse.Stennis:AddRequest(warehouse.Kobuleti, WAREHOUSE.Descriptor.GROUPNAME, "F/A-18C 2ship")
--
-- ## Example 11: Aircraft Carrier - Rescue Helo and Escort
--
-- After 10 seconds we make a self request for a rescue helicopter. Note, that the @{#WAREHOUSE.AddRequest} function has a parameter which lets you
-- specify an "Assignment". This can be later used to identify the request and take the right actions.
--
-- Once the request is processed, the @{#WAREHOUSE.OnAfterSelfRequest} function is called. This is where we hook in and postprocess the spawned assets.
-- In particular, we use the @{AI.AI_Formation#AI_FORMATION} class to make some nice escorts for our carrier.
--
-- When the resue helo is spawned, we can check that this is the correct asset and make the helo go into formation with the carrier.
-- Once the helo runs out of fuel, it will automatically return to the ship and land. For the warehouse, this means that the "cargo", i.e. the helicopter
-- has been delivered - assets can be delivered to other warehouses and to the same warehouse - hence a *self* request.
-- When that happens, the **Delivered** event is triggered and the @{#WAREHOUSE.OnAfterDelivered} function called. This can now be used to spawn
-- a fresh helo. Effectively, there we created an infinite, never ending loop. So a rescue helo will be up at all times.
--
-- After 30 and 45 seconds requests for five groups of armed speedboats are made. These will be spawned in the port zone right behind the carrier.
-- The first five groups will go port of the carrier an form a left wing formation. The seconds groups will to the analogue on the starboard side.
-- **Note** that in order to spawn naval assets a warehouse needs a port (zone). Since the carrier and hence the warehouse is mobile, we define a moving
-- zone as @{Core.Zone#ZONE_UNIT} with the carrier as reference unit. The "port" of the Stennis at its stern so all naval assets are spawned behind the carrier.
--
--     -- Start warehouse on USS Stennis.
--     warehouse.Stennis:Start()
--
--     -- Aircraft carrier gets a moving zone right behind it as port.
--     warehouse.Stennis:SetPortZone(ZONE_UNIT:New("Warehouse Stennis Port Zone", UNIT:FindByName("USS Stennis"), 100, {rho=250, theta=180, relative_to_unit=true}))
--
--     -- Add speedboat assets.
--     warehouse.Stennis:AddAsset("Speedboat", 10)
--     warehouse.Stennis:AddAsset("CH-53E", 1)
--
--     -- Self request of speed boats.
--     warehouse.Stennis:__AddRequest(10, warehouse.Stennis, WAREHOUSE.Descriptor.GROUPNAME, "CH-53E", 1, nil, nil, nil, "Rescue Helo")
--     warehouse.Stennis:__AddRequest(30, warehouse.Stennis, WAREHOUSE.Descriptor.ATTRIBUTE, WAREHOUSE.Attribute.NAVAL_ARMEDSHIP, 5, nil, nil, nil, "Speedboats Left")
--     warehouse.Stennis:__AddRequest(45, warehouse.Stennis, WAREHOUSE.Descriptor.ATTRIBUTE, WAREHOUSE.Attribute.NAVAL_ARMEDSHIP, 5, nil, nil, nil, "Speedboats Right")
--
--     --- Function called after self request
--     function warehouse.Stennis:OnAfterSelfRequest(From, Event, To,_groupset, request)
--       local groupset=_groupset --Core.Set#SET_GROUP
--       local request=request   --Functional.Warehouse#WAREHOUSE.Pendingitem
--
--       -- USS Stennis is the mother ship.
--       local Mother=UNIT:FindByName("USS Stennis")
--
--       -- Get assignment of the request.
--       local assignment=warehouse.Stennis:GetAssignment(request)
--
--       if assignment=="Speedboats Left" then
--
--         -- Define AI Formation object.
--         -- Note that this has to be a global variable or the garbage collector will remove it for some reason!
--         CarrierFormationLeft = AI_FORMATION:New(Mother, groupset, "Left Formation with Carrier", "Escort Carrier.")
--
--         -- Formation parameters.
--         CarrierFormationLeft:FormationLeftWing(200 ,50, 0, 0, 500, 50)
--         CarrierFormationLeft:__Start(2)
--
--         for _,group in pairs(groupset:GetSetObjects()) do
--           local group=group --Wrapper.Group#GROUP
--           group:FlareRed()
--         end
--
--       elseif assignment=="Speedboats Right" then
--
--         -- Define AI Formation object.
--         -- Note that this has to be a global variable or the garbage collector will remove it for some reason!
--         CarrierFormationRight = AI_FORMATION:New(Mother, groupset, "Right Formation with Carrier", "Escort Carrier.")
--
--         -- Formation parameters.
--         CarrierFormationRight:FormationRightWing(200 ,50, 0, 0, 500, 50)
--         CarrierFormationRight:__Start(2)
--
--         for _,group in pairs(groupset:GetSetObjects()) do
--           local group=group --Wrapper.Group#GROUP
--           group:FlareGreen()
--         end
--
--       elseif assignment=="Rescue Helo" then
--
--         -- Start uncontrolled helo.
--         local group=groupset:GetFirst() --Wrapper.Group#GROUP
--         group:StartUncontrolled()
--
--         -- Define AI Formation object.
--         CarrierFormationHelo = AI_FORMATION:New(Mother, groupset, "Helo Formation with Carrier", "Fly Formation.")
--
--         -- Formation parameters.
--         CarrierFormationHelo:FormationCenterWing(-150, 50, 20, 50, 100, 50)
--         CarrierFormationHelo:__Start(2)
--
--       end
--
--       --- When the helo is out of fuel, it will return to the carrier and should be delivered.
--       function warehouse.Stennis:OnAfterDelivered(From,Event,To,request)
--         local request=request   --Functional.Warehouse#WAREHOUSE.Pendingitem
--
--         -- So we start another request.
--         if request.assignment=="Rescue Helo" then
--           warehouse.Stennis:__AddRequest(10, warehouse.Stennis, WAREHOUSE.Descriptor.GROUPNAME, "CH-53E", 1, nil, nil, nil, "Rescue Helo")
--         end
--       end
--
--     end
--
-- ## Example 12: Pause a Warehouse
--
-- This example shows how to pause and unpause a warehouse. In paused state, requests will not be processed but assets can be added and requests be added.
--
--    * Warehouse Batumi is paused after 10 seconds.
--    * Request from Berlin after 15 which will not be processed.
--    * New tank assets for Batumi after 20 seconds. This is possible also in paused state.
--    * Batumi unpaused after 30 seconds. Queued request from Berlin can be processed.
--    * Berlin is paused after 60 seconds.
--    * Berlin requests tanks from Batumi after 90 seconds. Request is not processed because Berlin is paused and not running.
--    * Berlin is unpaused after 120 seconds. Queued request for tanks from Batumi can not be processed.
--
-- Here is the code:
--
--     -- Start Warehouse at Batumi.
--     warehouse.Batumi:Start()
--
--     -- Start Warehouse Berlin.
--     warehouse.Berlin:Start()
--
--     -- Add 20 infantry groups and 5 tank platoons as assets at Batumi.
--     warehouse.Batumi:AddAsset("Infantry Platoon Alpha", 20)
--
--     -- Pause the warehouse after 10 seconds
--     warehouse.Batumi:__Pause(10)
--
--     -- Add a request from Berlin after 15 seconds. A request can be added but not be processed while warehouse is paused.
--     warehouse.Batumi:__AddRequest(15, warehouse.Berlin, WAREHOUSE.Descriptor.ATTRIBUTE, WAREHOUSE.Attribute.GROUND_INFANTRY, 1)
--
--     -- New asset added after 20 seconds. This is possible even if the warehouse is paused.
--     warehouse.Batumi:__AddAsset(20, "Abrams", 5)
--
--     -- Unpause warehouse after 30 seconds. Now the request from Berlin can be processed.
--     warehouse.Batumi:__Unpause(30)
--
--     -- Pause warehouse Berlin
--     warehouse.Berlin:__Pause(60)
--
--     -- After 90 seconds request from Berlin for tanks.
--     warehouse.Batumi:__AddRequest(90, warehouse.Berlin, WAREHOUSE.Descriptor.ATTRIBUTE, WAREHOUSE.Attribute.GROUND_TANK, 1)
--
--     -- After 120 seconds unpause Berlin.
--     warehouse.Berlin:__Unpause(120)
--
-- ## Example 13: Battlefield Air Interdiction
--
-- This example show how to couple the WAREHOUSE class with the @{AI.AI_Bai} class.
-- Four enemy targets have been located at the famous Kobuleti X. All three available Viggen 2-ship flights are assigned to kill at least one of the BMPs to complete their mission.
--
--     -- Start Warehouse at Kobuleti.
--     warehouse.Kobuleti:Start()
--
--     -- Add three 2-ship groups of Viggens.
--     warehouse.Kobuleti:AddAsset("Viggen 2ship", 3)
--
--     -- Self request for all Viggen assets.
--     warehouse.Kobuleti:AddRequest(warehouse.Kobuleti, WAREHOUSE.Descriptor.GROUPNAME, "Viggen 2ship", WAREHOUSE.Quantity.ALL, nil, nil, nil, "BAI")
--
--     -- Red targets at Kobuleti X (late activated).
--     local RedTargets=GROUP:FindByName("Red IVF Alpha")
--
--     -- Activate the targets.
--     RedTargets:Activate()
--
--     -- Do something with the spawned aircraft.
--     function warehouse.Kobuleti:OnAfterSelfRequest(From,Event,To,groupset,request)
--       local groupset=groupset --Core.Set#SET_GROUP
--       local request=request   --Functional.Warehouse#WAREHOUSE.Pendingitem
--
--       if request.assignment=="BAI" then
--
--         for _,group in pairs(groupset:GetSetObjects()) do
--           local group=group --Wrapper.Group#GROUP
--
--           -- Start uncontrolled aircraft.
--           group:StartUncontrolled()
--
--           local BAI=AI_BAI_ZONE:New(ZONE:New("Patrol Zone Kobuleti"), 500, 1000, 500, 600, ZONE:New("Patrol Zone Kobuleti"))
--
--           -- Tell the program to use the object (in this case called BAIPlane) as the group to use in the BAI function
--           BAI:SetControllable(group)
--
--           -- Function checking if targets are still alive
--           local function CheckTargets()
--             local nTargets=RedTargets:GetSize()
--             local nInitial=RedTargets:GetInitialSize()
--             local nDead=nInitial-nTargets
--             local nRequired=1  -- Let's make this easy.
--             if RedTargets:IsAlive() and nDead < nRequired then
--               MESSAGE:New(string.format("BAI Mission: %d of %d red targets still alive. At least %d targets need to be eliminated.", nTargets, nInitial, nRequired), 5):ToAll()
--             else
--               MESSAGE:New("BAI Mission: The required red targets are destroyed.", 30):ToAll()
--               BAI:__Accomplish(1) -- Now they should fly back to the patrolzone and patrol.
--             end
--           end
--
--           -- Start scheduler to monitor number of targets.
--           local Check, CheckScheduleID = SCHEDULER:New(nil, CheckTargets, {}, 60, 60)
--
--           -- When the targets in the zone are destroyed, (see scheduled function), the planes will return home ...
--           function BAI:OnAfterAccomplish( Controllable, From, Event, To )
--             MESSAGE:New( "BAI Mission: Sending the Viggens back to base.", 30):ToAll()
--             Check:Stop(CheckScheduleID)
--             BAI:__RTB(1)
--           end
--
--           -- Start BAI
--           BAI:Start()
--
--           -- Engage after 5 minutes.
--           BAI:__Engage(300)
--
--           -- RTB after 30 min max.
--           BAI:__RTB(-30*60)
--
--         end
--       end
--
--     end
--
-- ## Example 14: Strategic Bombing
--
-- This example shows how to employ strategic bombers in a mission. Three B-52s are launched at Kobuleti with the assignment to wipe out the enemy warehouse at Sukhumi.
-- The bombers will get a flight path and make their approach from the South at an altitude of 5000 m ASL. After their bombing run, they will return to Kobuleti and
-- added back to stock.
--
--     -- Start warehouses
--     warehouse.Kobuleti:Start()
--     warehouse.Sukhumi:Start()
--
--     -- Add a strategic bomber assets
--     warehouse.Kobuleti:AddAsset("B-52H", 3)
--
--     -- Request bombers for specific task of bombing Sukhumi warehouse.
--     warehouse.Kobuleti:AddRequest(warehouse.Kobuleti, WAREHOUSE.Descriptor.ATTRIBUTE, WAREHOUSE.Attribute.AIR_BOMBER, WAREHOUSE.Quantity.ALL, nil, nil, nil, "Bomb Sukhumi")
--
--     -- Specify assignment after bombers have been spawned.
--     function warehouse.Kobuleti:OnAfterSelfRequest(From, Event, To, groupset, request)
--       local groupset=groupset --Core.Set#SET_GROUP
--
--       -- Get assignment of this request.
--       local assignment=warehouse.Kobuleti:GetAssignment(request)
--
--       if assignment=="Bomb Sukhumi" then
--
--         for _,_group in pairs(groupset:GetSet()) do
--           local group=_group --Wrapper.Group#GROUP
--
--           -- Start uncontrolled aircraft.
--           group:StartUncontrolled()
--
--           -- Target coordinate!
--           local ToCoord=warehouse.Sukhumi:GetCoordinate():SetAltitude(5000)
--
--           -- Home coordinate.
--           local HomeCoord=warehouse.Kobuleti:GetCoordinate():SetAltitude(3000)
--
--           -- Task bomb Sukhumi warehouse using all bombs (2032) from direction 180 at altitude 5000 m.
--           local task=group:TaskBombing(warehouse.Sukhumi:GetCoordinate():GetVec2(), false, "All", nil , 180, 5000, 2032)
--
--           -- Define waypoints.
--           local WayPoints={}
--
--           -- Take off position.
--           WayPoints[1]=warehouse.Kobuleti:GetCoordinate():WaypointAirTakeOffParking()
--           -- Begin bombing run 20 km south of target.
--           WayPoints[2]=ToCoord:Translate(20*1000, 180):WaypointAirTurningPoint(nil, 600, {task}, "Bombing Run")
--           -- Return to base.
--           WayPoints[3]=HomeCoord:WaypointAirTurningPoint()
--           -- Land at homebase. Bombers are added back to stock and can be employed in later assignments.
--           WayPoints[4]=warehouse.Kobuleti:GetCoordinate():WaypointAirLanding()
--
--           -- Route bombers.
--           group:Route(WayPoints)
--         end
--
--       end
--     end
--
-- ## Example 15: Defining Off-Road Paths
--
-- For self propelled assets it is possible to define custom off-road paths from one warehouse to another via the @{#WAREHOUSE.AddOffRoadPath} function.
-- The waypoints of a path are taken from late activated units. In this example, two paths have been defined between the warehouses Kobuleti and FARP London.
-- Trucks are spawned at each warehouse and are guided along the paths to the other warehouse.
-- Note that if more than one path was defined, each asset group will randomly select its route.
--
--     -- Start warehouses
--     warehouse.Kobuleti:Start()
--     warehouse.London:Start()
--
--     -- Define a polygon zone as spawn zone at Kobuleti.
--     warehouse.Kobuleti:SetSpawnZone(ZONE_POLYGON:New("Warehouse Kobuleti Spawn Zone", GROUP:FindByName("Warehouse Kobuleti Spawn Zone")))
--
--     -- Add assets.
--     warehouse.Kobuleti:AddAsset("M978", 20)
--     warehouse.London:AddAsset("M818", 20)
--
--     -- Off two road paths from Kobuleti to London. The reverse path from London to Kobuleti is added automatically.
--     warehouse.Kobuleti:AddOffRoadPath(warehouse.London, GROUP:FindByName("Warehouse Kobuleti-London OffRoad Path 1"))
--     warehouse.Kobuleti:AddOffRoadPath(warehouse.London, GROUP:FindByName("Warehouse Kobuleti-London OffRoad Path 2"))
--
--     -- London requests all available trucks from Kobuleti.
--     warehouse.Kobuleti:AddRequest(warehouse.London, WAREHOUSE.Descriptor.ATTRIBUTE, WAREHOUSE.Attribute.GROUND_TRUCK, WAREHOUSE.Quantity.ALL)
--
--     -- Kobuleti requests all available trucks from London.
--     warehouse.London:AddRequest(warehouse.Kobuleti, WAREHOUSE.Descriptor.ATTRIBUTE, WAREHOUSE.Attribute.GROUND_TRUCK, WAREHOUSE.Quantity.HALF)
--
-- ## Example 16: Resupply of Dead Assets
--
-- Warehouse at FARP Berlin is located at the front line and sends infantry groups to the battle zone.
-- Whenever a group dies, a new group is send from the warehouse to the battle zone.
-- Additionally, for each dead group, Berlin requests resupply from Batumi.
--
--     -- Start warehouses.
--     warehouse.Batumi:Start()
--     warehouse.Berlin:Start()
--
--     -- Front line warehouse.
--     warehouse.Berlin:AddAsset("Infantry Platoon Alpha", 6)
--
--     -- Resupply warehouse.
--     warehouse.Batumi:AddAsset("Infantry Platoon Alpha", 50)
--
--     -- Battle zone near FARP Berlin. This is where the action is!
--     local BattleZone=ZONE:New("Virtual Battle Zone")
--
--     -- Send infantry groups to the battle zone. Two groups every ~60 seconds.
--     for i=1,2 do
--       local time=(i-1)*60+10
--       warehouse.Berlin:__AddRequest(time, warehouse.Berlin, WAREHOUSE.Descriptor.ATTRIBUTE, WAREHOUSE.Attribute.GROUND_INFANTRY, 2, nil, nil, nil, "To Battle Zone")
--     end
--
--     -- Take care of the spawned units.
--     function warehouse.Berlin:OnAfterSelfRequest(From,Event,To,groupset,request)
--       local groupset=groupset --Core.Set#SET_GROUP
--       local request=request   --Functional.Warehouse#WAREHOUSE.Pendingitem
--
--       -- Get assignment of this request.
--       local assignment=warehouse.Berlin:GetAssignment(request)
--
--       if assignment=="To Battle Zone" then
--
--         for _,group in pairs(groupset:GetSet()) do
--           local group=group --Wrapper.Group#GROUP
--
--           -- Route group to Battle zone.
--           local ToCoord=BattleZone:GetRandomCoordinate()
--           group:RouteGroundOnRoad(ToCoord, group:GetSpeedMax()*0.8)
--
--           -- After 3-5 minutes we create an explosion to destroy the group.
--           SCHEDULER:New(nil, Explosion, {group, 50}, math.random(180, 300))
--         end
--
--       end
--
--     end
--
--     -- An asset has died ==> request resupply for it.
--     function warehouse.Berlin:OnAfterAssetDead(From, Event, To, asset, request)
--       local asset=asset       --Functional.Warehouse#WAREHOUSE.Assetitem
--       local request=request   --Functional.Warehouse#WAREHOUSE.Pendingitem
--
--       -- Get assignment.
--       local assignment=warehouse.Berlin:GetAssignment(request)
--
--       -- Request resupply for dead asset from Batumi.
--       warehouse.Batumi:AddRequest(warehouse.Berlin, WAREHOUSE.Descriptor.ATTRIBUTE, asset.attribute, nil, nil, nil, nil, "Resupply")
--
--       -- Send asset to Battle zone either now or when they arrive.
--       warehouse.Berlin:AddRequest(warehouse.Berlin, WAREHOUSE.Descriptor.ATTRIBUTE, asset.attribute, 1, nil, nil, nil, assignment)
--     end
--
-- ## Example 17: Supply Chains
--
-- Our remote warehouse "Pampa" south of Batumi needs assets but does not have any air infrastructure (FARP or airdrome).
-- Leopard 2 tanks are transported from Kobuleti to Batumi using two C-17As. From there they go be themselfs to Pampa.
-- Eight infantry groups and two mortar groups are also being transferred from Kobuleti to Batumi by helicopter.
-- The infantry has a higher priority and will be transported first using all available Mi-8 helicopters.
-- Once infantry has arrived at Batumi, it will walk by itself to warehouse Pampa.
-- The mortars can only be transported once the Mi-8 helos are available again, i.e. when the infantry has been delivered.
-- Once the mortars arrive at Batumi, they will be transported by APCs to Pampa.
--
--     -- Start warehouses.
--     warehouse.Kobuleti:Start()
--     warehouse.Batumi:Start()
--     warehouse.Pampa:Start()
--
--     -- Add assets to Kobuleti warehouse, which is our main hub.
--     warehouse.Kobuleti:AddAsset("C-130",  2)
--     warehouse.Kobuleti:AddAsset("C-17A",  2, nil, 77000)
--     warehouse.Kobuleti:AddAsset("Mi-8",  2, WAREHOUSE.Attribute.AIR_TRANSPORTHELO, nil, nil, nil, AI.Skill.EXCELLENT, {"Germany", "United Kingdom"})
--     warehouse.Kobuleti:AddAsset("Leopard 2", 10, nil, nil, 62000, 500)
--     warehouse.Kobuleti:AddAsset("Mortar Alpha", 10, nil, nil, 210)
--     warehouse.Kobuleti:AddAsset("Infantry Platoon Alpha", 20)
--
--     -- Transports at Batumi.
--     warehouse.Batumi:AddAsset("SPz Marder", 2)
--     warehouse.Batumi:AddAsset("TPz Fuchs", 2)
--
--     -- Tanks transported by plane from from Kobuleti to Batumi.
--     warehouse.Kobuleti:AddRequest(warehouse.Batumi, WAREHOUSE.Descriptor.ATTRIBUTE, WAREHOUSE.Attribute.GROUND_TANK, 2, WAREHOUSE.TransportType.AIRPLANE, 2, 10, "Assets for Pampa")
--     -- Artillery transported by helicopter from Kobuleti to Batumi.
--     warehouse.Kobuleti:AddRequest(warehouse.Batumi, WAREHOUSE.Descriptor.ATTRIBUTE, WAREHOUSE.Attribute.GROUND_ARTILLERY, 2, WAREHOUSE.TransportType.HELICOPTER, 2, 30, "Assets for Pampa via APC")
--     -- Infantry transported by helicopter from Kobuleti to Batumi.
--     warehouse.Kobuleti:AddRequest(warehouse.Batumi, WAREHOUSE.Descriptor.ATTRIBUTE, WAREHOUSE.Attribute.GROUND_INFANTRY, 8, WAREHOUSE.TransportType.HELICOPTER, 2, 20, "Assets for Pampa")
--
--     --- Function handling assets delivered from Kobuleti warehouse.
--     function warehouse.Kobuleti:OnAfterDelivered(From, Event, To, request)
--       local request=request --Functional.Warehouse#WAREHOUSE.Pendingitem
--
--       -- Get assignment.
--       local assignment=warehouse.Kobuleti:GetAssignment(request)
--
--       -- Check if these assets were meant for Warehouse Pampa.
--       if assignment=="Assets for Pampa via APC" then
--         -- Forward everything that arrived at Batumi to Pampa via APC.
--         warehouse.Batumi:AddRequest(warehouse.Pampa, WAREHOUSE.Descriptor.ATTRIBUTE, request.cargoattribute, request.ndelivered, WAREHOUSE.TransportType.APC, WAREHOUSE.Quantity.ALL)
--       end
--     end
--
--     -- Forward all mobile ground assets to Pampa once they arrived.
--     function warehouse.Batumi:OnAfterNewAsset(From, Event, To, asset, assignment)
--       local asset=asset --Functional.Warehouse#WAREHOUSE.Assetitem
--       if assignment=="Assets for Pampa" then
--         if asset.category==Group.Category.GROUND and asset.speedmax>0 then
--           warehouse.Batumi:AddRequest(warehouse.Pampa, WAREHOUSE.Descriptor.GROUPNAME, asset.templatename)
--         end
--       end
--     end
--
--
-- @field #WAREHOUSE
WAREHOUSE = {
  ClassName     = "WAREHOUSE",
  Debug         = false,
  lid           =   nil,
  Report        =  true,
  warehouse     =   nil,
  alias         =   nil,
  zone          =   nil,
  airbase       =   nil,
  airbasename   =   nil,
  road          =   nil,
  rail          =   nil,
  spawnzone     =   nil,
  uid           =   nil,
  markerid      =   nil,
  dTstatus      =    30,
  queueid       =     0,
  stock         =    {},
  queue         =    {},
  pending       =    {},
  transporting  =    {},
  delivered     =    {},
  defending     =    {},
  portzone      =   nil,
  shippinglanes =    {},
  offroadpaths  =    {},
  autodefence   = false,
  spawnzonemaxdist = 5000,
  autosave      = false,
  autosavepath  =   nil,
  autosavefile  =   nil,
  saveparking   = false,
  isunit        = false,
  lowfuelthresh =  0.15,
  respawnafterdestroyed=false,
  respawndelay  =   nil,
  flightcontrol =   nil,
}

--- Item of the warehouse stock table.
-- @type WAREHOUSE.Assetitem
-- @field #number uid Unique id of the asset.
-- @field #string templatename Name of the template group.
-- @field #table template The spawn template of the group.
-- @field DCS#Group.Category category Category of the group.
-- @field #string unittype Type of the first unit of the group as obtained by the Object.getTypeName() DCS API function.
-- @field #number nunits Number of units in the group.
-- @field #number range Range of the unit in meters.
-- @field #number speedmax Maximum speed in km/h the group can do.
-- @field #number size Maximum size in length and with of the asset in meters.
-- @field #number weight The weight of the whole asset group in kilo gramms.
-- @field DCS#Object.Desc DCSdesc All DCS descriptors.
-- @field #WAREHOUSE.Attribute attribute Generalized attribute of the group.
-- @field #table cargobay Array of cargo bays of all units in an asset group.
-- @field #number cargobaytot Total weight in kg that fits in the cargo bay of all asset group units.
-- @field #number cargobaymax Largest cargo bay of all units in the group.
-- @field #number loadradius Distance when cargo is loaded into the carrier.
-- @field DCS#AI.Skill skill Skill of AI unit.
-- @field #string livery Livery of the asset.
-- @field #string assignment Assignment of the asset. This could, e.g., be used in the @{#WAREHOUSE.OnAfterNewAsset) function.
-- @field #boolean spawned If true, asset was spawned into the cruel world. If false, it is still in stock.
-- @field #string spawngroupname Name of the spawned group.
-- @field #boolean iscargo If true, asset is cargo. If false asset is transport. Nil if in stock.
-- @field #number rid The request ID of this asset.
-- @field #boolean arrived If true, asset arrived at its destination.

--- Item of the warehouse queue table.
-- @type WAREHOUSE.Queueitem
-- @field #number uid Unique id of the queue item.
-- @field #WAREHOUSE warehouse Requesting warehouse.
-- @field #WAREHOUSE.Descriptor assetdesc Descriptor of the requested asset. Enumerator of type @{#WAREHOUSE.Descriptor}.
-- @field assetdescval Value of the asset descriptor. Type depends on "assetdesc" descriptor.
-- @field #number nasset Number of asset groups requested.
-- @field #WAREHOUSE.TransportType transporttype Transport unit type.
-- @field #number ntransport Max. number of transport units requested.
-- @field #string assignment A keyword or text that later be used to identify this request and postprocess the assets.
-- @field #number prio Priority of the request. Number between 1 (high) and 100 (low).
-- @field Wrapper.Airbase#AIRBASE airbase The airbase beloning to requesting warehouse if any.
-- @field DCS#Airbase.Category category Category of the requesting airbase, i.e. airdrome, helipad/farp or ship.
-- @field #boolean toself Self request, i.e. warehouse requests assets from itself.
-- @field #table assets Table of self propelled (or cargo) and transport assets. Each element of the table is a @{#WAREHOUSE.Assetitem} and can be accessed by their asset ID.
-- @field #table cargoassets Table of cargo (or self propelled) assets. Each element of the table is a @{#WAREHOUSE.Assetitem}.
-- @field #number cargoattribute Attribute of cargo assets of type @{#WAREHOUSE.Attribute}.
-- @field #number cargocategory Category of cargo assets of type @{#WAREHOUSE.Category}.
-- @field #table transportassets Table of transport carrier assets. Each element of the table is a @{#WAREHOUSE.Assetitem}.
-- @field #number transportattribute Attribute of transport assets of type @{#WAREHOUSE.Attribute}.
-- @field #number transportcategory Category of transport assets of type @{#WAREHOUSE.Category}.

--- Item of the warehouse pending queue table.
-- @type WAREHOUSE.Pendingitem
-- @field #number timestamp Absolute mission time in seconds when the request was processed.
-- @field #table assetproblem Table with assets that might have problems (damage or stuck).
-- @field Core.Set#SET_GROUP cargogroupset Set of cargo groups do be delivered.
-- @field #number ndelivered Number of groups delivered to destination.
-- @field Core.Set#SET_GROUP transportgroupset Set of cargo transport carrier groups.
-- @field Core.Set#SET_CARGO transportcargoset Set of cargo objects.
-- @field #table carriercargo Table holding the cargo groups of each carrier unit.
-- @field #number ntransporthome Number of transports back home.
-- @field #boolean lowfuel If true, at least one asset group is low on fuel.
-- @extends #WAREHOUSE.Queueitem

--- Descriptors enumerator describing the type of the asset.
-- @type WAREHOUSE.Descriptor
-- @field #string GROUPNAME Name of the asset template.
-- @field #string UNITTYPE Typename of the DCS unit, e.g. "A-10C".
-- @field #string ATTRIBUTE Generalized attribute @{#WAREHOUSE.Attribute}.
-- @field #string CATEGORY Asset category of type DCS#Group.Category, i.e. GROUND, AIRPLANE, HELICOPTER, SHIP, TRAIN.
-- @field #string ASSIGNMENT Assignment of asset when it was added.
-- @field #string ASSETLIST List of specific assets gives as a table of assets. Mind the curly brackets {}.
WAREHOUSE.Descriptor = {
  GROUPNAME="templatename",
  UNITTYPE="unittype",
  ATTRIBUTE="attribute",
  CATEGORY="category",
  ASSIGNMENT="assignment",
  ASSETLIST="assetlist,"
}

--- Generalized asset attributes. Can be used to request assets with certain general characteristics. See [DCS attributes](https://wiki.hoggitworld.com/view/DCS_enum_attributes) on hoggit.
-- @type WAREHOUSE.Attribute
-- @field #string AIR_TRANSPORTPLANE Airplane with transport capability. This can be used to transport other assets.
-- @field #string AIR_AWACS Airborne Early Warning and Control System.
-- @field #string AIR_FIGHTER Fighter, interceptor, ... airplane.
-- @field #string AIR_BOMBER Aircraft which can be used for strategic bombing.
-- @field #string AIR_TANKER Airplane which can refuel other aircraft.
-- @field #string AIR_TRANSPORTHELO Helicopter with transport capability. This can be used to transport other assets.
-- @field #string AIR_ATTACKHELO Attack helicopter.
-- @field #string AIR_UAV Unpiloted Aerial Vehicle, e.g. drones.
-- @field #string AIR_OTHER Any airborne unit that does not fall into any other airborne category.
-- @field #string GROUND_APC Infantry carriers, in particular Amoured Personell Carrier. This can be used to transport other assets.
-- @field #string GROUND_TRUCK Unarmed ground vehicles, which has the DCS "Truck" attribute.
-- @field #string GROUND_INFANTRY Ground infantry assets.
-- @field #string GROUND_ARTILLERY Artillery assets.
-- @field #string GROUND_TANK Tanks (modern or old).
-- @field #string GROUND_TRAIN Trains. Not that trains are **not** yet properly implemented in DCS and cannot be used currently.
-- @field #string GROUND_EWR Early Warning Radar.
-- @field #string GROUND_AAA Anti-Aircraft Artillery.
-- @field #string GROUND_SAM Surface-to-Air Missile system or components.
-- @field #string GROUND_OTHER Any ground unit that does not fall into any other ground category.
-- @field #string NAVAL_AIRCRAFTCARRIER Aircraft carrier.
-- @field #string NAVAL_WARSHIP War ship, i.e. cruisers, destroyers, firgates and corvettes.
-- @field #string NAVAL_ARMEDSHIP Any armed ship that is not an aircraft carrier, a cruiser, destroyer, firgatte or corvette.
-- @field #string NAVAL_UNARMEDSHIP Any unarmed naval vessel.
-- @field #string NAVAL_OTHER Any naval unit that does not fall into any other naval category.
-- @field #string OTHER_UNKNOWN Anything that does not fall into any other category.
WAREHOUSE.Attribute = {
  AIR_TRANSPORTPLANE="Air_TransportPlane",
  AIR_AWACS="Air_AWACS",
  AIR_FIGHTER="Air_Fighter",
  AIR_BOMBER="Air_Bomber",
  AIR_TANKER="Air_Tanker",
  AIR_TRANSPORTHELO="Air_TransportHelo",
  AIR_ATTACKHELO="Air_AttackHelo",
  AIR_UAV="Air_UAV",
  AIR_OTHER="Air_OtherAir",
  GROUND_APC="Ground_APC",
  GROUND_TRUCK="Ground_Truck",
  GROUND_INFANTRY="Ground_Infantry",
  GROUND_ARTILLERY="Ground_Artillery",
  GROUND_TANK="Ground_Tank",
  GROUND_TRAIN="Ground_Train",
  GROUND_EWR="Ground_EWR",
  GROUND_AAA="Ground_AAA",
  GROUND_SAM="Ground_SAM",
  GROUND_OTHER="Ground_OtherGround",
  NAVAL_AIRCRAFTCARRIER="Naval_AircraftCarrier",
  NAVAL_WARSHIP="Naval_WarShip",
  NAVAL_ARMEDSHIP="Naval_ArmedShip",
  NAVAL_UNARMEDSHIP="Naval_UnarmedShip",
  NAVAL_OTHER="Naval_OtherNaval",
  OTHER_UNKNOWN="Other_Unknown",
}

--- Cargo transport type. Defines how assets are transported to their destination.
-- @type WAREHOUSE.TransportType
-- @field #string AIRPLANE Transports are carried out by airplanes.
-- @field #string HELICOPTER Transports are carried out by helicopters.
-- @field #string APC Transports are conducted by APCs.
-- @field #string SHIP Transports are conducted by ships. Not implemented yet.
-- @field #string TRAIN Transports are conducted by trains. Not implemented yet. Also trains are buggy in DCS.
-- @field #string SELFPROPELLED Assets go to their destination by themselves. No transport carrier needed.
WAREHOUSE.TransportType = {
  AIRPLANE      = "Air_TransportPlane",
  HELICOPTER    = "Air_TransportHelo",
  APC           = "Ground_APC",
  TRAIN         = "Ground_Train",
  SHIP          = "Naval_UnarmedShip",
  SELFPROPELLED = "Selfpropelled",
}

--- Warehouse quantity enumerator for selecting number of assets, e.g. all, half etc. of what is in stock rather than an absolute number.
-- @type WAREHOUSE.Quantity
-- @field #string ALL All "all" assets currently in stock.
-- @field #string THREEQUARTERS Three quarters "3/4" of assets in stock.
-- @field #string HALF Half "1/2" of assets in stock.
-- @field #string THIRD One third "1/3" of assets in stock.
-- @field #string QUARTER One quarter "1/4" of assets in stock.
WAREHOUSE.Quantity = {
  ALL           = "all",
  THREEQUARTERS = "3/4",
  HALF          = "1/2",
  THIRD         = "1/3",
  QUARTER       = "1/4",
}

--- Warehouse database. Note that this is a global array to have easier exchange between warehouses.
-- @type _WAREHOUSEDB
-- @field #number AssetID Unique ID of each asset. This is a running number, which is increased each time a new asset is added.
-- @field #table Assets Table holding registered assets, which are of type @{Functional.Warehouse#WAREHOUSE.Assetitem}.#
-- @field #number WarehouseID Unique ID of the warehouse. Running number.
-- @field #table Warehouses Table holding all defined @{#WAREHOUSE} objects by their unique ids.
_WAREHOUSEDB  = {
  AssetID     = 0,
  Assets      = {},
  WarehouseID = 0,
  Warehouses  = {}
}

--- Warehouse class version.
-- @field #string version
WAREHOUSE.version="1.0.2"

-------------------------------------------------------------------------------------------------------------------------------------------------------------------------------------------------------
-- TODO: Warehouse todo list.
-------------------------------------------------------------------------------------------------------------------------------------------------------------------------------------------------------

-- TODO: Add check if assets "on the move" are stationary. Can happen if ground units get stuck in buildings. If stationary auto complete transport by adding assets to request warehouse? Time?
-- TODO: Optimize findpathonroad. Do it only once (first time) and safe paths between warehouses similar to off-road paths.
-- NOGO: Spawn assets only virtually, i.e. remove requested assets from stock but do NOT spawn them ==> Interface to A2A dispatcher! Maybe do a negative sign on asset number?
-- TODO: Make more examples: ARTY, CAP, ...
-- TODO: Check also general requests like all ground. Is this a problem for self propelled if immobile units are among the assets? Check if transport.
-- TODO: Handle the case when units of a group die during the transfer.
-- TODO: Added habours as interface for transport to from warehouses? Could make a rudimentary shipping dispatcher.
-- DONE: Test capturing a neutral warehouse.
-- DONE: Add save/load capability of warehouse <==> persistance after mission restart. Difficult in lua!
-- DONE: Get cargo bay and weight from CARGO_GROUP and GROUP. No necessary any more!
-- DONE: Add possibility to set weight and cargo bay manually in AddAsset function as optional parameters.
-- DONE: Check overlapping aircraft sometimes.
-- DONE: Case when all transports are killed and there is still cargo to be delivered. Put cargo back into warehouse. Should be done now!
-- DONE: Add transport units from dispatchers back to warehouse stock once they completed their mission.
-- DONE: Write documentation.
-- DONE: Add AAA, SAMs and UAVs to generalized attributes.
-- DONE: Add warehouse quantity enumerator.
-- DONE: Test mortars. Immobile units need a transport.
-- DONE: Set ROE for spawned groups.
-- DONE: Add offroad lanes between warehouses if road connection is not available.
-- DONE: Add possibility to add active groups. Need to create a pseudo template before destroy. <== Does not seem to be necessary any more.
-- DONE: Add a time stamp when an asset is added to the stock and for requests.
-- DONE: How to get a specific request once the cargo is delivered? Make addrequest addasset non FSM function? Callback for requests like in SPAWN?
-- DONE: Add autoselfdefence switch and user function. Default should be off.
-- DONE: Warehouse re-capturing not working?!
-- DONE: Naval assets dont go back into stock once arrived.
-- DONE: Take cargo weight into consideration, when selecting transport assets.
-- DONE: Add ports for spawning naval assets.
-- DONE: Add shipping lanes between warehouses.
-- DONE: Handle cases with immobile units <== should be handled by dispatcher classes.
-- DONE: Handle cases for aircraft carriers and other ships. Place warehouse on carrier possible? On others probably not - exclude them?
-- DONE: Add general message function for sending to coaliton or debug.
-- DONE: Fine tune event handlers.
-- DONE: Improve generalized attributes.
-- DONE: If warehouse is destroyed, all asssets are gone.
-- DONE: Add event handlers.
-- DONE: Add AI_CARGO_AIRPLANE
-- DONE: Add AI_CARGO_APC
-- DONE: Add AI_CARGO_HELICOPTER
-- DONE: Switch to AI_CARGO_XXX_DISPATCHER
-- DONE: Add queue.
-- DONE: Put active groups into the warehouse, e.g. when they were transported to this warehouse.
-- NOGO: Spawn warehouse assets as uncontrolled or AI off and activate them when requested.
-- DONE: How to handle multiple units in a transport group? <== Cargo dispatchers.
-- DONE: Add phyical object.
-- DONE: If warehosue is captured, change warehouse and assets to other coalition.
-- NOGO: Use RAT for routing air units. Should be possible but might need some modifications of RAT, e.g. explit spawn place. But flight plan should be better.
-- DONE: Can I make a request with specific assets? E.g., once delivered, make a request for exactly those assests that were in the original request.

-------------------------------------------------------------------------------------------------------------------------------------------------------------------------------------------------------
-- Constructor(s)
-------------------------------------------------------------------------------------------------------------------------------------------------------------------------------------------------------

--- The WAREHOUSE constructor. Creates a new WAREHOUSE object from a static object. Parameters like the coalition and country are taken from the static object structure.
-- @param #WAREHOUSE self
-- @param Wrapper.Static#STATIC warehouse The physical structure representing the warehouse.
-- @param #string alias (Optional) Alias of the warehouse, i.e. the name it will be called when sending messages etc. Default is the name of the static
-- @return #WAREHOUSE self
function WAREHOUSE:New(warehouse, alias)
  BASE:T({warehouse=warehouse})

  -- Check if just a string was given and convert to static.
  if type(warehouse)=="string" then
    local warehousename=warehouse
    warehouse=UNIT:FindByName(warehousename)
    if warehouse==nil then
      --env.info(string.format("No warehouse unit with name %s found trying static.", tostring(warehousename)))
      warehouse=STATIC:FindByName(warehousename, true)
      self.isunit=false
    else
      self.isunit=true
    end
  end

  -- Nil check.
  if warehouse==nil then
    BASE:E("ERROR: Warehouse does not exist!")
    return nil
  end

  -- Set alias.
  self.alias=alias or warehouse:GetName()

  -- Print version.
  env.info(string.format("Adding warehouse v%s for structure %s with alias %s", WAREHOUSE.version, warehouse:GetName(), self.alias))

  -- Inherit everthing from FSM class.
  local self = BASE:Inherit(self, FSM:New()) -- #WAREHOUSE

  -- Set some string id for output to DCS.log file.
  self.lid=string.format("WAREHOUSE %s | ", self.alias)

  -- Set some variables.
  self.warehouse=warehouse

  -- Increase global warehouse counter.
  _WAREHOUSEDB.WarehouseID=_WAREHOUSEDB.WarehouseID+1

  -- Set unique ID for this warehouse.
  self.uid=_WAREHOUSEDB.WarehouseID

  -- Coalition of the warehouse.
  self.coalition=self.warehouse:GetCoalition()

  -- Country of the warehouse.
  self.countryid=self.warehouse:GetCountry()

  -- Closest of the same coalition but within 5 km range.
  local _airbase=self:GetCoordinate():GetClosestAirbase(nil, self:GetCoalition())
  if _airbase and _airbase:GetCoordinate():Get2DDistance(self:GetCoordinate()) <= 5000 then
    self:SetAirbase(_airbase)
  end

  -- Define warehouse and default spawn zone.
  self.zone=ZONE_RADIUS:New(string.format("Warehouse zone %s", self.warehouse:GetName()), warehouse:GetVec2(), 500)
  self.spawnzone=ZONE_RADIUS:New(string.format("Warehouse %s spawn zone", self.warehouse:GetName()), warehouse:GetVec2(), 250)

  -- Defaults
  self:SetMarker(true)

  -- Add warehouse to database.
  _WAREHOUSEDB.Warehouses[self.uid]=self

  -----------------------
  --- FSM Transitions ---
  -----------------------

  -- Start State.
  self:SetStartState("NotReadyYet")

  -- Add FSM transitions.
  --                 From State   -->   Event        -->     To State
  self:AddTransition("NotReadyYet",     "Load",              "Loaded")      -- Load the warehouse state from scatch.
  self:AddTransition("Stopped",         "Load",              "Loaded")      -- Load the warehouse state stopped state.

  self:AddTransition("NotReadyYet",     "Start",             "Running")     -- Start the warehouse from scratch.
  self:AddTransition("Loaded",          "Start",             "Running")     -- Start the warehouse when loaded from disk.

  self:AddTransition("*",               "Status",            "*")           -- Status update.

  self:AddTransition("*",               "AddAsset",          "*")           -- Add asset to warehouse stock.
  self:AddTransition("*",               "NewAsset",          "*")           -- New asset was added to warehouse stock.

  self:AddTransition("*",               "AddRequest",        "*")           -- New request from other warehouse.
  self:AddTransition("Running",         "Request",           "*")           -- Process a request. Only in running mode.
  self:AddTransition("Running",         "RequestSpawned",    "*")           -- Assets of request were spawned.
  self:AddTransition("Attacked",        "Request",           "*")           -- Process a request. Only in running mode.

  self:AddTransition("*",               "Unloaded",          "*")           -- Cargo has been unloaded from the carrier (unused ==> unnecessary?).
  self:AddTransition("*",               "AssetSpawned",      "*")           -- Asset has been spawned into the world.
  self:AddTransition("*",               "AssetLowFuel",      "*")           -- Asset is low on fuel.

  self:AddTransition("*",               "Arrived",           "*")           -- Cargo or transport group has arrived.

  self:AddTransition("*",               "Delivered",         "*")           -- All cargo groups of a request have been delivered to the requesting warehouse.
  self:AddTransition("Running",         "SelfRequest",       "*")           -- Request to warehouse itself. Requested assets are only spawned but not delivered anywhere.
  self:AddTransition("Attacked",        "SelfRequest",       "*")           -- Request to warehouse itself. Also possible when warehouse is under attack!
  self:AddTransition("Running",         "Pause",             "Paused")      -- Pause the processing of new requests. Still possible to add assets and requests.
  self:AddTransition("Paused",          "Unpause",           "Running")     -- Unpause the warehouse. Queued requests are processed again.
  self:AddTransition("*",               "Stop",              "Stopped")     -- Stop the warehouse.
  self:AddTransition("Stopped",         "Restart",           "Running")     -- Restart the warehouse when it was stopped before.
  self:AddTransition("Loaded",          "Restart",           "Running")     -- Restart the warehouse when assets were loaded from file before.
  self:AddTransition("*",               "Save",              "*")           -- Save the warehouse state to disk.
  self:AddTransition("*",               "Attacked",          "Attacked")    -- Warehouse is under attack by enemy coalition.
  self:AddTransition("Attacked",        "Defeated",          "Running")     -- Attack by other coalition was defeated!
  self:AddTransition("*",               "ChangeCountry",     "*")           -- Change country (and coalition) of the warehouse. Warehouse is respawned!
  self:AddTransition("Attacked",        "Captured",          "Running")     -- Warehouse was captured by another coalition. It must have been attacked first.
  self:AddTransition("*",               "AirbaseCaptured",   "*")           -- Airbase was captured by other coalition.
  self:AddTransition("*",               "AirbaseRecaptured", "*")           -- Airbase was re-captured from other coalition.
  self:AddTransition("*",               "AssetDead",         "*")           -- An asset group died.
  self:AddTransition("*",               "Destroyed",         "Destroyed")   -- Warehouse was destroyed. All assets in stock are gone and warehouse is stopped.
  self:AddTransition("Destroyed",       "Respawn",           "Running")     -- Respawn warehouse after it was destroyed.

  ------------------------
  --- Pseudo Functions ---
  ------------------------

  --- Triggers the FSM event "Start". Starts the warehouse. Initializes parameters and starts event handlers.
  -- @function [parent=#WAREHOUSE] Start
  -- @param #WAREHOUSE self

  --- Triggers the FSM event "Start" after a delay. Starts the warehouse. Initializes parameters and starts event handlers.
  -- @function [parent=#WAREHOUSE] __Start
  -- @param #WAREHOUSE self
  -- @param #number delay Delay in seconds.

  --- Triggers the FSM event "Stop". Stops the warehouse and all its event handlers. All waiting and pending queue items are deleted as well and all assets are removed from stock.
  -- @function [parent=#WAREHOUSE] Stop
  -- @param #WAREHOUSE self

  --- Triggers the FSM event "Stop" after a delay. Stops the warehouse and all its event handlers. All waiting and pending queue items are deleted as well and all assets are removed from stock.
  -- @function [parent=#WAREHOUSE] __Stop
  -- @param #WAREHOUSE self
  -- @param #number delay Delay in seconds.

  --- Triggers the FSM event "Restart". Restarts the warehouse from stopped state by reactivating the event handlers *only*.
  -- @function [parent=#WAREHOUSE] Restart
  -- @param #WAREHOUSE self

  --- Triggers the FSM event "Restart" after a delay. Restarts the warehouse from stopped state by reactivating the event handlers *only*.
  -- @function [parent=#WAREHOUSE] __Restart
  -- @param #WAREHOUSE self
  -- @param #number delay Delay in seconds.

  --- Triggers the FSM event "Respawn".
  -- @function [parent=#WAREHOUSE] Respawn
  -- @param #WAREHOUSE self

  --- Triggers the FSM event "Respawn" after a delay.
  -- @function [parent=#WAREHOUSE] __Respawn
  -- @param #WAREHOUSE self
  -- @param #number delay Delay in seconds.

  --- On after "Respawn" event user function.
  -- @function [parent=#WAREHOUSE] OnAfterRespawn
  -- @param #WAREHOUSE self
  -- @param #string From From state.
  -- @param #string Event Event.
  -- @param #string To To state.

  --- Triggers the FSM event "Pause". Pauses the warehouse. Assets can still be added and requests be made. However, requests are not processed.
  -- @function [parent=#WAREHOUSE] Pause
  -- @param #WAREHOUSE self

  --- Triggers the FSM event "Pause" after a delay. Pauses the warehouse. Assets can still be added and requests be made. However, requests are not processed.
  -- @function [parent=#WAREHOUSE] __Pause
  -- @param #WAREHOUSE self
  -- @param #number delay Delay in seconds.

  --- Triggers the FSM event "Unpause". Unpauses the warehouse. Processing of queued requests is resumed.
  -- @function [parent=#WAREHOUSE] UnPause
  -- @param #WAREHOUSE self

  --- Triggers the FSM event "Unpause" after a delay. Unpauses the warehouse. Processing of queued requests is resumed.
  -- @function [parent=#WAREHOUSE] __Unpause
  -- @param #WAREHOUSE self
  -- @param #number delay Delay in seconds.


  --- Triggers the FSM event "Status". Queue is updated and requests are executed.
  -- @function [parent=#WAREHOUSE] Status
  -- @param #WAREHOUSE self

  --- Triggers the FSM event "Status" after a delay. Queue is updated and requests are executed.
  -- @function [parent=#WAREHOUSE] __Status
  -- @param #WAREHOUSE self
  -- @param #number delay Delay in seconds.


  --- Trigger the FSM event "AddAsset". Add a group to the warehouse stock.
  -- @function [parent=#WAREHOUSE] AddAsset
  -- @param #WAREHOUSE self
  -- @param Wrapper.Group#GROUP group Group to be added as new asset.
  -- @param #number ngroups (Optional) Number of groups to add to the warehouse stock. Default is 1.
  -- @param #WAREHOUSE.Attribute forceattribute (Optional) Explicitly force a generalized attribute for the asset. This has to be an @{#WAREHOUSE.Attribute}.
  -- @param #number forcecargobay (Optional) Explicitly force cargobay weight limit in kg for cargo carriers. This is for each *unit* of the group.
  -- @param #number forceweight (Optional) Explicitly force weight in kg of each unit in the group.
  -- @param #number loadradius (Optional) The distance in meters when the cargo is loaded into the carrier. Default is the bounding box size of the carrier.
  -- @param DCS#AI.Skill skill Skill of the asset.
  -- @param #table liveries Table of livery names. When the asset is spawned one livery is chosen randomly.
  -- @param #string assignment A free to choose string specifying an assignment for the asset. This can be used with the @{#WAREHOUSE.OnAfterNewAsset} function.

  --- Trigger the FSM event "AddAsset" with a delay. Add a group to the warehouse stock.
  -- @function [parent=#WAREHOUSE] __AddAsset
  -- @param #WAREHOUSE self
  -- @param #number delay Delay in seconds.
  -- @param Wrapper.Group#GROUP group Group to be added as new asset.
  -- @param #number ngroups (Optional) Number of groups to add to the warehouse stock. Default is 1.
  -- @param #WAREHOUSE.Attribute forceattribute (Optional) Explicitly force a generalized attribute for the asset. This has to be an @{#WAREHOUSE.Attribute}.
  -- @param #number forcecargobay (Optional) Explicitly force cargobay weight limit in kg for cargo carriers. This is for each *unit* of the group.
  -- @param #number forceweight (Optional) Explicitly force weight in kg of each unit in the group.
  -- @param #number loadradius (Optional) The distance in meters when the cargo is loaded into the carrier. Default is the bounding box size of the carrier.
  -- @param DCS#AI.Skill skill Skill of the asset.
  -- @param #table liveries Table of livery names. When the asset is spawned one livery is chosen randomly.
  -- @param #string assignment A free to choose string specifying an assignment for the asset. This can be used with the @{#WAREHOUSE.OnAfterNewAsset} function.


  --- Triggers the FSM delayed event "NewAsset" when a new asset has been added to the warehouse stock.
  -- @function [parent=#WAREHOUSE] NewAsset
  -- @param #WAREHOUSE self
  -- @param #WAREHOUSE.Assetitem asset The new asset.
  -- @param #string assignment (Optional) Assignment text for the asset.

  --- Triggers the FSM delayed event "NewAsset" when a new asset has been added to the warehouse stock.
  -- @function [parent=#WAREHOUSE] __NewAsset
  -- @param #WAREHOUSE self
  -- @param #number delay Delay in seconds.
  -- @param #WAREHOUSE.Assetitem asset The new asset.
  -- @param #string assignment (Optional) Assignment text for the asset.

  --- On after "NewAsset" event user function. A new asset has been added to the warehouse stock.
  -- @function [parent=#WAREHOUSE] OnAfterNewAsset
  -- @param #WAREHOUSE self
  -- @param #string From From state.
  -- @param #string Event Event.
  -- @param #string To To state.
  -- @param #WAREHOUSE.Assetitem asset The asset that has just been added.
  -- @param #string assignment (Optional) Assignment text for the asset.


  --- Triggers the FSM event "AddRequest". Add a request to the warehouse queue, which is processed when possible.
  -- @function [parent=#WAREHOUSE] AddRequest
  -- @param #WAREHOUSE self
  -- @param #WAREHOUSE warehouse The warehouse requesting supply.
  -- @param #WAREHOUSE.Descriptor AssetDescriptor Descriptor describing the asset that is requested.
  -- @param AssetDescriptorValue Value of the asset descriptor. Type depends on descriptor, i.e. could be a string, etc.
  -- @param #number nAsset Number of groups requested that match the asset specification.
  -- @param #WAREHOUSE.TransportType TransportType Type of transport.
  -- @param #number nTransport Number of transport units requested.
  -- @param #number Prio Priority of the request. Number ranging from 1=high to 100=low.
  -- @param #string Assignment A keyword or text that later be used to identify this request and postprocess the assets.

  --- Triggers the FSM event "AddRequest" with a delay. Add a request to the warehouse queue, which is processed when possible.
  -- @function [parent=#WAREHOUSE] __AddRequest
  -- @param #WAREHOUSE self
  -- @param #number delay Delay in seconds.
  -- @param #WAREHOUSE warehouse The warehouse requesting supply.
  -- @param #WAREHOUSE.Descriptor AssetDescriptor Descriptor describing the asset that is requested.
  -- @param AssetDescriptorValue Value of the asset descriptor. Type depends on descriptor, i.e. could be a string, etc.
  -- @param #number nAsset Number of groups requested that match the asset specification.
  -- @param #WAREHOUSE.TransportType TransportType Type of transport.
  -- @param #number nTransport Number of transport units requested.
  -- @param #number Prio Priority of the request. Number ranging from 1=high to 100=low.
  -- @param #string Assignment A keyword or text that later be used to identify this request and postprocess the assets.


  --- Triggers the FSM event "Request". Executes a request from the queue if possible.
  -- @function [parent=#WAREHOUSE] Request
  -- @param #WAREHOUSE self
  -- @param #WAREHOUSE.Queueitem Request Information table of the request.

  --- Triggers the FSM event "Request" after a delay. Executes a request from the queue if possible.
  -- @function [parent=#WAREHOUSE] __Request
  -- @param #WAREHOUSE self
  -- @param #number Delay Delay in seconds.
  -- @param #WAREHOUSE.Queueitem Request Information table of the request.

  --- On before "Request" user function. The necessary cargo and transport assets will be spawned. Time to set some additional asset parameters.
  -- @function [parent=#WAREHOUSE] OnBeforeRequest
  -- @param #WAREHOUSE self
  -- @param #string From From state.
  -- @param #string Event Event.
  -- @param #string To To state.
  -- @param #WAREHOUSE.Queueitem Request Information table of the request.

  --- On after "Request" user function. The necessary cargo and transport assets were spawned.
  -- @function [parent=#WAREHOUSE] OnAfterRequest
  -- @param #WAREHOUSE self
  -- @param #string From From state.
  -- @param #string Event Event.
  -- @param #string To To state.
  -- @param #WAREHOUSE.Queueitem Request Information table of the request.


  --- Triggers the FSM event "Arrived" when a group has arrived at the destination warehouse.
  -- This function should always be called from the sending and not the receiving warehouse.
  -- If the group is a cargo asset, it is added to the receiving warehouse. If the group is a transporter it
  -- is added to the sending warehouse since carriers are supposed to return to their home warehouse once
  -- all cargo was delivered.
  -- @function [parent=#WAREHOUSE] Arrived
  -- @param #WAREHOUSE self
  -- @param Wrapper.Group#GROUP group Group that has arrived.

  --- Triggers the FSM event "Arrived" after a delay when a group has arrived at the destination.
  -- This function should always be called from the sending and not the receiving warehouse.
  -- If the group is a cargo asset, it is added to the receiving warehouse. If the group is a transporter it
  -- is added to the sending warehouse since carriers are supposed to return to their home warehouse once
  -- @function [parent=#WAREHOUSE] __Arrived
  -- @param #WAREHOUSE self
  -- @param #number delay Delay in seconds.
  -- @param Wrapper.Group#GROUP group Group that has arrived.

  --- On after "Arrived" event user function. Called when a group has arrived at its destination.
  -- @function [parent=#WAREHOUSE] OnAfterArrived
  -- @param #WAREHOUSE self
  -- @param #string From From state.
  -- @param #string Event Event.
  -- @param #string To To state.
  -- @param Wrapper.Group#GROUP group Group that has arrived.


  --- Triggers the FSM event "Delivered". All (cargo) assets of a request have been delivered to the receiving warehouse.
  -- @function [parent=#WAREHOUSE] Delivered
  -- @param #WAREHOUSE self
  -- @param #WAREHOUSE.Pendingitem request Pending request that was now delivered.

  --- Triggers the FSM event "Delivered" after a delay. A group has been delivered from the warehouse to another warehouse.
  -- @function [parent=#WAREHOUSE] __Delivered
  -- @param #WAREHOUSE self
  -- @param #number delay Delay in seconds.
  -- @param #WAREHOUSE.Pendingitem request Pending request that was now delivered.

  --- On after "Delivered" event user function. Called when a group has been delivered from the warehouse to another warehouse.
  -- @function [parent=#WAREHOUSE] OnAfterDelivered
  -- @param #WAREHOUSE self
  -- @param #string From From state.
  -- @param #string Event Event.
  -- @param #string To To state.
  -- @param #WAREHOUSE.Pendingitem request Pending request that was now delivered.


  --- Triggers the FSM event "SelfRequest". Request was initiated from the warehouse to itself. Groups are just spawned at the warehouse or the associated airbase.
  -- If the warehouse is currently under attack when the self request is made, the self request is added to the defending table. One the attack is defeated,
  -- this request is used to put the groups back into the warehouse stock.
  -- @function [parent=#WAREHOUSE] SelfRequest
  -- @param #WAREHOUSE self
  -- @param Core.Set#SET_GROUP groupset The set of cargo groups that was delivered to the warehouse itself.
  -- @param #WAREHOUSE.Pendingitem request Pending self request.

  --- Triggers the FSM event "SelfRequest" with a delay. Request was initiated from the warehouse to itself. Groups are just spawned at the warehouse or the associated airbase.
  -- If the warehouse is currently under attack when the self request is made, the self request is added to the defending table. One the attack is defeated,
  -- this request is used to put the groups back into the warehouse stock.
  -- @function [parent=#WAREHOUSE] __SelfRequest
  -- @param #WAREHOUSE self
  -- @param #number delay Delay in seconds.
  -- @param Core.Set#SET_GROUP groupset The set of cargo groups that was delivered to the warehouse itself.
  -- @param #WAREHOUSE.Pendingitem request Pending self request.

  --- On after "SelfRequest" event. Request was initiated from the warehouse to itself. Groups are simply spawned at the warehouse or the associated airbase.
  -- All requested assets are passed as a @{Core.Set#SET_GROUP} and can be used for further tasks or in other MOOSE classes.
  -- Note that airborne assets are spawned in uncontrolled state so they do not simply "fly away" after spawning.
  --
  -- @usage
  -- --- Self request event. Triggered once the assets are spawned in the spawn zone or at the airbase.
  -- function mywarehouse:OnAfterSelfRequest(From, Event, To, groupset, request)
  --   local groupset=groupset --Core.Set#SET_GROUP
  --
  --   -- Loop over all groups spawned from that request.
  --   for _,group in pairs(groupset:GetSetObjects()) do
  --     local group=group --Wrapper.Group#GROUP
  --
  --     -- Gree smoke on spawned group.
  --     group:SmokeGreen()
  --
  --     -- Activate uncontrolled airborne group if necessary.
  --     group:StartUncontrolled()
  --   end
  -- end
  --
  -- @function [parent=#WAREHOUSE] OnAfterSelfRequest
  -- @param #WAREHOUSE self
  -- @param #string From From state.
  -- @param #string Event Event.
  -- @param #string To To state.
  -- @param Core.Set#SET_GROUP groupset The set of (cargo) groups that was delivered to the warehouse itself.
  -- @param #WAREHOUSE.Pendingitem request Pending self request.


  --- Triggers the FSM event "Attacked" when a warehouse is under attack by an another coalition.
  -- @function [parent=#WAREHOUSE] Attacked
  -- @param #WAREHOUSE self
  -- @param DCS#coalition.side Coalition Coalition side which is attacking the warehouse, i.e. a number of @{DCS#coalition.side} enumerator.
  -- @param DCS#country.id Country Country ID, which is attacking the warehouse, i.e. a number @{DCS#country.id} enumerator.

  --- Triggers the FSM event "Attacked" with a delay when a warehouse is under attack by an another coalition.
  -- @function [parent=#WAREHOUSE] __Attacked
  -- @param #WAREHOUSE self
  -- @param #number delay Delay in seconds.
  -- @param DCS#coalition.side Coalition Coalition side which is attacking the warehouse, i.e. a number of @{DCS#coalition.side} enumerator.
  -- @param DCS#country.id Country Country ID, which is attacking the warehouse, i.e. a number @{DCS#country.id} enumerator.

  --- On after "Attacked" event user function. Called when a warehouse (zone) is under attack by an enemy.
  -- @function [parent=#WAREHOUSE] OnAfterAttacked
  -- @param #WAREHOUSE self
  -- @param #string From From state.
  -- @param #string Event Event.
  -- @param #string To To state.
  -- @param DCS#coalition.side Coalition Coalition side which is attacking the warehouse, i.e. a number of @{DCS#coalition.side} enumerator.
  -- @param DCS#country.id Country Country ID, which is attacking the warehouse, i.e. a number @{DCS#country.id} enumerator.


  --- Triggers the FSM event "Defeated" when an attack from an enemy was defeated.
  -- @function [parent=#WAREHOUSE] Defeated
  -- @param #WAREHOUSE self

  --- Triggers the FSM event "Defeated" with a delay when an attack from an enemy was defeated.
  -- @function [parent=#WAREHOUSE] __Defeated
  -- @param #WAREHOUSE self
  -- @param #number delay Delay in seconds.

  --- On after "Defeated" event user function. Called when an enemy attack was defeated.
  -- @function [parent=#WAREHOUSE] OnAfterDefeate
  -- @param #WAREHOUSE self
  -- @param #string From From state.
  -- @param #string Event Event.
  -- @param #string To To state.


  --- Triggers the FSM event "ChangeCountry" so the warehouse is respawned with the new country.
  -- @function [parent=#WAREHOUSE] ChangeCountry
  -- @param #WAREHOUSE self
  -- @param DCS#country.id Country New country id of the warehouse.

  --- Triggers the FSM event "ChangeCountry" after a delay so the warehouse is respawned with the new country.
  -- @function [parent=#WAREHOUSE] __ChangeCountry
  -- @param #WAREHOUSE self
  -- @param #number delay Delay in seconds.
  -- @param DCS#country.id Country Country id which has captured the warehouse.

  --- On after "ChangeCountry" event user function. Called when the warehouse has changed its country.
  -- @function [parent=#WAREHOUSE] OnAfterChangeCountry
  -- @param #WAREHOUSE self
  -- @param #string From From state.
  -- @param #string Event Event.
  -- @param #string To To state.
  -- @param DCS#country.id Country New country id of the warehouse, i.e. a number @{DCS#country.id} enumerator.


  --- Triggers the FSM event "Captured" when a warehouse has been captured by another coalition.
  -- @function [parent=#WAREHOUSE] Captured
  -- @param #WAREHOUSE self
  -- @param DCS#coalition.side Coalition Coalition side which captured the warehouse.
  -- @param DCS#country.id Country Country id which has captured the warehouse.

  --- Triggers the FSM event "Captured" with a delay when a warehouse has been captured by another coalition.
  -- @function [parent=#WAREHOUSE] __Captured
  -- @param #WAREHOUSE self
  -- @param #number delay Delay in seconds.
  -- @param DCS#coalition.side Coalition Coalition side which captured the warehouse.
  -- @param DCS#country.id Country Country id which has captured the warehouse.

  --- On after "Captured" event user function. Called when the warehouse has been captured by an enemy coalition.
  -- @function [parent=#WAREHOUSE] OnAfterCaptured
  -- @param #WAREHOUSE self
  -- @param #string From From state.
  -- @param #string Event Event.
  -- @param #string To To state.
  -- @param DCS#coalition.side Coalition Coalition side which captured the warehouse, i.e. a number of @{DCS#coalition.side} enumerator.
  -- @param DCS#country.id Country Country id which has captured the warehouse, i.e. a number @{DCS#country.id} enumerator.
  --

  --- Triggers the FSM event "AirbaseCaptured" when the airbase of the warehouse has been captured by another coalition.
  -- @function [parent=#WAREHOUSE] AirbaseCaptured
  -- @param #WAREHOUSE self
  -- @param DCS#coalition.side Coalition Coalition side which captured the airbase, i.e. a number of @{DCS#coalition.side} enumerator.

  --- Triggers the FSM event "AirbaseCaptured" with a delay when the airbase of the warehouse has been captured by another coalition.
  -- @function [parent=#WAREHOUSE] __AirbaseCaptured
  -- @param #WAREHOUSE self
  -- @param #number delay Delay in seconds.
  -- @param DCS#coalition.side Coalition Coalition side which captured the airbase, i.e. a number of @{DCS#coalition.side} enumerator.

  --- On after "AirbaseCaptured" even user function. Called when the airbase of the warehouse has been captured by another coalition.
  -- @function [parent=#WAREHOUSE] OnAfterAirbaseCaptured
  -- @param #WAREHOUSE self
  -- @param #string From From state.
  -- @param #string Event Event.
  -- @param #string To To state.
  -- @param DCS#coalition.side Coalition Coalition side which captured the airbase, i.e. a number of @{DCS#coalition.side} enumerator.


  --- Triggers the FSM event "AirbaseRecaptured" when the airbase of the warehouse has been re-captured from the other coalition.
  -- @param #WAREHOUSE self
  -- @function [parent=#WAREHOUSE] AirbaseRecaptured
  -- @param DCS#coalition.side Coalition Coalition which re-captured the airbase, i.e. the same as the current warehouse owner coalition.

  --- Triggers the FSM event "AirbaseRecaptured" with a delay when the airbase of the warehouse has been re-captured from the other coalition.
  -- @function [parent=#WAREHOUSE] __AirbaseRecaptured
  -- @param #WAREHOUSE self
  -- @param #number delay Delay in seconds.
  -- @param DCS#coalition.side Coalition Coalition which re-captured the airbase, i.e. the same as the current warehouse owner coalition.

  --- On after "AirbaseRecaptured" event user function. Called when the airbase of the warehouse has been re-captured from the other coalition.
  -- @function [parent=#WAREHOUSE] OnAfterAirbaseRecaptured
  -- @param #WAREHOUSE self
  -- @param #string From From state.
  -- @param #string Event Event.
  -- @param #string To To state.
  -- @param DCS#coalition.side Coalition Coalition which re-captured the airbase, i.e. the same as the current warehouse owner coalition.


  --- Triggers the FSM event "AssetDead" when an asset group has died.
  -- @function [parent=#WAREHOUSE] AssetDead
  -- @param #WAREHOUSE self
  -- @param #WAREHOUSE.Assetitem asset The asset that is dead.
  -- @param #WAREHOUSE.Pendingitem request The request of the dead asset.

  --- Triggers the delayed FSM event "AssetDead" when an asset group has died.
  -- @function [parent=#WAREHOUSE] __AssetDead
  -- @param #WAREHOUSE self
  -- @param #number delay Delay in seconds.
  -- @param #WAREHOUSE.Assetitem asset The asset that is dead.
  -- @param #WAREHOUSE.Pendingitem request The request of the dead asset.

  --- On after "AssetDead" event user function. Called when an asset group died.
  -- @function [parent=#WAREHOUSE] OnAfterAssetDead
  -- @param #WAREHOUSE self
  -- @param #string From From state.
  -- @param #string Event Event.
  -- @param #string To To state.
  -- @param #WAREHOUSE.Assetitem asset The asset that is dead.
  -- @param #WAREHOUSE.Pendingitem request The request of the dead asset.


  --- Triggers the FSM event "Destroyed" when the warehouse was destroyed. Services are stopped.
  -- @function [parent=#WAREHOUSE] Destroyed
  -- @param #WAREHOUSE self

  --- Triggers the FSM event "Destroyed" with a delay when the warehouse was destroyed. Services are stopped.
  -- @function [parent=#WAREHOUSE] __Destroyed
  -- @param #WAREHOUSE self
  -- @param #number delay Delay in seconds.

  --- On after "Destroyed" event user function. Called when the warehouse was destroyed. Services are stopped.
  -- @function [parent=#WAREHOUSE] OnAfterDestroyed
  -- @param #WAREHOUSE self
  -- @param #string From From state.
  -- @param #string Event Event.
  -- @param #string To To state.


  --- Triggers the FSM event "AssetSpawned" when the warehouse has spawned an asset.
  -- @function [parent=#WAREHOUSE] AssetSpawned
  -- @param #WAREHOUSE self
  -- @param Wrapper.Group#GROUP group the group that was spawned.
  -- @param #WAREHOUSE.Assetitem asset The asset that was spawned.
  -- @param #WAREHOUSE.Pendingitem request The request of the spawned asset.

  --- Triggers the FSM event "AssetSpawned" with a delay when the warehouse has spawned an asset.
  -- @function [parent=#WAREHOUSE] __AssetSpawned
  -- @param #WAREHOUSE self
  -- @param #number delay Delay in seconds.
  -- @param Wrapper.Group#GROUP group the group that was spawned.
  -- @param #WAREHOUSE.Assetitem asset The asset that was spawned.
  -- @param #WAREHOUSE.Pendingitem request The request of the spawned asset.

  --- On after "AssetSpawned" event user function. Called when the warehouse has spawned an asset.
  -- @function [parent=#WAREHOUSE] OnAfterAssetSpawned
  -- @param #WAREHOUSE self
  -- @param #string From From state.
  -- @param #string Event Event.
  -- @param #string To To state.
  -- @param Wrapper.Group#GROUP group the group that was spawned.
  -- @param #WAREHOUSE.Assetitem asset The asset that was spawned.
  -- @param #WAREHOUSE.Pendingitem request The request of the spawned asset.


  --- Triggers the FSM event "AssetLowFuel" when an asset runs low on fuel
  -- @function [parent=#WAREHOUSE] AssetLowFuel
  -- @param #WAREHOUSE self
  -- @param #WAREHOUSE.Assetitem asset The asset that is low on fuel.
  -- @param #WAREHOUSE.Pendingitem request The request of the asset that is low on fuel.

  --- Triggers the FSM event "AssetLowFuel" with a delay when an asset  runs low on fuel.
  -- @function [parent=#WAREHOUSE] __AssetLowFuel
  -- @param #WAREHOUSE self
  -- @param #number delay Delay in seconds.
  -- @param #WAREHOUSE.Assetitem asset The asset that is low on fuel.
  -- @param #WAREHOUSE.Pendingitem request The request of the asset that is low on fuel.

  --- On after "AssetLowFuel" event user function. Called when the an asset is low on fuel.
  -- @function [parent=#WAREHOUSE] OnAfterAssetLowFuel
  -- @param #WAREHOUSE self
  -- @param #string From From state.
  -- @param #string Event Event.
  -- @param #string To To state.
  -- @param #WAREHOUSE.Assetitem asset The asset that is low on fuel.
  -- @param #WAREHOUSE.Pendingitem request The request of the asset that is low on fuel.


  --- Triggers the FSM event "Save" when the warehouse assets are saved to file on disk.
  -- @function [parent=#WAREHOUSE] Save
  -- @param #WAREHOUSE self
  -- @param #string path Path where the file is saved. Default is the DCS installation root directory.
  -- @param #string filename (Optional) File name. Default is WAREHOUSE-<UID>_<ALIAS>.txt.

  --- Triggers the FSM event "Save" with a delay when the warehouse assets are saved to a file.
  -- @function [parent=#WAREHOUSE] __Save
  -- @param #WAREHOUSE self
  -- @param #number delay Delay in seconds.
  -- @param #string path Path where the file is saved. Default is the DCS installation root directory.
  -- @param #string filename (Optional) File name. Default is WAREHOUSE-<UID>_<ALIAS>.txt.

  --- On after "Save" event user function. Called when the warehouse assets are saved to disk.
  -- @function [parent=#WAREHOUSE] OnAfterSave
  -- @param #WAREHOUSE self
  -- @param #string From From state.
  -- @param #string Event Event.
  -- @param #string To To state.
  -- @param #string path Path where the file is saved. Default is the DCS installation root directory.
  -- @param #string filename (Optional) File name. Default is WAREHOUSE-<UID>_<ALIAS>.txt.


  --- Triggers the FSM event "Load" when the warehouse is loaded from a file on disk.
  -- @function [parent=#WAREHOUSE] Load
  -- @param #WAREHOUSE self
  -- @param #string path Path where the file is located. Default is the DCS installation root directory.
  -- @param #string filename (Optional) File name. Default is WAREHOUSE-<UID>_<ALIAS>.txt.

  --- Triggers the FSM event "Load" with a delay when the warehouse assets are loaded from disk.
  -- @function [parent=#WAREHOUSE] __Load
  -- @param #WAREHOUSE self
  -- @param #number delay Delay in seconds.
  -- @param #string path Path where the file is located. Default is the DCS installation root directory.
  -- @param #string filename (Optional) File name. Default is WAREHOUSE-<UID>_<ALIAS>.txt.

  --- On after "Load" event user function. Called when the warehouse assets are loaded from disk.
  -- @function [parent=#WAREHOUSE] OnAfterLoad
  -- @param #WAREHOUSE self
  -- @param #string From From state.
  -- @param #string Event Event.
  -- @param #string To To state.
  -- @param #string path Path where the file is located. Default is the DCS installation root directory.
  -- @param #string filename (Optional) File name. Default is WAREHOUSE-<UID>_<ALIAS>.txt.


  return self
end

-------------------------------------------------------------------------------------------------------------------------------------------------------------------------------------------------------
-- User functions
-------------------------------------------------------------------------------------------------------------------------------------------------------------------------------------------------------

--- Set debug mode on. Error messages will be displayed on screen, units will be smoked at some events.
-- @param #WAREHOUSE self
-- @return #WAREHOUSE self
function WAREHOUSE:SetDebugOn()
  self.Debug=true
  return self
end

--- Set debug mode off. This is the default
-- @param #WAREHOUSE self
-- @return #WAREHOUSE self
function WAREHOUSE:SetDebugOff()
  self.Debug=false
  return self
end

--- Set report on. Messages at events will be displayed on screen to the coalition owning the warehouse.
-- @param #WAREHOUSE self
-- @return #WAREHOUSE self
function WAREHOUSE:SetReportOn()
  self.Report=true
  return self
end

--- Set report off. Warehouse does not report about its status and at certain events.
-- @param #WAREHOUSE self
-- @return #WAREHOUSE self
function WAREHOUSE:SetReportOff()
  self.Report=false
  return self
end

--- Enable safe parking option, i.e. parking spots at an airbase will be considered as occupied when a client aircraft is parked there (even if the client slot is not taken by a player yet).
-- Note that also incoming aircraft can reserve/occupie parking spaces.
-- @param #WAREHOUSE self
-- @return #WAREHOUSE self
function WAREHOUSE:SetSafeParkingOn()
  self.safeparking=true
  return self
end

--- Disable safe parking option. Note that is the default setting.
-- @param #WAREHOUSE self
-- @return #WAREHOUSE self
function WAREHOUSE:SetSafeParkingOff()
  self.safeparking=false
  return self
end

--- Set flight control.
-- @param #WAREHOUSE self
-- @param Ops.FlightControl#FLIGHTCONTROL flightcontrol Flight control object.
-- @return #WAREHOUSE self
function WAREHOUSE:SetFlightControl(flightcontrol)
  self.flightcontrol=flightcontrol
  return self
end


--- Set low fuel threshold. If one unit of an asset has less fuel than this number, the event AssetLowFuel will be fired.
-- @param #WAREHOUSE self
-- @param #number threshold Relative low fuel threshold, i.e. a number in [0,1]. Default 0.15 (15%).
-- @return #WAREHOUSE self
function WAREHOUSE:SetLowFuelThreshold(threshold)
  self.lowfuelthresh=threshold or 0.15
  return self
end

--- Set interval of status updates. Note that normally only one request can be processed per time interval.
-- @param #WAREHOUSE self
-- @param #number timeinterval Time interval in seconds.
-- @return #WAREHOUSE self
function WAREHOUSE:SetStatusUpdate(timeinterval)
  self.dTstatus=timeinterval
  return self
end

--- Set a zone where the (ground) assets of the warehouse are spawned once requested.
-- @param #WAREHOUSE self
-- @param Core.Zone#ZONE zone The spawn zone.
-- @param #number maxdist (Optional) Maximum distance in meters between spawn zone and warehouse. Units are not spawned if distance is larger. Default is 5000 m.
-- @return #WAREHOUSE self
function WAREHOUSE:SetSpawnZone(zone, maxdist)
  self.spawnzone=zone
  self.spawnzonemaxdist=maxdist or 5000
  return self
end


--- Set a warehouse zone. If this zone is captured, the warehouse and all its assets fall into the hands of the enemy.
-- @param #WAREHOUSE self
-- @param Core.Zone#ZONE zone The warehouse zone. Note that this **cannot** be a polygon zone!
-- @return #WAREHOUSE self
function WAREHOUSE:SetWarehouseZone(zone)
  self.zone=zone
  return self
end

--- Set auto defence on. When the warehouse is under attack, all ground assets are spawned automatically and will defend the warehouse zone.
-- @param #WAREHOUSE self
-- @return #WAREHOUSE self
function WAREHOUSE:SetAutoDefenceOn()
  self.autodefence=true
  return self
end

--- Set auto defence off. This is the default.
-- @param #WAREHOUSE self
-- @return #WAREHOUSE self
function WAREHOUSE:SetAutoDefenceOff()
  self.autodefence=false
  return self
end

--- Set valid parking spot IDs.
-- @param #WAREHOUSE self
-- @param #table ParkingIDs Table of numbers.
-- @return #WAREHOUSE self
function WAREHOUSE:SetParkingIDs(ParkingIDs)
  if type(ParkingIDs)~="table" then
    ParkingIDs={ParkingIDs}
  end
  self.parkingIDs=ParkingIDs
  return self
end

--- Check parking ID.
-- @param #WAREHOUSE self
-- @param Wrapper.Airbase#AIRBASE.ParkingSpot spot Parking spot.
-- @return #boolean If true, parking is valid.
function WAREHOUSE:_CheckParkingValid(spot)
  if self.parkingIDs==nil then
    return true
  end

  for _,id in pairs(self.parkingIDs or {}) do
    if spot.TerminalID==id then
      return true
    end
  end

  return false
end


--- Enable auto save of warehouse assets at mission end event.
-- @param #WAREHOUSE self
-- @param #string path Path where to save the asset data file.
-- @param #string filename File name. Default is generated automatically from warehouse id.
-- @return #WAREHOUSE self
function WAREHOUSE:SetSaveOnMissionEnd(path, filename)
  self.autosave=true
  self.autosavepath=path
  self.autosavefile=filename
  return self
end

--- Show or don't show markers on the F10 map displaying the Warehouse stock and road/rail connections.
-- @param #WAREHOUSE self
-- @param #boolean switch If true (or nil), markers are on. If false, markers are not displayed.
-- @return #WAREHOUSE self
function WAREHOUSE:SetMarker(switch)
  if switch==false then
    self.markerOn=false
  else
    self.markerOn=true
  end
  return self
end

--- Set respawn after destroy.
-- @param #WAREHOUSE self
-- @return #WAREHOUSE self
function WAREHOUSE:SetRespawnAfterDestroyed(delay)
  self.respawnafterdestroyed=true
  self.respawndelay=delay
  return self
end


--- Set the airbase belonging to this warehouse.
-- Note that it has to be of the same coalition as the warehouse.
-- Also, be reasonable and do not put it too far from the phyiscal warehouse structure because you troops might have a long way to get to their transports.
-- @param #WAREHOUSE self
-- @param Wrapper.Airbase#AIRBASE airbase The airbase object associated to this warehouse.
-- @return #WAREHOUSE self
function WAREHOUSE:SetAirbase(airbase)
  self.airbase=airbase
  if airbase~=nil then
    self.airbasename=airbase:GetName()
  else
    self.airbasename=nil
  end
  return self
end

--- Set the connection of the warehouse to the road.
-- Ground assets spawned in the warehouse spawn zone will first go to this point and from there travel on road to the requesting warehouse.
-- Note that by default the road connection is set to the closest point on road from the center of the spawn zone if it is withing 3000 meters.
-- Also note, that if the parameter "coordinate" is passed as nil, any road connection is disabled and ground assets cannot travel of be transportet on the ground.
-- @param #WAREHOUSE self
-- @param Core.Point#COORDINATE coordinate The road connection. Technically, the closest point on road from this coordinate is determined by DCS API function. So this point must not be exactly on the road.
-- @return #WAREHOUSE self
function WAREHOUSE:SetRoadConnection(coordinate)
  if coordinate then
    self.road=coordinate:GetClosestPointToRoad()
  else
    self.road=false
  end
  return self
end

--- Set the connection of the warehouse to the railroad.
-- This is the place where train assets or transports will be spawned.
-- @param #WAREHOUSE self
-- @param Core.Point#COORDINATE coordinate The railroad connection. Technically, the closest point on rails from this coordinate is determined by DCS API function. So this point must not be exactly on the a railroad connection.
-- @return #WAREHOUSE self
function WAREHOUSE:SetRailConnection(coordinate)
  if coordinate then
    self.rail=coordinate:GetClosestPointToRoad(true)
  else
    self.rail=false
  end
  return self
end

--- Set the port zone for this warehouse.
-- The port zone is the zone, where all naval assets of the warehouse are spawned.
-- @param #WAREHOUSE self
-- @param Core.Zone#ZONE zone The zone defining the naval port of the warehouse.
-- @return #WAREHOUSE self
function WAREHOUSE:SetPortZone(zone)
  self.portzone=zone
  return self
end

--- Add a shipping lane from this warehouse to another remote warehouse.
-- Note that both warehouses must have a port zone defined before a shipping lane can be added!
-- Shipping lane is taken from the waypoints of a (late activated) template group. So set up a group, e.g. a ship or a helicopter, and place its
-- waypoints along the shipping lane you want to add.
-- @param #WAREHOUSE self
-- @param #WAREHOUSE remotewarehouse The remote warehouse to where the shipping lane is added
-- @param Wrapper.Group#GROUP group Waypoints of this group will define the shipping lane between to warehouses.
-- @param #boolean oneway (Optional) If true, the lane can only be used from this warehouse to the other but not other way around. Default false.
-- @return #WAREHOUSE self
function WAREHOUSE:AddShippingLane(remotewarehouse, group, oneway)

  -- Check that port zones are defined.
  if self.portzone==nil or remotewarehouse.portzone==nil then
    local text=string.format("ERROR: Sending or receiving warehouse does not have a port zone defined. Adding shipping lane not possible!")
    self:_ErrorMessage(text, 5)
    return self
  end

  -- Initial and final coordinates are random points within the port zones.
  local startcoord=self.portzone:GetRandomCoordinate()
  local finalcoord=remotewarehouse.portzone:GetRandomCoordinate()

  -- Create new lane from waypoints of the template group.
  local lane=self:_NewLane(group, startcoord, finalcoord)

  -- Debug info. Marks along shipping lane.
  if self.Debug then
    for i=1,#lane do
      local coord=lane[i] --Core.Point#COORDINATE
      local text=string.format("Shipping lane %s to %s. Point %d.", self.alias, remotewarehouse.alias, i)
      coord:MarkToCoalition(text, self:GetCoalition())
    end
  end

  -- Name of the remote warehouse.
  local remotename=remotewarehouse.warehouse:GetName()

  -- Create new table if no shipping lane exists yet.
  if self.shippinglanes[remotename]==nil then
    self.shippinglanes[remotename]={}
  end

  -- Add shipping lane.
  table.insert(self.shippinglanes[remotename], lane)

  -- Add shipping lane in the opposite direction.
  if not oneway then
    remotewarehouse:AddShippingLane(self, group, true)
  end

  return self
end


--- Add an off-road path from this warehouse to another and back.
-- The start and end points are automatically set to one random point in the respective spawn zones of the two warehouses.
-- By default, the reverse path is also added as path from the remote warehouse to this warehouse.
-- @param #WAREHOUSE self
-- @param #WAREHOUSE remotewarehouse The remote warehouse to which the path leads.
-- @param Wrapper.Group#GROUP group Waypoints of this group will define the path between to warehouses.
-- @param #boolean oneway (Optional) If true, the path can only be used from this warehouse to the other but not other way around. Default false.
-- @return #WAREHOUSE self
function WAREHOUSE:AddOffRoadPath(remotewarehouse, group, oneway)

  -- Initial and final points are random points within the spawn zone.
  local startcoord=self.spawnzone:GetRandomCoordinate()
  local finalcoord=remotewarehouse.spawnzone:GetRandomCoordinate()

  -- Create new path from template group waypoints.
  local path=self:_NewLane(group, startcoord, finalcoord)

  if path==nil then
    self:E(self.lid.."ERROR: Offroad path could not be added. Group present in ME?")
    return
  end

  -- Debug info. Marks along path.
  if path and self.Debug then
    for i=1,#path do
      local coord=path[i] --Core.Point#COORDINATE
      local text=string.format("Off road path from %s to %s. Point %d.", self.alias, remotewarehouse.alias, i)
      coord:MarkToCoalition(text, self:GetCoalition())
    end
  end

  -- Name of the remote warehouse.
  local remotename=remotewarehouse.warehouse:GetName()

  -- Create new table if no shipping lane exists yet.
  if self.offroadpaths[remotename]==nil then
    self.offroadpaths[remotename]={}
  end

  -- Add off road path.
  table.insert(self.offroadpaths[remotename], path)

  -- Add off road path in the opposite direction (if not forbidden).
  if not oneway then
    remotewarehouse:AddOffRoadPath(self, group, true)
  end

  return self
end

--- Create a new path from a template group.
-- @param #WAREHOUSE self
-- @param Wrapper.Group#GROUP group Group used for extracting the waypoints.
-- @param Core.Point#COORDINATE startcoord First coordinate.
-- @param Core.Point#COORDINATE finalcoord Final coordinate.
-- @return #table Table with route points.
function WAREHOUSE:_NewLane(group, startcoord, finalcoord)

  local lane=nil

  if group then

    -- Get route from template.
    local lanepoints=group:GetTemplateRoutePoints()

    -- First and last waypoints
    local laneF=lanepoints[1]
    local laneL=lanepoints[#lanepoints]

    -- Get corresponding coordinates.
    local coordF=COORDINATE:New(laneF.x, 0, laneF.y)
    local coordL=COORDINATE:New(laneL.x, 0, laneL.y)

    -- Figure out which point is closer to the port of this warehouse.
    local distF=startcoord:Get2DDistance(coordF)
    local distL=startcoord:Get2DDistance(coordL)

    -- Add the lane. Need to take care of the wrong "direction".
    lane={}
    if distF<distL then
      for i=1,#lanepoints do
        local point=lanepoints[i]
        local coord=COORDINATE:New(point.x,0, point.y)
        table.insert(lane, coord)
      end
    else
      for i=#lanepoints,1,-1 do
        local point=lanepoints[i]
        local coord=COORDINATE:New(point.x,0, point.y)
        table.insert(lane, coord)
      end
    end

    -- Automatically add end point which is a random point inside the final port zone.
    table.insert(lane, #lane, finalcoord)

  end

  return lane
end


--- Check if the warehouse has not been started yet, i.e. is in the state "NotReadyYet".
-- @param #WAREHOUSE self
-- @return #boolean If true, the warehouse object has been created but the warehouse has not been started yet.
function WAREHOUSE:IsNotReadyYet()
  return self:is("NotReadyYet")
end

--- Check if the warehouse has been loaded from disk via the "Load" event.
-- @param #WAREHOUSE self
-- @return #boolean If true, the warehouse was loaded from disk.
function WAREHOUSE:IsLoaded()
  return self:is("Loaded")
end

--- Check if the warehouse is running.
-- @param #WAREHOUSE self
-- @return #boolean If true, the warehouse is running and requests are processed.
function WAREHOUSE:IsRunning()
  return self:is("Running")
end

--- Check if the warehouse is paused. In this state, requests are not processed.
-- @param #WAREHOUSE self
-- @return #boolean If true, the warehouse is paused.
function WAREHOUSE:IsPaused()
  return self:is("Paused")
end

--- Check if the warehouse is under attack by another coalition.
-- @param #WAREHOUSE self
-- @return #boolean If true, the warehouse is attacked.
function WAREHOUSE:IsAttacked()
  return self:is("Attacked")
end

--- Check if the warehouse has been destroyed.
-- @param #WAREHOUSE self
-- @return #boolean If true, the warehouse had been destroyed.
function WAREHOUSE:IsDestroyed()
  return self:is("Destroyed")
end

--- Check if the warehouse is stopped.
-- @param #WAREHOUSE self
-- @return #boolean If true, the warehouse is stopped.
function WAREHOUSE:IsStopped()
  return self:is("Stopped")
end

--- Check if the warehouse has a road connection to another warehouse. Both warehouses need to be started!
-- @param #WAREHOUSE self
-- @param #WAREHOUSE warehouse The remote warehouse to where the connection is checked.
-- @param #boolean markpath If true, place markers of path segments on the F10 map.
-- @param #boolean smokepath If true, put green smoke on path segments.
-- @return #boolean If true, the two warehouses are connected by road.
-- @return #number Path length in meters. Negative distance -1 meter indicates no connection.
function WAREHOUSE:HasConnectionRoad(warehouse, markpath, smokepath)
  if warehouse then
    if self.road and warehouse.road then
      local _,length,gotpath=self.road:GetPathOnRoad(warehouse.road, false, false, markpath, smokepath)
      return gotpath, length or -1
    else
      -- At least one of the warehouses has no road connection.
      return false, -1
    end
  end
  return nil, -1
end

--- Check if the warehouse has a railroad connection to another warehouse. Both warehouses need to be started!
-- @param #WAREHOUSE self
-- @param #WAREHOUSE warehouse The remote warehouse to where the connection is checked.
-- @param #boolean markpath If true, place markers of path segments on the F10 map.
-- @param #boolean smokepath If true, put green smoke on path segments.
-- @return #boolean If true, the two warehouses are connected by road.
-- @return #number Path length in meters. Negative distance -1 meter indicates no connection.
function WAREHOUSE:HasConnectionRail(warehouse, markpath, smokepath)
  if warehouse then
    if self.rail and warehouse.rail then
      local _,length,gotpath=self.road:GetPathOnRoad(warehouse.road, false, true, markpath, smokepath)
      return gotpath, length or -1
    else
      -- At least one of the warehouses has no rail connection.
      return false, -1
    end
  end
  return nil, -1
end

--- Check if the warehouse has a shipping lane defined to another warehouse.
-- @param #WAREHOUSE self
-- @param #WAREHOUSE warehouse The remote warehouse to where the connection is checked.
-- @param #boolean markpath If true, place markers of path segments on the F10 map.
-- @param #boolean smokepath If true, put green smoke on path segments.
-- @return #boolean If true, the two warehouses are connected by road.
-- @return #number Path length in meters. Negative distance -1 meter indicates no connection.
function WAREHOUSE:HasConnectionNaval(warehouse, markpath, smokepath)

  if warehouse then

    -- Self request
    if warehouse.warehouse:GetName()==self.warehouse:GetName() then
      return true,1
    end

    -- Get shipping lane.
    local shippinglane=self.shippinglanes[warehouse.warehouse:GetName()]

    if shippinglane then
      return true,1
    else
      self:T2(string.format("No shipping lane defined between warehouse %s and %s!", self.alias, warehouse.alias))
    end

  end

  return nil, -1
end

--- Check if the warehouse has an off road path defined to another warehouse.
-- @param #WAREHOUSE self
-- @param #WAREHOUSE warehouse The remote warehouse to where the connection is checked.
-- @param #boolean markpath If true, place markers of path segments on the F10 map.
-- @param #boolean smokepath If true, put green smoke on path segments.
-- @return #boolean If true, the two warehouses are connected by road.
-- @return #number Path length in meters. Negative distance -1 meter indicates no connection.
function WAREHOUSE:HasConnectionOffRoad(warehouse, markpath, smokepath)

  if warehouse then

    -- Self request
    if warehouse.warehouse:GetName()==self.warehouse:GetName() then
      return true,1
    end

    -- Get shipping lane.
    local offroadpath=self.offroadpaths[warehouse.warehouse:GetName()]

    if offroadpath~=nil then
      return true,1
    else
      self:T2(string.format("No off-road path defined between warehouse %s and %s!", self.alias, warehouse.alias))
    end

  end

  return nil, -1
end


--- Get number of assets in warehouse stock. Optionally, only specific assets can be counted.
-- @param #WAREHOUSE self
-- @param #string Descriptor (Optional) Descriptor return the number of a specifc asset type. See @{#WAREHOUSE.Descriptor} for possible values.
-- @param DescriptorValue (Optional) Descriptor value selecting the type of assets.
-- @param #boolean OnlyMobile (Optional) If true only mobile units are considered.
-- @return #number Number of assets in stock.
function WAREHOUSE:GetNumberOfAssets(Descriptor, DescriptorValue, OnlyMobile)

  if Descriptor==nil or DescriptorValue==nil then
    -- All assets.
    return #self.stock
  else
    -- Selected assets.
    local _stock,_nstock=self:_FilterStock(self.stock, Descriptor, DescriptorValue, nil, OnlyMobile)
    return _nstock
  end

end

--- Get coordinate of warehouse static.
-- @param #WAREHOUSE self
-- @return Core.Point#COORDINATE The coordinate of the warehouse.
function WAREHOUSE:GetCoordinate()
  return self.warehouse:GetCoordinate()
end

--- Get coalition side of warehouse static.
-- @param #WAREHOUSE self
-- @return #number Coalition side, i.e. number of @{DCS#coalition.side}.
function WAREHOUSE:GetCoalition()
  return self.warehouse:GetCoalition()
end

--- Get coalition name of warehouse static.
-- @param #WAREHOUSE self
-- @return #number Coalition side, i.e. number of @{DCS#coalition.side}.
function WAREHOUSE:GetCoalitionName()
  return self.warehouse:GetCoalitionName()
end

--- Get country id of warehouse static.
-- @param #WAREHOUSE self
-- @return #number Country id, i.e. number of @{DCS#country.id}.
function WAREHOUSE:GetCountry()
  return self.warehouse:GetCountry()
end

--- Get country name of warehouse static.
-- @param #WAREHOUSE self
-- @return #number Country id, i.e. number of @{DCS#coalition.side}.
function WAREHOUSE:GetCountryName()
  return self.warehouse:GetCountryName()
end

--- Get airbase associated to the warehouse.
-- @param #WAREHOUSE self
-- @return Wrapper.Airbase#AIRBASE Airbase object or nil if warehouse has no airbase connection.
function WAREHOUSE:GetAirbase()
  return self.airbase
end

--- Get name airbase associated to the warehouse.
-- @param #WAREHOUSE self
-- @return #string name of the airbase assosicated to the warehouse or "none" if the airbase has not airbase connection currently.
function WAREHOUSE:GetAirbaseName()
  local name="none"
  if self.airbase then
    name=self.airbase:GetName()
  end
  return name
end

--- Get category of airbase associated to the warehouse.
-- @param #WAREHOUSE self
-- @return #number Category of airbase or -1 if warehouse has (currently) no airbase.
function WAREHOUSE:GetAirbaseCategory()
  local category=-1
  if self.airbase then
    category=self.airbase:GetAirbaseCategory()
  end
  return category
end

--- Get assignment of a request.
-- @param #WAREHOUSE self
-- @param #WAREHOUSE.Pendingitem request The request from which the assignment is extracted.
-- @return #string The assignment text.
function WAREHOUSE:GetAssignment(request)
  return tostring(request.assignment)
end

--- Find a warehouse in the global warehouse data base.
-- @param #WAREHOUSE self
-- @param #number uid The unique ID of the warehouse.
-- @return #WAREHOUSE The warehouse object or nil if no warehouse exists.
function WAREHOUSE:FindWarehouseInDB(uid)
  return _WAREHOUSEDB.Warehouses[uid]
end

--- Find nearest warehouse in service, i.e. warehouses which are not started, stopped or destroyed are not considered.
-- Optionally, only warehouses with (specific) assets can be included in the search or warehouses of a certain coalition.
-- @param #WAREHOUSE self
-- @param MinAssets (Optional) Minimum number of assets the warehouse should have. Default 0.
-- @param #string Descriptor (Optional) Descriptor describing the selected assets which should be in stock. See @{#WAREHOUSE.Descriptor} for possible values.
-- @param DescriptorValue (Optional) Descriptor value selecting the type of assets which should be in stock.
-- @param DCS#Coalition.side Coalition (Optional) Coalition side of the warehouse. Default is the same coaliton as the present warehouse. Set to false for any coalition.
-- @param Core.Point#COORDINATE RefCoordinate (Optional) Coordinate to which the closest warehouse is searched. Default is the warehouse calling this function.
-- @return #WAREHOUSE The the nearest warehouse object. Or nil if no warehouse is found.
-- @return #number The distance to the nearest warehouse in meters. Or nil if no warehouse is found.
function WAREHOUSE:FindNearestWarehouse(MinAssets, Descriptor, DescriptorValue, Coalition, RefCoordinate)

  -- Defaults
  if Descriptor~=nil and DescriptorValue~=nil then
    MinAssets=MinAssets or 1
  else
    MinAssets=MinAssets or 0
  end

  -- Coalition - default only the same as this warehouse.
  local anycoalition=nil
  if Coalition~=nil then
    if Coalition==false then
      anycoalition=true
    else
      -- Nothing to do
    end
  else
    if self~=nil then
      Coalition=self:GetCoalition()
    else
      anycoalition=true
    end
  end

  -- Coordinate of this warehouse or user specified reference.
  local coord=RefCoordinate or self:GetCoordinate()

  -- Loop over all warehouses.
  local nearest=nil
  local distmin=nil
  for wid,warehouse in pairs(_WAREHOUSEDB.Warehouses) do
    local warehouse=warehouse --#WAREHOUSE

    -- Distance from this warehouse to the other warehouse.
    local dist=coord:Get2DDistance(warehouse:GetCoordinate())

    if dist>0 then

      -- Check if coalition is right.
      local samecoalition=anycoalition or Coalition==warehouse:GetCoalition()

      -- Check that warehouse is in service.
      if samecoalition and not (warehouse:IsNotReadyYet() or warehouse:IsStopped() or warehouse:IsDestroyed()) then

        -- Get number of assets. Whole stock is returned if no descriptor/value is given.
        local nassets=warehouse:GetNumberOfAssets(Descriptor, DescriptorValue)

        --env.info(string.format("FF warehouse %s nassets = %d  for %s=%s", warehouse.alias, nassets, tostring(Descriptor), tostring(DescriptorValue)))

        -- Assume we have enough.
        local enough=true
        -- If specifc assets need to be present...
        if Descriptor and DescriptorValue then
          -- Check that enough assets (default 1) are available.
          enough = nassets>=MinAssets
        end

        -- Check distance.
        if enough and (distmin==nil or dist<distmin) then
          distmin=dist
          nearest=warehouse
        end
      end
    end
  end

  return nearest, distmin
end


--- Find an asset in the the global warehouse data base. Parameter is the MOOSE group object.
-- Note that the group name must contain they "AID" keyword.
-- @param #WAREHOUSE self
-- @param Wrapper.Group#GROUP group The group from which it is assumed that it has a registered asset.
-- @return #WAREHOUSE.Assetitem The asset from the data base or nil if it could not be found.
function WAREHOUSE:FindAssetInDB(group)

  -- Get unique ids from group name.
  local wid,aid,rid=self:_GetIDsFromGroup(group)

  if aid~=nil then

    local asset=_WAREHOUSEDB.Assets[aid]
    self:T2({asset=asset})
    if asset==nil then
      self:_ErrorMessage(string.format("ERROR: Asset for group %s not found in the data base!", group:GetName()), 0)
    end
    return asset
  end

  self:_ErrorMessage(string.format("ERROR: Group %s does not contain an asset ID in its name!", group:GetName()), 0)
  return nil
end

-------------------------------------------------------------------------------------------------------------------------------------------------------------------------------------------------------
-- FSM states
-------------------------------------------------------------------------------------------------------------------------------------------------------------------------------------------------------

--- On after Start event. Starts the warehouse. Addes event handlers and schedules status updates of reqests and queue.
-- @param #WAREHOUSE self
-- @param #string From From state.
-- @param #string Event Event.
-- @param #string To To state.
function WAREHOUSE:onafterStart(From, Event, To)

  -- Short info.
  local text=string.format("Starting warehouse %s alias %s:\n",self.warehouse:GetName(), self.alias)
  text=text..string.format("Coaliton = %s\n", self:GetCoalitionName())
  text=text..string.format("Country  = %s\n", self:GetCountryName())
  text=text..string.format("Airbase  = %s (category=%d)\n", self:GetAirbaseName(), self:GetAirbaseCategory())
  env.info(text)

  -- Save self in static object. Easier to retrieve later.
  self.warehouse:SetState(self.warehouse, "WAREHOUSE", self)

  -- THIS! caused aircraft to be spawned and started but they would never begin their route!
  -- VERY strange. Need to test more.
  --[[
  -- Debug mark warehouse & spawn zone.
  self.zone:BoundZone(30, self.country)
  self.spawnzone:BoundZone(30, self.country)
  ]]

  --self.spawnzone:GetCoordinate():MarkToCoalition(string.format("Warehouse %s spawn zone", self.alias), self:GetCoalition())

  -- Get the closest point on road wrt spawnzone of ground assets.
  local _road=self.spawnzone:GetCoordinate():GetClosestPointToRoad()
  if _road and self.road==nil then
    -- Set connection to road if distance is less than 3 km.
    local _Droad=_road:Get2DDistance(self.spawnzone:GetCoordinate())
    if _Droad < 3000 then
      self.road=_road
    end
  end
  -- Mark point at road connection.
  if self.road and self.markerOn then
    self.markroad=self.road:MarkToCoalition(string.format("%s road connection.",self.alias), self:GetCoalition(), true)
  end

  -- Get the closest point on railroad wrt spawnzone of ground assets.
  local _rail=self.spawnzone:GetCoordinate():GetClosestPointToRoad(true)
  if _rail and self.rail==nil then
    -- Set rail conection if it is less than 3 km away.
    local _Drail=_rail:Get2DDistance(self.spawnzone:GetCoordinate())
    if _Drail < 3000 then
      self.rail=_rail
    end
  end
  -- Mark point at rail connection.
  if self.rail and self.markerOn then
    self.markrail=self.rail:MarkToCoalition(string.format("%s rail connection.", self.alias), self:GetCoalition(), true)
  end

  -- Handle events:
  self:HandleEvent(EVENTS.Birth,          self._OnEventBirth)
  self:HandleEvent(EVENTS.EngineStartup,  self._OnEventEngineStartup)
  self:HandleEvent(EVENTS.Takeoff,        self._OnEventTakeOff)
  self:HandleEvent(EVENTS.Land,           self._OnEventLanding)
  self:HandleEvent(EVENTS.EngineShutdown, self._OnEventEngineShutdown)
  self:HandleEvent(EVENTS.Crash,          self._OnEventCrashOrDead)
  self:HandleEvent(EVENTS.Dead,           self._OnEventCrashOrDead)
  self:HandleEvent(EVENTS.BaseCaptured,   self._OnEventBaseCaptured)
  self:HandleEvent(EVENTS.MissionEnd,     self._OnEventMissionEnd)

  -- This event triggers the arrived event for air assets.
  -- TODO Might need to make this landing or optional!
  -- In fact, it would be better if the type could be defined for only for the warehouse which receives stuff,
  -- since there will be warehouses with small airbases and little space or other problems!
  self:HandleEvent(EVENTS.EngineShutdown, self._OnEventArrived)

  -- Start the status monitoring.
  self:__Status(-1)
end

--- On after "Restart" event. Restarts the warehouse when it was in stopped state by reactivating the event handlers *only*.
-- @param #WAREHOUSE self
-- @param #string From From state.
-- @param #string Event Event.
-- @param #string To To state.
function WAREHOUSE:onafterRestart(From, Event, To)

  self:I(self.lid..string.format("Restarting Warehouse %s.", self.alias))

  -- Handle events:
  self:HandleEvent(EVENTS.Birth,          self._OnEventBirth)
  self:HandleEvent(EVENTS.EngineStartup,  self._OnEventEngineStartup)
  self:HandleEvent(EVENTS.Takeoff,        self._OnEventTakeOff)
  self:HandleEvent(EVENTS.Land,           self._OnEventLanding)
  self:HandleEvent(EVENTS.EngineShutdown, self._OnEventEngineShutdown)
  self:HandleEvent(EVENTS.Crash,          self._OnEventCrashOrDead)
  self:HandleEvent(EVENTS.Dead,           self._OnEventCrashOrDead)
  self:HandleEvent(EVENTS.BaseCaptured,   self._OnEventBaseCaptured)

  -- This event triggers the arrived event for air assets.
  -- TODO Might need to make this landing or optional!
  -- In fact, it would be better if the type could be defined for only for the warehouse which receives stuff,
  -- since there will be warehouses with small airbases and little space or other problems!
  self:HandleEvent(EVENTS.EngineShutdown, self._OnEventArrived)

  -- Start the status monitoring.
  self:__Status(-1)

end

--- On after "Stop" event. Stops the warehouse, unhandles all events.
-- @param #WAREHOUSE self
-- @param #string From From state.
-- @param #string Event Event.
-- @param #string To To state.
function WAREHOUSE:onafterStop(From, Event, To)
  self:_InfoMessage(string.format("Warehouse %s stopped!", self.alias))

  -- Unhandle event.
  self:UnHandleEvent(EVENTS.Birth)
  self:UnHandleEvent(EVENTS.EngineStartup)
  self:UnHandleEvent(EVENTS.Takeoff)
  self:UnHandleEvent(EVENTS.Land)
  self:UnHandleEvent(EVENTS.EngineShutdown)
  self:UnHandleEvent(EVENTS.Crash)
  self:UnHandleEvent(EVENTS.Dead)
  self:UnHandleEvent(EVENTS.BaseCaptured)

  self.pending=nil
  self.pending={}

  self.queue=nil
  self.queue={}

  self.stock=nil
  self.stock={}

  self:_UpdateWarehouseMarkText()

  -- Clear all pending schedules.
  --self.CallScheduler:Clear()
end

--- On after "Pause" event. Pauses the warehouse, i.e. no requests are processed. However, new requests and new assets can be added in this state.
-- @param #WAREHOUSE self
-- @param #string From From state.
-- @param #string Event Event.
-- @param #string To To state.
function WAREHOUSE:onafterPause(From, Event, To)
  self:I(self.lid..string.format("Warehouse %s paused! Queued requests are not processed in this state.", self.alias))
end

--- On after "Unpause" event. Unpauses the warehouse, i.e. requests in queue are processed again.
-- @param #WAREHOUSE self
-- @param #string From From state.
-- @param #string Event Event.
-- @param #string To To state.
function WAREHOUSE:onafterUnpause(From, Event, To)
  self:I(self.lid..string.format("Warehouse %s unpaused! Processing of requests is resumed.", self.alias))
end

-------------------------------------------------------------------------------------------------------------------------------------------------------------------------------------------------------

--- On after Status event. Checks the queue and handles requests.
-- @param #WAREHOUSE self
-- @param #string From From state.
-- @param #string Event Event.
-- @param #string To To state.
function WAREHOUSE:onafterStatus(From, Event, To)

  local FSMstate=self:GetState()

  local coalition=self:GetCoalitionName()
  local country=self:GetCountryName()

  -- Info.
  self:I(self.lid..string.format("State=%s %s [%s]: Assets=%d,  Requests: waiting=%d, pending=%d", FSMstate, country, coalition, #self.stock, #self.queue, #self.pending))

  -- Check if any pending jobs are done and can be deleted from the queue.
  self:_JobDone()

  -- Print status.
  self:_DisplayStatus()

  -- Check if warehouse is being attacked or has even been captured.
  self:_CheckConquered()

  -- Check if requests are valid and remove invalid one.
  self:_CheckRequestConsistancy(self.queue)

  -- If warehouse is running than requests can be processed.
  if self:IsRunning() or self:IsAttacked() then

    -- Check queue and handle requests if possible.
    local request=self:_CheckQueue()

    -- Execute the request. If the request is really executed, it is also deleted from the queue.
    if request then
      self:Request(request)
    end

  end

  -- Print queue after processing requests.
  self:_PrintQueue(self.queue, "Queue waiting")
  self:_PrintQueue(self.pending, "Queue pending")

  -- Check fuel for all assets.
  self:_CheckFuel()

  -- Update warhouse marker on F10 map.
  self:_UpdateWarehouseMarkText()

  -- Display complete list of stock itmes.
  if self.Debug then
    self:_DisplayStockItems(self.stock)
  end

  -- Call status again in ~30 sec (user choice).
  self:__Status(-self.dTstatus)
end


--- Function that checks if a pending job is done and can be removed from queue.
-- @param #WAREHOUSE self
function WAREHOUSE:_JobDone()

  -- For jobs that are done, i.e. all cargo and transport assets are delivered, home or dead!
  local done={}

  -- Loop over all pending requests of this warehouse.
  for _,request in pairs(self.pending) do
    local request=request --#WAREHOUSE.Pendingitem

    -- Count number of cargo groups.
    local ncargo=0
    if request.cargogroupset then
      ncargo=request.cargogroupset:Count()
    end

    -- Count number of transport groups (if any).
    local ntransport=0
    if request.transportgroupset then
      ntransport=request.transportgroupset:Count()
    end

    local ncargotot=request.nasset
    local ncargodelivered=request.ndelivered

    -- Dead cargo: Ndead=Ntot-Ndeliverd-Nalive,
    local ncargodead=ncargotot-ncargodelivered-ncargo


    local ntransporttot=request.ntransport
    local ntransporthome=request.ntransporthome

    -- Dead transport: Ndead=Ntot-Nhome-Nalive.
    local ntransportdead=ntransporttot-ntransporthome-ntransport

    local text=string.format("Request id=%d: Cargo: Ntot=%d, Nalive=%d, Ndelivered=%d, Ndead=%d  |  Transport: Ntot=%d, Nalive=%d, Nhome=%d, Ndead=%d",
    request.uid, ncargotot, ncargo, ncargodelivered, ncargodead, ntransporttot, ntransport, ntransporthome, ntransportdead)
    self:T(self.lid..text)


    -- Handle different cases depending on what asset are still around.
    if ncargo==0 then
      ---------------------
      -- Cargo delivered --
      ---------------------

      -- Trigger delivered event.
      if not self.delivered[request.uid] then
        self:Delivered(request)
      end

      -- Check if transports are back home?
      if ntransport==0 then
        ---------------
        -- Job done! --
        ---------------

        -- Info on job.
        local text=string.format("Warehouse %s: Job on request id=%d for warehouse %s done!\n", self.alias, request.uid, request.warehouse.alias)
        text=text..string.format("- %d of %d assets delivered. Casualties %d.", ncargodelivered, ncargotot, ncargodead)
        if request.ntransport>0 then
          text=text..string.format("\n- %d of %d transports returned home. Casualties %d.", ntransporthome, ntransporttot, ntransportdead)
        end
        self:_InfoMessage(text, 20)

        -- Mark request for deletion.
        table.insert(done, request)

      else
        -----------------------------------
        -- No cargo but still transports --
        -----------------------------------

        -- This is difficult! How do I know if transports were unused? They could also be just on their way back home.
        -- ==> Need to do a lot of checks.

        -- All transports are dead but there is still cargo left ==> Put cargo back into stock.
        for _,_group in pairs(request.transportgroupset:GetSetObjects()) do
          local group=_group --Wrapper.Group#GROUP

          -- Check if group is alive.
          if group and group:IsAlive() then

            -- Check if group is in the spawn zone?
            local category=group:GetCategory()

            -- Get current speed.
            local speed=group:GetVelocityKMH()
            local notmoving=speed<1

            -- Closest airbase.
            local airbase=group:GetCoordinate():GetClosestAirbase():GetName()
            local athomebase=self.airbase and self.airbase:GetName()==airbase

            -- On ground
            local onground=not group:InAir()

            -- In spawn zone.
            local inspawnzone=group:IsPartlyOrCompletelyInZone(self.spawnzone)

            -- Check conditions for being back home.
            local ishome=false
            if category==Group.Category.GROUND or category==Group.Category.HELICOPTER then
              -- Units go back to the spawn zone, helicopters land and they should not move any more.
              ishome=inspawnzone and onground and notmoving
            elseif category==Group.Category.AIRPLANE then
              -- Planes need to be on ground at their home airbase and should not move any more.
              ishome=athomebase and onground and notmoving
            end

            -- Debug text.
            local text=string.format("Group %s: speed=%d km/h, onground=%s , airbase=%s, spawnzone=%s ==> ishome=%s", group:GetName(), speed, tostring(onground), airbase, tostring(inspawnzone), tostring(ishome))
            self:I(self.lid..text)

            if ishome then

              -- Info message.
              local text=string.format("Warehouse %s: Transport group arrived back home and no cargo left for request id=%d.\nSending transport group %s back to stock.", self.alias, request.uid, group:GetName())
              self:_InfoMessage(text)

              -- Debug smoke.
              if self.Debug then
                group:SmokeRed()
              end

              -- Group arrived.
              self:Arrived(group)
            end
          end
        end

      end

    else

      if ntransport==0 and request.ntransport>0 then
        -----------------------------------
        -- Still cargo but no transports --
        -----------------------------------

        local ncargoalive=0

        -- All transports are dead but there is still cargo left ==> Put cargo back into stock.
        for _,_group in pairs(request.cargogroupset:GetSetObjects()) do
          --local group=group --Wrapper.Group#GROUP

          -- These groups have been respawned as cargo, i.e. their name changed!
          local groupname=_group:GetName()
          local group=GROUP:FindByName(groupname.."#CARGO")

          -- Check if group is alive.
          if group and group:IsAlive() then

            -- Check if group is in spawn zone?
            if group:IsPartlyOrCompletelyInZone(self.spawnzone) then
              -- Debug smoke.
              if self.Debug then
                group:SmokeBlue()
              end
              -- Add asset group back to stock.
              self:AddAsset(group)
              ncargoalive=ncargoalive+1
            end
          end

        end

        -- Info message.
        self:_InfoMessage(string.format("Warehouse %s: All transports of request id=%s dead! Putting remaining %s cargo assets back into warehouse!", self.alias, request.uid, ncargoalive))
      end

    end

  end -- loop over requests

  -- Remove pending requests if done.
  for _,request in pairs(done) do
    self:_DeleteQueueItem(request, self.pending)
  end
end

--- Function that checks if an asset group is still okay.
-- @param #WAREHOUSE self
function WAREHOUSE:_CheckAssetStatus()

  -- Check if a unit of the group has problems.
  local function _CheckGroup(_request, _group)
    local request=_request --#WAREHOUSE.Pendingitem
    local group=_group     --Wrapper.Group#GROUP

    if group and group:IsAlive() then

      -- Category of group.
      local category=group:GetCategory()

      for _,_unit in pairs(group:GetUnits()) do
        local unit=_unit --Wrapper.Unit#UNIT

        if unit and unit:IsAlive() then
          local unitid=unit:GetID()
          local life9=unit:GetLife()
          local life0=unit:GetLife0()
          local life=life9/life0*100
          local speed=unit:GetVelocityMPS()
          local onground=unit:InAir()

          local problem=false
          if life<10 then
            self:T(string.format("Unit %s is heavily damaged!", unit:GetName()))
          end
          if speed<1 and unit:GetSpeedMax()>1 and onground then
            self:T(string.format("Unit %s is not moving!", unit:GetName()))
            problem=true
          end

          if problem then
            if request.assetproblem[unitid] then
              local deltaT=timer.getAbsTime()-request.assetproblem[unitid]
              if deltaT>300 then
                --Todo: which event to generate? Removeunit or Dead/Creash or both?
                unit:Destroy()
              end
            else
              request.assetproblem[unitid]=timer.getAbsTime()
            end
          end
        end

      end
    end
  end


  for _,request in pairs(self.pending) do
    local request=request --#WAREHOUSE.Pendingitem

    -- Cargo groups.
    if request.cargogroupset then
      for _,_group in pairs(request.cargogroupset:GetSet()) do
        local group=_group --Wrapper.Group#GROUP

        _CheckGroup(request, group)

      end
    end

    -- Transport groups.
    if request.transportgroupset then
      for _,group in pairs(request.transportgroupset:GetSet()) do

        _CheckGroup(request, group)
      end
    end

  end

end

-------------------------------------------------------------------------------------------------------------------------------------------------------------------------------------------------------

--- On after "AddAsset" event. Add a group to the warehouse stock. If the group is alive, it is destroyed.
-- @param #WAREHOUSE self
-- @param #string From From state.
-- @param #string Event Event.
-- @param #string To To state.
-- @param Wrapper.Group#GROUP group Group or template group to be added to the warehouse stock.
-- @param #number ngroups Number of groups to add to the warehouse stock. Default is 1.
-- @param #WAREHOUSE.Attribute forceattribute (Optional) Explicitly force a generalized attribute for the asset. This has to be an @{#WAREHOUSE.Attribute}.
-- @param #number forcecargobay (Optional) Explicitly force cargobay weight limit in kg for cargo carriers. This is for each *unit* of the group.
-- @param #number forceweight (Optional) Explicitly force weight in kg of each unit in the group.
-- @param #number loadradius (Optional) Radius in meters when the cargo is loaded into the carrier.
-- @param DCS#AI.Skill skill Skill of the asset.
-- @param #table liveries Table of livery names. When the asset is spawned one livery is chosen randomly.
-- @param #string assignment A free to choose string specifying an assignment for the asset. This can be used with the @{#WAREHOUSE.OnAfterNewAsset} function.
-- @param #table other (Optional) Table of other useful data. Can be collected via WAREHOUSE.OnAfterNewAsset() function for example
function WAREHOUSE:onafterAddAsset(From, Event, To, group, ngroups, forceattribute, forcecargobay, forceweight, loadradius, skill, liveries, assignment, other)
  self:T({group=group, ngroups=ngroups, forceattribute=forceattribute, forcecargobay=forcecargobay, forceweight=forceweight})

  -- Set default.
  local n=ngroups or 1

  -- Handle case where just a string is passed.
  if type(group)=="string" then
    group=GROUP:FindByName(group)
  end

  if liveries and type(liveries)=="string" then
    liveries={liveries}
  end

  if group then

    -- Try to get UIDs from group name. Is this group a known or a new asset?
    local wid,aid,rid=self:_GetIDsFromGroup(group)

    if wid and aid and rid then

      ---------------------------
      -- This is a KNOWN asset --
      ---------------------------

      -- Get the original warehouse this group belonged to.
      local warehouse=self:FindWarehouseInDB(wid)

      if warehouse then

        local request=warehouse:_GetRequestOfGroup(group, warehouse.pending)

        if request then

          -- Increase number of cargo delivered and transports home.
          local istransport=warehouse:_GroupIsTransport(group,request)

          if istransport==true then
            request.ntransporthome=request.ntransporthome+1
            request.transportgroupset:Remove(group:GetName(), true)
            local ntrans=request.transportgroupset:Count()
            self:T2(warehouse.lid..string.format("Transport %d of %s returned home. TransportSet=%d", request.ntransporthome, tostring(request.ntransport), ntrans))
          elseif istransport==false then
            request.ndelivered=request.ndelivered+1
            local namewo=self:_GetNameWithOut(group)
            request.cargogroupset:Remove(namewo, true)
            local ncargo=request.cargogroupset:Count()
            self:T2(warehouse.lid..string.format("Cargo %s: %d of %s delivered. CargoSet=%d", namewo, request.ndelivered, tostring(request.nasset), ncargo))
          else
            self:E(warehouse.lid..string.format("WARNING: Group %s is neither cargo nor transport! Need to investigate...", group:GetName()))
          end

          -- If no assignment was given we take the assignment of the request if there is any.
          if assignment==nil and request.assignment~=nil then
            assignment=request.assignment
          end

        end
      end

      -- Get the asset from the global DB.
      local asset=self:FindAssetInDB(group)

      -- Note the group is only added once, i.e. the ngroups parameter is ignored here.
      -- This is because usually these request comes from an asset that has been transfered from another warehouse and hence should only be added once.
      if asset~=nil then
        self:_DebugMessage(string.format("Warehouse %s: Adding KNOWN asset uid=%d with attribute=%s to stock.", self.alias, asset.uid, asset.attribute), 5)

        -- Set livery.
        if liveries then
          if type(liveries)=="table" then
            asset.livery=liveries[math.random(#liveries)]
          else
            asset.livery=liveries
          end
        end

        -- Set skill.
        asset.skill=skill or asset.skill

        -- Asset now belongs to this warehouse. Set warehouse ID.
        asset.wid=self.uid

        -- No request associated with this asset.
        asset.rid=nil

        -- Asset is not spawned.
        asset.spawned=false
        asset.iscargo=nil
        asset.arrived=nil

        -- Add asset to stock.
        table.insert(self.stock, asset)

        -- Trigger New asset event.
        self:__NewAsset(0.1, asset, assignment or "")
      else
        self:_ErrorMessage(string.format("ERROR: Known asset could not be found in global warehouse db!"), 0)
      end

    else

      -------------------------
      -- This is a NEW asset --
      -------------------------

      -- Debug info.
      self:_DebugMessage(string.format("Warehouse %s: Adding %d NEW assets of group %s to stock", self.alias, n, tostring(group:GetName())), 5)

      -- This is a group that is not in the db yet. Add it n times.
      local assets=self:_RegisterAsset(group, n, forceattribute, forcecargobay, forceweight, loadradius, liveries, skill, assignment)

      -- Add created assets to stock of this warehouse.
      for _,asset in pairs(assets) do

        -- Asset belongs to this warehouse. Set warehouse ID.
        asset.wid=self.uid

        -- No request associated with this asset.
        asset.rid=nil

        -- Add asset to stock.
        table.insert(self.stock, asset)

        -- Trigger NewAsset event. Delay a bit for OnAfterNewAsset functions to work properly.
        self:__NewAsset(0.1, asset, assignment or "")
      end

    end

    -- Destroy group if it is alive.
    if group:IsAlive()==true then
      self:_DebugMessage(string.format("Removing group %s", group:GetName()), 5)
      -- Setting parameter to false, i.e. creating NO dead or remove unit event, seems to not confuse the dispatcher logic.
      -- Create a RemoveUnit event to let the FLIGHTCONTROL know, the parking is now free.
      -- TODO: Need to check if my above comment not to confuse the dispatcher logic is broken by this!
      group:Destroy()
    end

  else
    self:E(self.lid.."ERROR: Unknown group added as asset!")
    self:E({unknowngroup=group})
  end

end

--- Register new asset in globase warehouse data base.
-- @param #WAREHOUSE self
-- @param Wrapper.Group#GROUP group The group that will be added to the warehouse stock.
-- @param #number ngroups Number of groups to be added.
-- @param #string forceattribute Forced generalized attribute.
-- @param #number forcecargobay Cargo bay weight limit in kg.
-- @param #number forceweight Weight of units in kg.
-- @param #number loadradius Radius in meters when cargo is loaded into the carrier.
-- @param #table liveries Table of liveries.
-- @param DCS#AI.Skill skill Skill of AI.
-- @param #string assignment Assignment attached to the asset item.
-- @return #table A table containing all registered assets.
function WAREHOUSE:_RegisterAsset(group, ngroups, forceattribute, forcecargobay, forceweight, loadradius, liveries, skill, assignment)
  self:F({groupname=group:GetName(), ngroups=ngroups, forceattribute=forceattribute, forcecargobay=forcecargobay, forceweight=forceweight})

  -- Set default.
  local n=ngroups or 1

  -- Get the size of an object.
  local function _GetObjectSize(DCSdesc)
    if DCSdesc.box then
      local x=DCSdesc.box.max.x+math.abs(DCSdesc.box.min.x)  --length
      local y=DCSdesc.box.max.y+math.abs(DCSdesc.box.min.y)  --height
      local z=DCSdesc.box.max.z+math.abs(DCSdesc.box.min.z)  --width
      return math.max(x,z), x , y, z
    end
    return 0,0,0,0
  end

  -- Get name of template group.
  local templategroupname=group:GetName()

  local Descriptors=group:GetUnit(1):GetDesc()
  local Category=group:GetCategory()
  local TypeName=group:GetTypeName()
  local SpeedMax=group:GetSpeedMax()
  local RangeMin=group:GetRange()
  local smax,sx,sy,sz=_GetObjectSize(Descriptors)

  --self:E(Descriptors)

  -- Get weight and cargo bay size in kg.
  local weight=0
  local cargobay={}
  local cargobaytot=0
  local cargobaymax=0
  for _i,_unit in pairs(group:GetUnits()) do
    local unit=_unit --Wrapper.Unit#UNIT
    local Desc=unit:GetDesc()

    -- Weight. We sum up all units in the group.
    local unitweight=forceweight or Desc.massEmpty
    if unitweight then
      weight=weight+unitweight
    end

    local cargomax=0
    local massfuel=Desc.fuelMassMax or 0
    local massempty=Desc.massEmpty or 0
    local massmax=Desc.massMax or 0

    -- Calcuate cargo bay limit value.
    cargomax=massmax-massfuel-massempty
    self:T3(self.lid..string.format("Unit name=%s: mass empty=%.1f kg, fuel=%.1f kg, max=%.1f kg ==> cargo=%.1f kg", unit:GetName(), unitweight, massfuel, massmax, cargomax))

    -- Cargo bay size.
    local bay=forcecargobay or unit:GetCargoBayFreeWeight()

    -- Add bay size to table.
    table.insert(cargobay, bay)

    -- Sum up total bay size.
    cargobaytot=cargobaytot+bay

    -- Get max bay size.
    if bay>cargobaymax then
      cargobaymax=bay
    end
  end

  -- Set/get the generalized attribute.
  local attribute=forceattribute or self:_GetAttribute(group)

  -- Table for returned assets.
  local assets={}

  -- Add this n times to the table.
  for i=1,n do
    local asset={} --#WAREHOUSE.Assetitem

    -- Increase asset unique id counter.
    _WAREHOUSEDB.AssetID=_WAREHOUSEDB.AssetID+1

    -- Set parameters.
    asset.uid=_WAREHOUSEDB.AssetID
    asset.templatename=templategroupname
    asset.template=UTILS.DeepCopy(_DATABASE.Templates.Groups[templategroupname].Template)
    asset.category=Category
    asset.unittype=TypeName
    asset.nunits=#asset.template.units
    asset.range=RangeMin
    asset.speedmax=SpeedMax
    asset.size=smax
    asset.weight=weight
    asset.DCSdesc=Descriptors
    asset.attribute=attribute
    asset.cargobay=cargobay
    asset.cargobaytot=cargobaytot
    asset.cargobaymax=cargobaymax
    asset.loadradius=loadradius
    if liveries then
      asset.livery=liveries[math.random(#liveries)]
    end
    asset.skill=skill
    asset.assignment=assignment
    asset.spawned=false
    asset.spawngroupname=string.format("%s_AID-%d", templategroupname, asset.uid)

    if i==1 then
      self:_AssetItemInfo(asset)
    end

    -- Add asset to global db.
    _WAREHOUSEDB.Assets[asset.uid]=asset

    -- Add asset to the table that is retured.
    table.insert(assets,asset)
  end

  return assets
end

--- Asset item characteristics.
-- @param #WAREHOUSE self
-- @param #WAREHOUSE.Assetitem asset The asset for which info in printed in trace mode.
function WAREHOUSE:_AssetItemInfo(asset)
  -- Info about asset:
  local text=string.format("\nNew asset with id=%d for warehouse %s:\n", asset.uid, self.alias)
  text=text..string.format("Spawngroup name= %s\n", asset.spawngroupname)
  text=text..string.format("Template name  = %s\n", asset.templatename)
  text=text..string.format("Unit type      = %s\n", asset.unittype)
  text=text..string.format("Attribute      = %s\n", asset.attribute)
  text=text..string.format("Category       = %d\n", asset.category)
  text=text..string.format("Units #        = %d\n", asset.nunits)
  text=text..string.format("Speed max      = %5.2f km/h\n", asset.speedmax)
  text=text..string.format("Range max      = %5.2f km\n", asset.range/1000)
  text=text..string.format("Size  max      = %5.2f m\n", asset.size)
  text=text..string.format("Weight total   = %5.2f kg\n", asset.weight)
  text=text..string.format("Cargo bay tot  = %5.2f kg\n", asset.cargobaytot)
  text=text..string.format("Cargo bay max  = %5.2f kg\n", asset.cargobaymax)
  text=text..string.format("Load radius    = %s m\n", tostring(asset.loadradius))
  text=text..string.format("Skill          = %s\n", tostring(asset.skill))
  text=text..string.format("Livery         = %s", tostring(asset.livery))
  self:I(self.lid..text)
  self:T({DCSdesc=asset.DCSdesc})
  self:T3({Template=asset.template})
end

--- On after "NewAsset" event. A new asset has been added to the warehouse stock.
-- @param #WAREHOUSE self
-- @param #string From From state.
-- @param #string Event Event.
-- @param #string To To state.
-- @param #WAREHOUSE.Assetitem asset The asset that has just been added.
-- @param #string assignment The (optional) assignment for the asset.
function WAREHOUSE:onafterNewAsset(From, Event, To, asset, assignment)
  self:T(self.lid..string.format("New asset %s id=%d with assignment %s.", tostring(asset.templatename), asset.uid, tostring(assignment)))
end

-------------------------------------------------------------------------------------------------------------------------------------------------------------------------------------------------------

--- On before "AddRequest" event. Checks some basic properties of the given parameters.
-- @param #WAREHOUSE self
-- @param #string From From state.
-- @param #string Event Event.
-- @param #string To To state.
-- @param #WAREHOUSE warehouse The warehouse requesting supply.
-- @param #WAREHOUSE.Descriptor AssetDescriptor Descriptor describing the asset that is requested.
-- @param AssetDescriptorValue Value of the asset descriptor. Type depends on descriptor, i.e. could be a string, etc.
-- @param #number nAsset Number of groups requested that match the asset specification.
-- @param #WAREHOUSE.TransportType TransportType Type of transport.
-- @param #number nTransport Number of transport units requested.
-- @param #number Prio Priority of the request. Number ranging from 1=high to 100=low.
-- @param #string Assignment A keyword or text that later be used to identify this request and postprocess the assets.
-- @return #boolean If true, request is okay at first glance.
function WAREHOUSE:onbeforeAddRequest(From, Event, To, warehouse, AssetDescriptor, AssetDescriptorValue, nAsset, TransportType, nTransport, Assignment, Prio)

  -- Request is okay.
  local okay=true

  if AssetDescriptor==WAREHOUSE.Descriptor.ATTRIBUTE then

    -- Check if a valid attibute was given.
    local gotit=false
    for _,attribute in pairs(WAREHOUSE.Attribute) do
      if AssetDescriptorValue==attribute then
        gotit=true
      end
    end
    if not gotit then
      self:_ErrorMessage("ERROR: Invalid request. Asset attribute is unknown!", 5)
      okay=false
    end

  elseif AssetDescriptor==WAREHOUSE.Descriptor.CATEGORY then

    -- Check if a valid category was given.
    local gotit=false
    for _,category in pairs(Group.Category) do
      if AssetDescriptorValue==category then
        gotit=true
      end
    end
    if not gotit then
      self:_ErrorMessage("ERROR: Invalid request. Asset category is unknown!", 5)
      okay=false
    end

  elseif AssetDescriptor==WAREHOUSE.Descriptor.GROUPNAME then

    if type(AssetDescriptorValue)~="string" then
      self:_ErrorMessage("ERROR: Invalid request. Asset template name must be passed as a string!", 5)
      okay=false
    end

  elseif AssetDescriptor==WAREHOUSE.Descriptor.UNITTYPE then

    if type(AssetDescriptorValue)~="string" then
      self:_ErrorMessage("ERROR: Invalid request. Asset unit type must be passed as a string!", 5)
      okay=false
    end

  elseif AssetDescriptor==WAREHOUSE.Descriptor.ASSIGNMENT then

    if type(AssetDescriptorValue)~="string" then
      self:_ErrorMessage("ERROR: Invalid request. Asset assignment type must be passed as a string!", 5)
      okay=false
    end

  elseif AssetDescriptor==WAREHOUSE.Descriptor.ASSETLIST then

    if type(AssetDescriptorValue)~="table" then
      self:_ErrorMessage("ERROR: Invalid request. Asset assignment type must be passed as a table!", 5)
      okay=false
    end

  else
    self:_ErrorMessage("ERROR: Invalid request. Asset descriptor is not ATTRIBUTE, CATEGORY, GROUPNAME, UNITTYPE or ASSIGNMENT!", 5)
    okay=false
  end

  -- Warehouse is stopped?
  if self:IsStopped() then
    self:_ErrorMessage("ERROR: Invalid request. Warehouse is stopped!", 0)
    okay=false
  end

  -- Warehouse is destroyed?
  if self:IsDestroyed() and not self.respawnafterdestroyed then
    self:_ErrorMessage("ERROR: Invalid request. Warehouse is destroyed!", 0)
    okay=false
  end

  return okay
end

--- On after "AddRequest" event. Add a request to the warehouse queue, which is processed when possible.
-- @param #WAREHOUSE self
-- @param #string From From state.
-- @param #string Event Event.
-- @param #string To To state.
-- @param #WAREHOUSE warehouse The warehouse requesting supply.
-- @param #WAREHOUSE.Descriptor AssetDescriptor Descriptor describing the asset that is requested.
-- @param AssetDescriptorValue Value of the asset descriptor. Type depends on descriptor, i.e. could be a string, etc.
-- @param #number nAsset Number of groups requested that match the asset specification.
-- @param #WAREHOUSE.TransportType TransportType Type of transport.
-- @param #number nTransport Number of transport units requested.
-- @param #number Prio Priority of the request. Number ranging from 1=high to 100=low.
-- @param #string Assignment A keyword or text that can later be used to identify this request and postprocess the assets.
function WAREHOUSE:onafterAddRequest(From, Event, To, warehouse, AssetDescriptor, AssetDescriptorValue, nAsset, TransportType, nTransport, Prio, Assignment)

  -- Defaults.
  nAsset=nAsset or 1
  TransportType=TransportType or WAREHOUSE.TransportType.SELFPROPELLED
  Prio=Prio or 50
  if nTransport==nil then
    if TransportType==WAREHOUSE.TransportType.SELFPROPELLED then
      nTransport=0
    else
      nTransport=1
    end
  end

  -- Self request?
  local toself=false
  if self.warehouse:GetName()==warehouse.warehouse:GetName() then
    toself=true
  end

  -- Increase id.
  self.queueid=self.queueid+1

  -- Request queue table item.
  local request={
  uid=self.queueid,
  prio=Prio,
  warehouse=warehouse,
  assetdesc=AssetDescriptor,
  assetdescval=AssetDescriptorValue,
  nasset=nAsset,
  transporttype=TransportType,
  ntransport=nTransport,
  assignment=tostring(Assignment),
  airbase=warehouse:GetAirbase(),
  category=warehouse:GetAirbaseCategory(),
  ndelivered=0,
  ntransporthome=0,
  assets={},
  toself=toself,
  } --#WAREHOUSE.Queueitem

  -- Add request to queue.
  table.insert(self.queue, request)

  local text=string.format("Warehouse %s: New request from warehouse %s.\nDescriptor %s=%s, #assets=%s; Transport=%s, #transports =%s.",
  self.alias, warehouse.alias, request.assetdesc, tostring(request.assetdescval), tostring(request.nasset), request.transporttype, tostring(request.ntransport))
  self:_DebugMessage(text, 5)

end

-------------------------------------------------------------------------------------------------------------------------------------------------------------------------------------------------------

--- On before "Request" event. Checks if the request can be fulfilled.
-- @param #WAREHOUSE self
-- @param #string From From state.
-- @param #string Event Event.
-- @param #string To To state.
-- @param #WAREHOUSE.Queueitem Request Information table of the request.
-- @return #boolean If true, request is granted.
function WAREHOUSE:onbeforeRequest(From, Event, To, Request)
  self:T3({warehouse=self.alias, request=Request})

  -- Distance from warehouse to requesting warehouse.
  local distance=self:GetCoordinate():Get2DDistance(Request.warehouse:GetCoordinate())

  -- Shortcut to cargoassets.
  local _assets=Request.cargoassets

  if Request.nasset==0 then
    local text=string.format("Warehouse %s: Request denied! Zero assets were requested.", self.alias)
    self:_InfoMessage(text, 10)
    return false
  end

  -- Check if destination is in range for all requested assets.
  for _,_asset in pairs(_assets) do
    local asset=_asset --#WAREHOUSE.Assetitem

    -- Check if destination is in range.
    if asset.range<distance then
      local text=string.format("Request denied! Destination %s is out of range for asset %s.", Request.airbase:GetName(), asset.templatename)
      self:_InfoMessage(text, 10)

      -- Delete request from queue because it will never be possible.
      -- Unless(!) at least one is a moving warehouse, which could, e.g., be an aircraft carrier.
      if not (self.isunit or Request.warehouse.isunit) then
        self:_DeleteQueueItem(Request, self.queue)
      end

      return false
    end

  end

  return true
end


--- On after "Request" event. Spawns the necessary cargo and transport assets.
-- @param #WAREHOUSE self
-- @param #string From From state.
-- @param #string Event Event.
-- @param #string To To state.
-- @param #WAREHOUSE.Queueitem Request Information table of the request.
function WAREHOUSE:onafterRequest(From, Event, To, Request)

  -- Info message.
  local text=string.format("Warehouse %s: Processing request id=%d from warehouse %s.\n", self.alias, Request.uid, Request.warehouse.alias)
  text=text..string.format("Requested %s assets of %s=%s.\n", tostring(Request.nasset), Request.assetdesc, Request.assetdesc==WAREHOUSE.Descriptor.ASSETLIST and "Asset list" or Request.assetdescval)
  text=text..string.format("Transports %s of type %s.", tostring(Request.ntransport), tostring(Request.transporttype))
  self:_InfoMessage(text, 5)

  ------------------------------------------------------------------------------------------------------------------------------------
  -- Cargo assets.
  ------------------------------------------------------------------------------------------------------------------------------------

  -- Set time stamp.
  Request.timestamp=timer.getAbsTime()

  -- Spawn assets of this request.
  self:_SpawnAssetRequest(Request)

  ------------------------------------------------------------------------------------------------------------------------------------
  -- Transport assets
  ------------------------------------------------------------------------------------------------------------------------------------

  -- Shortcut to transport assets.
  local _assetstock=Request.transportassets

  -- Now we try to find all parking spots for all cargo groups in advance. Due to the for loop, the parking spots do not get updated while spawning.
  local Parking={}
  if Request.transportcategory==Group.Category.AIRPLANE or Request.transportcategory==Group.Category.HELICOPTER then
    Parking=self:_FindParkingForAssets(self.airbase,_assetstock)
  end

  -- Transport assets table.
  local _transportassets={}

  ----------------------------
  -- Spawn Transport Groups --
  ----------------------------

  -- Spawn the transport groups.
  for i=1,Request.ntransport do

    -- Get stock item.
    local _assetitem=_assetstock[i] --#WAREHOUSE.Assetitem

    -- Spawn group name
    local _alias=_assetitem.spawngroupname

    -- Set Request ID.
    _assetitem.rid=Request.uid

    -- Asset is transport.
    _assetitem.spawned=false
    _assetitem.iscargo=false
    _assetitem.arrived=false

    local spawngroup=nil --Wrapper.Group#GROUP

    -- Add asset by id to all assets table.
    Request.assets[_assetitem.uid]=_assetitem

    -- Spawn assets depending on type.
    if Request.transporttype==WAREHOUSE.TransportType.AIRPLANE then

      -- Spawn plane at airport in uncontrolled state. Will get activated when cargo is loaded.
      spawngroup=self:_SpawnAssetAircraft(_alias,_assetitem, Request, Parking[_assetitem.uid], true)

    elseif Request.transporttype==WAREHOUSE.TransportType.HELICOPTER then

      -- Spawn helos at airport in controlled state. They need to fly to the spawn zone.
      spawngroup=self:_SpawnAssetAircraft(_alias,_assetitem, Request, Parking[_assetitem.uid], false)

    elseif Request.transporttype==WAREHOUSE.TransportType.APC then

      -- Spawn APCs in spawn zone.
      spawngroup=self:_SpawnAssetGroundNaval(_alias, _assetitem, Request, self.spawnzone)

    elseif Request.transporttype==WAREHOUSE.TransportType.TRAIN then

      self:_ErrorMessage("ERROR: Cargo transport by train not supported yet!")
      return

    elseif Request.transporttype==WAREHOUSE.TransportType.SHIP then

      self:_ErrorMessage("ERROR: Cargo transport by ship not supported yet!")
      return

    elseif Request.transporttype==WAREHOUSE.TransportType.SELFPROPELLED then

      self:_ErrorMessage("ERROR: Transport type selfpropelled was already handled above. We should not get here!")
      return

    else
      self:_ErrorMessage("ERROR: Unknown transport type!")
      return
    end

  end

  -- Init problem table.
  Request.assetproblem={}

  -- Add request to pending queue.
  table.insert(self.pending, Request)

  -- Delete request from queue.
  self:_DeleteQueueItem(Request, self.queue)

end

--- On after "RequestSpawned" event. Initiates the transport of the assets to the requesting warehouse.
-- @param #WAREHOUSE self
-- @param #string From From state.
-- @param #string Event Event.
-- @param #string To To state.
-- @param #WAREHOUSE.Pendingitem Request Information table of the request.
-- @param Core.Set#SET_GROUP CargoGroupSet Set of cargo groups.
-- @param Core.Set#SET_GROUP TransportGroupSet Set of transport groups if any.
function WAREHOUSE:onafterRequestSpawned(From, Event, To, Request, CargoGroupSet, TransportGroupSet)

  -- General type and category.
  local _cargotype=Request.cargoattribute    --#WAREHOUSE.Attribute
  local _cargocategory=Request.cargocategory --DCS#Group.Category

  -- Add groups to pending item.
  --Request.cargogroupset=CargoGroupSet

  ------------------------------------------------------------------------------------------------------------------------------------
  -- Self request: assets are spawned at warehouse but not transported anywhere.
  ------------------------------------------------------------------------------------------------------------------------------------

  -- Self request! Assets are only spawned but not routed or transported anywhere.
  if Request.toself then
    self:_DebugMessage(string.format("Selfrequest! Current status %s", self:GetState()))

    -- Start self request.
    self:__SelfRequest(1, CargoGroupSet, Request)

    return
  end

  ------------------------------------------------------------------------------------------------------------------------------------
  -- Self propelled: assets go to the requesting warehouse by themselfs.
  ------------------------------------------------------------------------------------------------------------------------------------

  -- No transport unit requested. Assets go by themselfes.
  if Request.transporttype==WAREHOUSE.TransportType.SELFPROPELLED then
    self:T2(self.lid..string.format("Got selfpropelled request for %d assets.", CargoGroupSet:Count()))

    for _,_group in pairs(CargoGroupSet:GetSetObjects()) do
      local group=_group --Wrapper.Group#GROUP

      -- Route cargo to their destination.
      if _cargocategory==Group.Category.GROUND then
        self:T2(self.lid..string.format("Route ground group %s.", group:GetName()))

        -- Random place in the spawn zone of the requesting warehouse.
        local ToCoordinate=Request.warehouse.spawnzone:GetRandomCoordinate()

        -- Debug marker.
        if self.Debug then
          ToCoordinate:MarkToAll(string.format("Destination of group %s", group:GetName()))
        end

        -- Route ground.
        self:_RouteGround(group, Request)

      elseif _cargocategory==Group.Category.AIRPLANE or _cargocategory==Group.Category.HELICOPTER then
        self:T2(self.lid..string.format("Route airborne group %s.", group:GetName()))

        -- Route plane to the requesting warehouses airbase.
        -- Actually, the route is already set. We only need to activate the uncontrolled group.
        self:_RouteAir(group)

      elseif _cargocategory==Group.Category.SHIP then
        self:T2(self.lid..string.format("Route naval group %s.", group:GetName()))

        -- Route plane to the requesting warehouses airbase.
        self:_RouteNaval(group, Request)

      elseif _cargocategory==Group.Category.TRAIN then
        self:T2(self.lid..string.format("Route train group %s.", group:GetName()))

        -- Route train to the rail connection of the requesting warehouse.
        self:_RouteTrain(group, Request.warehouse.rail)

      else
        self:E(self.lid..string.format("ERROR: unknown category %s for self propelled cargo %s!", tostring(_cargocategory), tostring(group:GetName())))
      end

    end

    -- Transport group set.
    Request.transportgroupset=TransportGroupSet

    -- No cargo transport necessary.
    return
  end

  ------------------------------------------------------------------------------------------------------------------------------------
  -- Prepare cargo groups for transport
  ------------------------------------------------------------------------------------------------------------------------------------

  -- Board radius, i.e. when the cargo will begin to board the carrier
  local _boardradius=500

  if Request.transporttype==WAREHOUSE.TransportType.AIRPLANE then
    _boardradius=5000
  elseif Request.transporttype==WAREHOUSE.TransportType.HELICOPTER then
    --_loadradius=1000
    --_boardradius=nil
  elseif Request.transporttype==WAREHOUSE.TransportType.APC then
    --_boardradius=nil
  end

  -- Empty cargo group set.
  local CargoGroups=SET_CARGO:New()

  -- Add cargo groups to set.
  for _,_group in pairs(CargoGroupSet:GetSetObjects()) do

    -- Find asset belonging to this group.
    local asset=self:FindAssetInDB(_group)

    -- New cargo group object.
    local cargogroup=CARGO_GROUP:New(_group, _cargotype,_group:GetName(),_boardradius, asset.loadradius)

    -- Set weight for this group.
    cargogroup:SetWeight(asset.weight)

    -- Add group to group set.
    CargoGroups:AddCargo(cargogroup)
  end

  ------------------------
  -- Create Dispatchers --
  ------------------------

  -- Cargo dispatcher.
  local CargoTransport --AI.AI_Cargo_Dispatcher#AI_CARGO_DISPATCHER

  if Request.transporttype==WAREHOUSE.TransportType.AIRPLANE then

    -- Pickup and deploy zones.
    local PickupAirbaseSet = SET_ZONE:New():AddZone(ZONE_AIRBASE:New(self.airbase:GetName()))
    local DeployAirbaseSet = SET_ZONE:New():AddZone(ZONE_AIRBASE:New(Request.airbase:GetName()))

    -- Define dispatcher for this task.
    CargoTransport = AI_CARGO_DISPATCHER_AIRPLANE:New(TransportGroupSet, CargoGroups, PickupAirbaseSet, DeployAirbaseSet)

    -- Set home zone.
    CargoTransport:SetHomeZone(ZONE_AIRBASE:New(self.airbase:GetName()))

  elseif Request.transporttype==WAREHOUSE.TransportType.HELICOPTER then

    -- Pickup and deploy zones.
    local PickupZoneSet = SET_ZONE:New():AddZone(self.spawnzone)
    local DeployZoneSet = SET_ZONE:New():AddZone(Request.warehouse.spawnzone)

    -- Define dispatcher for this task.
    CargoTransport = AI_CARGO_DISPATCHER_HELICOPTER:New(TransportGroupSet, CargoGroups, PickupZoneSet, DeployZoneSet)

    -- Home zone.
    CargoTransport:SetHomeZone(self.spawnzone)

  elseif Request.transporttype==WAREHOUSE.TransportType.APC then

    -- Pickup and deploy zones.
    local PickupZoneSet = SET_ZONE:New():AddZone(self.spawnzone)
    local DeployZoneSet = SET_ZONE:New():AddZone(Request.warehouse.spawnzone)

    -- Define dispatcher for this task.
    CargoTransport = AI_CARGO_DISPATCHER_APC:New(TransportGroupSet, CargoGroups, PickupZoneSet, DeployZoneSet, 0)

    -- Set home zone.
    CargoTransport:SetHomeZone(self.spawnzone)

  else
    self:E(self.lid.."ERROR: Unknown transporttype!")
  end

  -- Set pickup and deploy radii.
  -- The 20 m inner radius are to ensure that the helo does not land on the warehouse itself in the middle of the default spawn zone.
  local pickupouter=200
  local pickupinner=0
  if self.spawnzone.Radius~=nil then
    pickupouter=self.spawnzone.Radius
    pickupinner=20
  end
  local deployouter=200
  local deployinner=0
  if self.spawnzone.Radius~=nil then
    deployouter=Request.warehouse.spawnzone.Radius
    deployinner=20
  end
  CargoTransport:SetPickupRadius(pickupouter, pickupinner)
  CargoTransport:SetDeployRadius(deployouter, deployinner)


  -- Adjust carrier units. This has to come AFTER the dispatchers have been defined because they set the cargobay free weight!
  Request.carriercargo={}
  for _,carriergroup in pairs(TransportGroupSet:GetSetObjects()) do
    local asset=self:FindAssetInDB(carriergroup)
    for _i,_carrierunit in pairs(carriergroup:GetUnits()) do
      local carrierunit=_carrierunit --Wrapper.Unit#UNIT

      -- Create empty tables which will be filled with the cargo groups of each carrier unit. Needed in case a carrier unit dies.
      Request.carriercargo[carrierunit:GetName()]={}

      -- Adjust cargo bay of carrier unit.
      local cargobay=asset.cargobay[_i]
      carrierunit:SetCargoBayWeightLimit(cargobay)

      -- Debug info.
      self:T2(self.lid..string.format("Cargo bay weight limit of carrier unit %s: %.1f kg.", carrierunit:GetName(), carrierunit:GetCargoBayFreeWeight()))
    end
  end

  --------------------------------
  -- Dispatcher Event Functions --
  --------------------------------

  --- Function called after carrier picked up something.
  function CargoTransport:OnAfterPickedUp(From, Event, To, Carrier, PickupZone)

    -- Get warehouse state.
    local warehouse=Carrier:GetState(Carrier, "WAREHOUSE") --#WAREHOUSE

    -- Debug message.
    local text=string.format("Carrier group %s picked up at pickup zone %s.", Carrier:GetName(), PickupZone:GetName())
    warehouse:T(warehouse.lid..text)

  end

  --- Function called if something was deployed.
  function CargoTransport:OnAfterDeployed(From, Event, To, Carrier, DeployZone)

    -- Get warehouse state.
    local warehouse=Carrier:GetState(Carrier, "WAREHOUSE") --#WAREHOUSE

    -- Debug message.
    -- TODO: Depoloy zone is nil!
    --local text=string.format("Carrier group %s deployed at deploy zone %s.", Carrier:GetName(), DeployZone:GetName())
    --warehouse:T(warehouse.lid..text)

  end

  --- Function called if carrier group is going home.
  function CargoTransport:OnAfterHome(From, Event, To, Carrier, Coordinate, Speed, Height, HomeZone)

    -- Get warehouse state.
    local warehouse=Carrier:GetState(Carrier, "WAREHOUSE") --#WAREHOUSE

    -- Debug message.
    local text=string.format("Carrier group %s going home to zone %s.", Carrier:GetName(), HomeZone:GetName())
    warehouse:T(warehouse.lid..text)

  end

  --- Function called when a carrier unit has loaded a cargo group.
  function CargoTransport:OnAfterLoaded(From, Event, To, Carrier, Cargo, CarrierUnit, PickupZone)

    -- Get warehouse state.
    local warehouse=Carrier:GetState(Carrier, "WAREHOUSE") --#WAREHOUSE

    -- Debug message.
    local text=string.format("Carrier group %s loaded cargo %s into unit %s in pickup zone %s", Carrier:GetName(), Cargo:GetName(), CarrierUnit:GetName(), PickupZone:GetName())
    warehouse:T(warehouse.lid..text)

    -- Get cargo group object.
    local group=Cargo:GetObject() --Wrapper.Group#GROUP

    -- Get request.
    local request=warehouse:_GetRequestOfGroup(group, warehouse.pending)

    -- Add cargo group to this carrier.
    table.insert(request.carriercargo[CarrierUnit:GetName()], warehouse:_GetNameWithOut(Cargo:GetName()))

  end

  --- Function called when cargo has arrived and was unloaded.
  function CargoTransport:OnAfterUnloaded(From, Event, To, Carrier, Cargo, CarrierUnit, DeployZone)

    -- Get warehouse state.
    local warehouse=Carrier:GetState(Carrier, "WAREHOUSE") --#WAREHOUSE

    -- Get group obejet.
    local group=Cargo:GetObject() --Wrapper.Group#GROUP

    -- Debug message.
    local text=string.format("Cargo group %s was unloaded from carrier unit %s.", tostring(group:GetName()), tostring(CarrierUnit:GetName()))
    warehouse:T(warehouse.lid..text)

    -- Load the cargo in the warehouse.
    --Cargo:Load(warehouse.warehouse)

    -- Trigger Arrived event.
    warehouse:Arrived(group)
  end

  --- On after BackHome event.
  function CargoTransport:OnAfterBackHome(From, Event, To, Carrier)

    -- Intellisense.
    local carrier=Carrier --Wrapper.Group#GROUP

    -- Get warehouse state.
    local warehouse=carrier:GetState(carrier, "WAREHOUSE") --#WAREHOUSE
    carrier:SmokeWhite()

    -- Debug info.
    local text=string.format("Carrier %s is back home at warehouse %s.", tostring(Carrier:GetName()), tostring(warehouse.warehouse:GetName()))
    MESSAGE:New(text, 5):ToAllIf(warehouse.Debug)
    warehouse:I(warehouse.lid..text)

    -- Call arrived event for carrier.
    warehouse:__Arrived(1, Carrier)

  end

  -- Start dispatcher.
  CargoTransport:__Start(5)

end

-------------------------------------------------------------------------------------------------------------------------------------------------------------------------------------------------------

--- On after "Unloaded" event. Triggered when a group was unloaded from the carrier.
-- @param #WAREHOUSE self
-- @param #string From From state.
-- @param #string Event Event.
-- @param #string To To state.
-- @param Wrapper.Group#GROUP group The group that was delivered.
function WAREHOUSE:onafterUnloaded(From, Event, To, group)
  -- Debug info.
  self:_DebugMessage(string.format("Cargo %s unloaded!", tostring(group:GetName())), 5)

  if group and group:IsAlive() then

    -- Debug smoke.
    if self.Debug then
      group:SmokeWhite()
    end

    -- Get max speed of group.
    local speedmax=group:GetSpeedMax()

    if group:IsGround() then
      -- Route group to spawn zone.
      if speedmax>1 then
        group:RouteGroundTo(self.spawnzone:GetRandomCoordinate(), speedmax*0.5, AI.Task.VehicleFormation.RANK, 3)
      else
        -- Immobile ground unit ==> directly put it into the warehouse.
        self:Arrived(group)
      end
    elseif group:IsAir() then
      -- Not sure if air units will be allowed as cargo even though it might be possible. Best put them into warehouse immediately.
      self:Arrived(group)
    elseif group:IsShip() then
      -- Not sure if naval units will be allowed as cargo even though it might be possible. Best put them into warehouse immediately.
      self:Arrived(group)
    end

  else
    self:E(self.lid..string.format("ERROR unloaded Cargo group is not alive!"))
  end
end


--- On before "Arrived" event. Triggered when a group has arrived at its destination warehouse.
-- @param #WAREHOUSE self
-- @param #string From From state.
-- @param #string Event Event.
-- @param #string To To state.
-- @param Wrapper.Group#GROUP group The group that was delivered.
function WAREHOUSE:onbeforeArrived(From, Event, To, group)

  local asset=self:FindAssetInDB(group)

  if asset then
    if asset.arrived==true then
      -- Asset already arrived (e.g. if multiple units trigger the event via landing).
      return false
    else
      asset.arrived=true  --ensure this is not called again from the same asset group.
      return true
    end
  end

end

--- On after "Arrived" event. Triggered when a group has arrived at its destination warehouse.
-- The routine should be called by the warehouse sending this asset and not by the receiving warehouse.
-- It is checked if this asset is cargo (or self propelled) or transport. If it is cargo it is put into the stock of receiving warehouse.
-- If it is a transporter it is put back into the sending warehouse since transports are supposed to return their home warehouse.
-- @param #WAREHOUSE self
-- @param #string From From state.
-- @param #string Event Event.
-- @param #string To To state.
-- @param Wrapper.Group#GROUP group The group that was delivered.
function WAREHOUSE:onafterArrived(From, Event, To, group)

  -- Debug message and smoke.
  if self.Debug then
    group:SmokeOrange()
  end

  -- Get pending request this group belongs to.
  local request=self:_GetRequestOfGroup(group, self.pending)

  if request then

    -- Get the right warehouse to put the asset into
    -- Transports go back to the warehouse which called this function while cargo goes into the receiving warehouse.
    local warehouse=request.warehouse
    local istransport=self:_GroupIsTransport(group,request)
    if istransport==true then
      warehouse=self
    elseif istransport==false then
      warehouse=request.warehouse
    else
      self:E(self.lid..string.format("ERROR: Group %s is neither cargo nor transport", group:GetName()))
      return
    end

    -- Debug message.
    self:_DebugMessage(string.format("Group %s arrived at warehouse %s!", tostring(group:GetName()), warehouse.alias), 5)

    -- Route mobile ground group to the warehouse. Group has 60 seconds to get there or it is despawned and added as asset to the new warehouse regardless.
    if group:IsGround() and group:GetSpeedMax()>1 then
      group:RouteGroundTo(warehouse:GetCoordinate(), group:GetSpeedMax()*0.3, "Off Road")
    end

    -- NOTE: This is done in the AddAsset() function. Dont know, why we do it also here.
    --[[
    if istransport==true then
      request.ntransporthome=request.ntransporthome+1
      request.transportgroupset:Remove(group:GetName(), true)
      self:T2(warehouse.lid..string.format("Transport %d of %s returned home.", request.ntransporthome, tostring(request.ntransport)))
    elseif istransport==false then
      request.ndelivered=request.ndelivered+1
      request.cargogroupset:Remove(self:_GetNameWithOut(group), true)
      self:T2(warehouse.lid..string.format("Cargo %d of %s delivered.", request.ndelivered, tostring(request.nasset)))
    else
      self:E(warehouse.lid..string.format("ERROR: Group %s is neither cargo nor transport!", group:GetName()))
    end
    ]]

    -- Move asset from pending queue into new warehouse.
    warehouse:__AddAsset(60, group)
  end

end

--- On after "Delivered" event. Triggered when all asset groups have reached their destination. Corresponding request is deleted from the pending queue.
-- @param #WAREHOUSE self
-- @param #string From From state.
-- @param #string Event Event.
-- @param #string To To state.
-- @param #WAREHOUSE.Pendingitem request The pending request that is finished and deleted from the pending queue.
function WAREHOUSE:onafterDelivered(From, Event, To, request)

  -- Debug info
  local text=string.format("Warehouse %s: All assets delivered to warehouse %s!", self.alias, request.warehouse.alias)
  self:_InfoMessage(text, 5)

  -- Make some noise :)
  if self.Debug then
    self:_Fireworks(request.warehouse:GetCoordinate())
  end

  -- Set delivered status for this request uid.
  self.delivered[request.uid]=true

end


--- On after "SelfRequest" event. Request was initiated to the warehouse itself. Groups are just spawned at the warehouse or the associated airbase.
-- If the warehouse is currently under attack when the self request is made, the self request is added to the defending table. One the attack is defeated,
-- this request is used to put the groups back into the warehouse stock.
-- @param #WAREHOUSE self
-- @param #string From From state.
-- @param #string Event Event.
-- @param #string To To state.
-- @param Core.Set#SET_GROUP groupset The set of asset groups that was delivered to the warehouse itself.
-- @param #WAREHOUSE.Pendingitem request Pending self request.
function WAREHOUSE:onafterSelfRequest(From, Event, To, groupset, request)

  -- Debug info.
  self:_DebugMessage(string.format("Assets spawned at warehouse %s after self request!", self.alias))

  -- Debug info.
  for _,_group in pairs(groupset:GetSetObjects()) do
    local group=_group --Wrapper.Group#GROUP
    if self.Debug then
      group:FlareGreen()
    end
  end

  -- Add a "defender request" to be able to despawn all assets once defeated.
  if self:IsAttacked() then

    -- Route (mobile) ground troops to warehouse zone if they are not alreay there.
    if self.autodefence then
      for _,_group in pairs(groupset:GetSetObjects()) do
        local group=_group --Wrapper.Group#GROUP
        local speedmax=group:GetSpeedMax()
        if group:IsGround() and speedmax>1 and group:IsNotInZone(self.zone) then
          group:RouteGroundTo(self.zone:GetRandomCoordinate(), 0.8*speedmax, "Off Road")
        end
      end
    end

    -- Add request to defenders.
    table.insert(self.defending, request)
  end

end

--- On after "Attacked" event. Warehouse is under attack by an another coalition.
-- @param #WAREHOUSE self
-- @param #string From From state.
-- @param #string Event Event.
-- @param #string To To state.
-- @param DCS#coalition.side Coalition which is attacking the warehouse.
-- @param DCS#country.id Country which is attacking the warehouse.
function WAREHOUSE:onafterAttacked(From, Event, To, Coalition, Country)

  -- Warning.
  local text=string.format("Warehouse %s: We are under attack!", self.alias)
  self:_InfoMessage(text)

  -- Debug smoke.
  if self.Debug then
    self:GetCoordinate():SmokeOrange()
  end

  -- Spawn all ground units in the spawnzone?
  if self.autodefence then
    local nground=self:GetNumberOfAssets(WAREHOUSE.Descriptor.CATEGORY, Group.Category.GROUND)
    local text=string.format("Warehouse auto defence activated.\n")

    if nground>0 then
      text=text..string.format("Deploying all %d ground assets.", nground)

      -- Add self request.
      self:AddRequest(self, WAREHOUSE.Descriptor.CATEGORY, Group.Category.GROUND, WAREHOUSE.Quantity.ALL, nil, nil , 0, "AutoDefence")
    else
      text=text..string.format("No ground assets currently available.")
    end
    self:_InfoMessage(text)
  else
    local text=string.format("Warehouse auto defence inactive.")
    self:I(self.lid..text)
  end
end

--- On after "Defeated" event. Warehouse defeated an attack by another coalition. Defender assets are added back to warehouse stock.
-- @param #WAREHOUSE self
-- @param #string From From state.
-- @param #string Event Event.
-- @param #string To To state.
function WAREHOUSE:onafterDefeated(From, Event, To)

  -- Message.
  local text=string.format("Warehouse %s: Enemy attack was defeated!", self.alias)
  self:_InfoMessage(text)

  -- Debug smoke.
  if self.Debug then
    self:GetCoordinate():SmokeGreen()
  end

  -- Auto defence: put assets back into stock.
  if self.autodefence then
    for _,request in pairs(self.defending) do

      -- Route defenders back to warehoue (for visual reasons only) and put them back into stock.
      for _,_group in pairs(request.cargogroupset:GetSetObjects()) do
        local group=_group --Wrapper.Group#GROUP

        -- Get max speed of group and route it back slowly to the warehouse.
        local speed=group:GetSpeedMax()
        if group:IsGround() and speed>1 then
          group:RouteGroundTo(self:GetCoordinate(), speed*0.3)
        end

        -- Add asset group back to stock after 60 seconds.
        self:__AddAsset(60, group)
      end

    end

    self.defending=nil
    self.defending={}
  end
end

--- Respawn warehouse.
-- @param #WAREHOUSE self
-- @param #string From From state.
-- @param #string Event Event.
-- @param #string To To state.
function WAREHOUSE:onafterRespawn(From, Event, To)

  -- Info message.
  local text=string.format("Respawning warehouse %s", self.alias)
  self:_InfoMessage(text)

  -- Respawn warehouse.
  self.warehouse:ReSpawn()

end

--- On before "ChangeCountry" event. Checks whether a change of country is necessary by comparing the actual country to the the requested one.
-- @param #WAREHOUSE self
-- @param #string From From state.
-- @param #string Event Event.
-- @param #string To To state.
-- @param DCS#country.id Country which has captured the warehouse.
function WAREHOUSE:onbeforeChangeCountry(From, Event, To, Country)

  local currentCountry=self:GetCountry()

  -- Message.
  local text=string.format("Warehouse %s: request to change country %d-->%d", self.alias, currentCountry, Country)
  self:_DebugMessage(text, 10)

  -- Check if current or requested coalition or country match.
  if currentCountry~=Country then
    return true
  end

  return false
end

--- On after "ChangeCountry" event. Warehouse is respawned with the specified country. All queued requests are deleted and the owned airbase is reset if the coalition is changed by changing the
-- country.
-- @param #WAREHOUSE self
-- @param #string From From state.
-- @param #string Event Event.
-- @param #string To To state.
-- @param DCS#country.id Country Country which has captured the warehouse.
function WAREHOUSE:onafterChangeCountry(From, Event, To, Country)

  local CoalitionOld=self:GetCoalition()

  self.warehouse:ReSpawn(Country)

  local CoalitionNew=self:GetCoalition()

  -- Delete all waiting requests because they are not valid any more.
  self.queue=nil
  self.queue={}

  if self.airbasename then

    -- Get airbase of this warehouse.
    local airbase=AIRBASE:FindByName(self.airbasename)

    -- Get coalition of the airbase.
    local airbaseCoalition=airbase:GetCoalition()

    if CoalitionNew==airbaseCoalition then
      -- Airbase already owned by the coalition that captured the warehouse. Airbase can be used by this warehouse.
      self.airbase=airbase
    else
      -- Airbase is owned by other coalition. So this warehouse does not have an airbase until it is captured.
      self.airbase=nil
    end

  end

  -- Debug smoke.
  if self.Debug then
    if CoalitionNew==coalition.side.RED then
      self:GetCoordinate():SmokeRed()
    elseif CoalitionNew==coalition.side.BLUE then
      self:GetCoordinate():SmokeBlue()
    end
  end

end

--- On before "Captured" event. Warehouse has been captured by another coalition.
-- @param #WAREHOUSE self
-- @param #string From From state.
-- @param #string Event Event.
-- @param #string To To state.
-- @param DCS#coalition.side Coalition which captured the warehouse.
-- @param DCS#country.id Country which has captured the warehouse.
function WAREHOUSE:onbeforeCaptured(From, Event, To, Coalition, Country)

  -- Warehouse respawned.
  self:ChangeCountry(Country)

end

--- On after "Captured" event. Warehouse has been captured by another coalition.
-- @param #WAREHOUSE self
-- @param #string From From state.
-- @param #string Event Event.
-- @param #string To To state.
-- @param DCS#coalition.side Coalition which captured the warehouse.
-- @param DCS#country.id Country which has captured the warehouse.
function WAREHOUSE:onafterCaptured(From, Event, To, Coalition, Country)

  -- Message.
  local text=string.format("Warehouse %s: We were captured by enemy coalition (side=%d)!", self.alias, Coalition)
  self:_InfoMessage(text)

end


--- On after "AirbaseCaptured" event. Airbase of warehouse has been captured by another coalition.
-- @param #WAREHOUSE self
-- @param #string From From state.
-- @param #string Event Event.
-- @param #string To To state.
-- @param DCS#coalition.side Coalition which captured the warehouse.
function WAREHOUSE:onafterAirbaseCaptured(From, Event, To, Coalition)

  -- Message.
  local text=string.format("Warehouse %s: Our airbase %s was captured by the enemy (coalition=%d)!", self.alias, self.airbasename, Coalition)
  self:_InfoMessage(text)

  -- Debug smoke.
  if self.Debug then
    if Coalition==coalition.side.RED then
      self.airbase:GetCoordinate():SmokeRed()
    elseif Coalition==coalition.side.BLUE then
      self.airbase:GetCoordinate():SmokeBlue()
    end
  end

  -- Set airbase to nil and category to no airbase.
  self.airbase=nil
end

--- On after "AirbaseRecaptured" event. Airbase of warehouse has been re-captured from other coalition.
-- @param #WAREHOUSE self
-- @param #string From From state.
-- @param #string Event Event.
-- @param #string To To state.
-- @param DCS#coalition.side Coalition Coalition side which originally captured the warehouse.
function WAREHOUSE:onafterAirbaseRecaptured(From, Event, To, Coalition)

  -- Message.
  local text=string.format("Warehouse %s: We recaptured our airbase %s from the enemy (coalition=%d)!", self.alias, self.airbasename, Coalition)
  self:_InfoMessage(text)

  -- Set airbase and category.
  self.airbase=AIRBASE:FindByName(self.airbasename)

  -- Debug smoke.
  if self.Debug then
    if Coalition==coalition.side.RED then
      self.airbase:GetCoordinate():SmokeRed()
    elseif Coalition==coalition.side.BLUE then
      self.airbase:GetCoordinate():SmokeBlue()
    end
  end

end

--- On before "AssetSpawned" event. Checks whether the asset was already set to "spawned" for groups with multiple units.
-- @param #WAREHOUSE self
-- @param #string From From state.
-- @param #string Event Event.
-- @param #string To To state.
-- @param Wrapper.Group#GROUP group The group spawned.
-- @param #WAREHOUSE.Assetitem asset The asset that is dead.
-- @param #WAREHOUSE.Pendingitem request The request of the dead asset.
function WAREHOUSE:onbeforeAssetSpawned(From, Event, To, group, asset, request)

  if asset.spawned then
    --return false
  else
    --return true
  end

  return true
end

--- On after "AssetSpawned" event triggered when an asset group is spawned into the cruel world.
-- @param #WAREHOUSE self
-- @param #string From From state.
-- @param #string Event Event.
-- @param #string To To state.
-- @param Wrapper.Group#GROUP group The group spawned.
-- @param #WAREHOUSE.Assetitem asset The asset that is dead.
-- @param #WAREHOUSE.Pendingitem request The request of the dead asset.
function WAREHOUSE:onafterAssetSpawned(From, Event, To, group, asset, request)
  local text=string.format("Asset %s from request id=%d was spawned!", asset.spawngroupname, request.uid)
  self:I(self.lid..text)

  -- Check if all assets groups are spawned and trigger events.
  local n=0
  for _,_asset in pairs(request.assets) do
    local assetitem=_asset --#WAREHOUSE.Assetitem

    -- Debug info.
<<<<<<< HEAD
    self:I(self.lid..string.format("Asset %s spawned=%s as %s", assetitem.templatename, tostring(assetitem.spawned), tostring(assetitem.spawngroupname)))
=======
    self:T2(self.lid..string.format("Asset %s spawned %s as %s", assetitem.templatename, tostring(assetitem.spawned), tostring(assetitem.spawngroupname)))
>>>>>>> b13ddc95

    if assetitem.spawned then
      n=n+1
    else
      self:E(self.lid.."FF What?! This should not happen!")
    end

  end

  -- Trigger event.
  if n==request.nasset+request.ntransport then
    self:T3(self.lid..string.format("All assets %d (ncargo=%d + ntransport=%d) of request rid=%d spawned. Calling RequestSpawned", n, request.nasset, request.ntransport, request.uid))
    self:RequestSpawned(request, request.cargogroupset, request.transportgroupset)
  else
    self:T3(self.lid..string.format("Not all assets %d (ncargo=%d + ntransport=%d) of request rid=%d spawned YET", n, request.nasset, request.ntransport, request.uid))
  end

end

--- On after "AssetDead" event triggered when an asset group died.
-- @param #WAREHOUSE self
-- @param #string From From state.
-- @param #string Event Event.
-- @param #string To To state.
-- @param #WAREHOUSE.Assetitem asset The asset that is dead.
-- @param #WAREHOUSE.Pendingitem request The request of the dead asset.
function WAREHOUSE:onafterAssetDead(From, Event, To, asset, request)
  local text=string.format("Asset %s from request id=%d is dead!", asset.templatename, request.uid)
  self:T(self.lid..text)
  self:_DebugMessage(text)
end


--- On after "Destroyed" event. Warehouse was destroyed. All services are stopped. Warehouse is going to "Stopped" state in one minute.
-- @param #WAREHOUSE self
-- @param #string From From state.
-- @param #string Event Event.
-- @param #string To To state.
function WAREHOUSE:onafterDestroyed(From, Event, To)

  -- Message.
  local text=string.format("Warehouse %s was destroyed! Assets lost %d. Respawn=%s", self.alias, #self.stock, tostring(self.respawnafterdestroyed))
  self:_InfoMessage(text)

  if self.respawnafterdestroyed then

    if self.respawndelay then
      self:Pause()
      self:__Respawn(self.respawndelay)
    else
      self:Respawn()
    end

  else

    -- Remove all table entries from waiting queue and stock.
    for k,_ in pairs(self.queue) do
      self.queue[k]=nil
    end

    for k,_ in pairs(self.stock) do
      --self.stock[k]=nil
    end

    for k=#self.stock,1,-1 do
      --local asset=self.stock[k] --#WAREHOUSE.Assetitem
      --self:AssetDead(asset, nil)
      self.stock[k]=nil
    end

    --self.queue=nil
    --self.queue={}

    --self.stock=nil
    --self.stock={}
  end

end


--- On after "Save" event. Warehouse assets are saved to file on disk.
-- @param #WAREHOUSE self
-- @param #string From From state.
-- @param #string Event Event.
-- @param #string To To state.
-- @param #string path Path where the file is saved. If nil, file is saved in the DCS root installtion directory.
-- @param #string filename (Optional) Name of the file containing the asset data.
function WAREHOUSE:onafterSave(From, Event, To, path, filename)

  local function _savefile(filename, data)
    local f = assert(io.open(filename, "wb"))
    f:write(data)
    f:close()
  end

  -- Set file name.
  filename=filename or string.format("WAREHOUSE-%d_%s.txt", self.uid, self.alias)

  -- Set path.
  if path~=nil then
    filename=path.."\\"..filename
  end

  -- Info
  local text=string.format("Saving warehouse assets to file %s", filename)
  MESSAGE:New(text,30):ToAllIf(self.Debug or self.Report)
  self:I(self.lid..text)

  local warehouseassets=""
  warehouseassets=warehouseassets..string.format("coalition=%d\n", self:GetCoalition())
  warehouseassets=warehouseassets..string.format("country=%d\n", self:GetCountry())

  -- Loop over all assets in stock.
  for _,_asset in pairs(self.stock) do
    local asset=_asset -- #WAREHOUSE.Assetitem

    -- Loop over asset parameters.
    local assetstring=""
    for key,value in pairs(asset) do

      -- Only save keys which are needed to restore the asset.
      if key=="templatename" or key=="attribute" or key=="cargobay" or key=="weight" or key=="loadradius" or key=="livery" or key=="skill" or key=="assignment" then
        local name
        if type(value)=="table" then
          name=string.format("%s=%s;", key, value[1])
        else
          name=string.format("%s=%s;", key, value)
        end
        assetstring=assetstring..name
      end
      self:I(string.format("Loaded asset: %s", assetstring))
    end

    -- Add asset string.
    warehouseassets=warehouseassets..assetstring.."\n"
  end

  -- Save file.
  _savefile(filename, warehouseassets)

end


--- On before "Load" event. Checks if the file the warehouse data should be loaded from exists.
-- @param #WAREHOUSE self
-- @param #string From From state.
-- @param #string Event Event.
-- @param #string To To state.
-- @param #string path Path where the file is loaded from.
-- @param #string filename (Optional) Name of the file containing the asset data.
function WAREHOUSE:onbeforeLoad(From, Event, To, path, filename)


  local function _fileexists(name)
     local f=io.open(name,"r")
     if f~=nil then
      io.close(f)
      return true
    else
      return false
    end
  end

  -- Set file name.
  filename=filename or string.format("WAREHOUSE-%d_%s.txt", self.uid, self.alias)

  -- Set path.
  if path~=nil then
    filename=path.."\\"..filename
  end

  -- Check if file exists.
  local exists=_fileexists(filename)

  if exists then
    return true
  else
    self:_ErrorMessage(string.format("ERROR: file %s does not exist! Cannot load assets.", filename), 60)
    return false
  end

end


--- On after "Load" event. Warehouse assets are loaded from file on disk.
-- @param #WAREHOUSE self
-- @param #string From From state.
-- @param #string Event Event.
-- @param #string To To state.
-- @param #string path Path where the file is loaded from.
-- @param #string filename (Optional) Name of the file containing the asset data.
function WAREHOUSE:onafterLoad(From, Event, To, path, filename)

  local function _loadfile(filename)
    local f = assert(io.open(filename, "rb"))
    local data = f:read("*all")
    f:close()
    return data
  end

  -- Set file name.
  filename=filename or string.format("WAREHOUSE-%d_%s.txt", self.uid, self.alias)

  -- Set path.
  if path~=nil then
    filename=path.."\\"..filename
  end

  -- Info
  local text=string.format("Loading warehouse assets from file %s", filename)
  MESSAGE:New(text,30):ToAllIf(self.Debug or self.Report)
  self:I(self.lid..text)

  -- Load asset data from file.
  local data=_loadfile(filename)

  -- Split by line break.
  local assetdata=UTILS.Split(data,"\n")

  -- Coalition and coutrny.
  local Coalition
  local Country

  -- Loop over asset lines.
  local assets={}
  for _,asset in pairs(assetdata) do

    -- Parameters are separated by semi-colons
    local descriptors=UTILS.Split(asset,";")

    local asset={}
    local isasset=false
    for _,descriptor in pairs(descriptors) do

      local keyval=UTILS.Split(descriptor,"=")

      if #keyval==2 then

        if keyval[1]=="coalition" then
          -- Get coalition side.
          Coalition=tonumber(keyval[2])
        elseif keyval[1]=="country" then
          -- Get country id.
          Country=tonumber(keyval[2])
        else

          -- This is an asset.
          isasset=true

          local key=keyval[1]
          local val=keyval[2]

          --env.info(string.format("FF asset key=%s val=%s", key, val))

          -- Livery or skill could be "nil".
          if val=="nil" then
            val=nil
          end

          -- Convert string to number where necessary.
          if key=="cargobay" or key=="weight" or key=="loadradius" then
            asset[key]=tonumber(val)
          else
            asset[key]=val
          end
        end

      end
    end

    -- Add to table.
    if isasset then
      table.insert(assets, asset)
    end
  end

  -- Respawn warehouse with prev coalition if necessary.
  if Country~=self:GetCountry() then
    self:T(self.lid..string.format("Changing warehouse country %d-->%d on loading assets.", self:GetCountry(), Country))
    self:ChangeCountry(Country)
  end

  for _,_asset in pairs(assets) do
    local asset=_asset --#WAREHOUSE.Assetitem

    local group=GROUP:FindByName(asset.templatename)
    if group then
      self:AddAsset(group, 1, asset.attribute, asset.cargobay, asset.weight, asset.loadradius, asset.skill, asset.livery, asset.assignment)
    else
      self:E(string.format("ERROR: Group %s doest not exit. Cannot be loaded as asset.", tostring(asset.templatename)))
    end
  end

end

---------------------------------------------------------------------------------------------------------------------------------------------------------------------------------------------------------
-- Spawn functions
---------------------------------------------------------------------------------------------------------------------------------------------------------------------------------------------------------

--- Spawns requested assets at warehouse or associated airbase.
-- @param #WAREHOUSE self
-- @param #WAREHOUSE.Queueitem Request Information table of the request.
function WAREHOUSE:_SpawnAssetRequest(Request)
  self:F2({requestUID=Request.uid})

  -- Shortcut to cargo assets.
  local cargoassets=Request.cargoassets

  -- Now we try to find all parking spots for all cargo groups in advance. Due to the for loop, the parking spots do not get updated while spawning.
  local Parking={}
  if Request.cargocategory==Group.Category.AIRPLANE or Request.cargocategory==Group.Category.HELICOPTER then
    Parking=self:_FindParkingForAssets(self.airbase, cargoassets) or {}
  end

  -- Spawn aircraft in uncontrolled state.
  local UnControlled=true

  -- Loop over cargo requests.
  for i=1,#cargoassets do

    -- Get stock item.
    local asset=cargoassets[i] --#WAREHOUSE.Assetitem

    -- Set asset status to not spawned until we capture its birth event.
    asset.spawned=false
    asset.iscargo=true

    -- Set request ID.
    asset.rid=Request.uid

    -- Spawn group name.
    local _alias=asset.spawngroupname

    --Request add asset by id.
    Request.assets[asset.uid]=asset

    -- Spawn an asset group.
    local _group=nil --Wrapper.Group#GROUP
    if asset.category==Group.Category.GROUND then

      -- Spawn ground troops.
      _group=self:_SpawnAssetGroundNaval(_alias, asset, Request, self.spawnzone)

    elseif asset.category==Group.Category.AIRPLANE or asset.category==Group.Category.HELICOPTER then

      -- Spawn air units.
      if Parking[asset.uid] then
        _group=self:_SpawnAssetAircraft(_alias, asset, Request, Parking[asset.uid], UnControlled)
      else
        _group=self:_SpawnAssetAircraft(_alias, asset, Request, nil, UnControlled)
      end

    elseif asset.category==Group.Category.TRAIN then

      -- Spawn train.
      if self.rail then
        --TODO: Rail should only get one asset because they would spawn on top!

        -- Spawn naval assets.
        _group=self:_SpawnAssetGroundNaval(_alias, asset, Request, self.spawnzone)
      end

      --self:E(self.lid.."ERROR: Spawning of TRAIN assets not possible yet!")

    elseif asset.category==Group.Category.SHIP then

      -- Spawn naval assets.
      _group=self:_SpawnAssetGroundNaval(_alias, asset, Request, self.portzone)

    else
      self:E(self.lid.."ERROR: Unknown asset category!")
    end

  end

end


--- Spawn a ground or naval asset in the corresponding spawn zone of the warehouse.
-- @param #WAREHOUSE self
-- @param #string alias Alias name of the asset group.
-- @param #WAREHOUSE.Assetitem asset Ground asset that will be spawned.
-- @param #WAREHOUSE.Queueitem request Request belonging to this asset. Needed for the name/alias.
-- @param Core.Zone#ZONE spawnzone Zone where the assets should be spawned.
-- @param #boolean aioff If true, AI of ground units are set to off.
-- @return Wrapper.Group#GROUP The spawned group or nil if the group could not be spawned.
function WAREHOUSE:_SpawnAssetGroundNaval(alias, asset, request, spawnzone, aioff)

  if asset and (asset.category==Group.Category.GROUND or asset.category==Group.Category.SHIP or asset.category==Group.Category.TRAIN) then

    -- Prepare spawn template.
    local template=self:_SpawnAssetPrepareTemplate(asset, alias)

    -- Initial spawn point.
    template.route.points[1]={}

    -- Get a random coordinate in the spawn zone.
    local coord=spawnzone:GetRandomCoordinate()

    -- For trains, we use the rail connection point.
    if asset.category==Group.Category.TRAIN then
      coord=self.rail
    end

    -- Translate the position of the units.
    for i=1,#template.units do

      -- Unit template.
      local unit = template.units[i]

      -- Translate position.
      local SX = unit.x or 0
      local SY = unit.y or 0
      local BX = asset.template.route.points[1].x
      local BY = asset.template.route.points[1].y
      local TX = coord.x + (SX-BX)
      local TY = coord.z + (SY-BY)

      template.units[i].x = TX
      template.units[i].y = TY

      if asset.livery then
        unit.livery_id = asset.livery
      end
      if asset.skill then
        unit.skill= asset.skill
      end

    end

    template.route.points[1].x = coord.x
    template.route.points[1].y = coord.z

    template.x   = coord.x
    template.y   = coord.z
    template.alt = coord.y

    -- Spawn group.
    local group=_DATABASE:Spawn(template) --Wrapper.Group#GROUP

    -- Activate group. Should only be necessary for late activated groups.
    --group:Activate()

    -- Switch AI off if desired. This works only for ground and naval groups.
    if aioff then
      group:SetAIOff()
    end

    return group
  end

  return nil
end

--- Spawn an aircraft asset (plane or helo) at the airbase associated with the warehouse.
-- @param #WAREHOUSE self
-- @param #string alias Alias name of the asset group.
-- @param #WAREHOUSE.Assetitem asset Ground asset that will be spawned.
-- @param #WAREHOUSE.Queueitem request Request belonging to this asset. Needed for the name/alias.
-- @param #table parking Parking data for this asset.
-- @param #boolean uncontrolled Spawn aircraft in uncontrolled state.
-- @param #boolean hotstart Spawn aircraft with engines already on. Default is a cold start with engines off.
-- @return Wrapper.Group#GROUP The spawned group or nil if the group could not be spawned.
function WAREHOUSE:_SpawnAssetAircraft(alias, asset, request, parking, uncontrolled, hotstart)

  if asset and asset.category==Group.Category.AIRPLANE or asset.category==Group.Category.HELICOPTER then

    -- Prepare the spawn template.
    local template=self:_SpawnAssetPrepareTemplate(asset, alias)

    -- Set route points.
    if request.transporttype==WAREHOUSE.TransportType.SELFPROPELLED then

      -- Get flight path if the group goes to another warehouse by itself.
      if request.toself then
        local wp=self.airbase:GetCoordinate():WaypointAir("RADIO", COORDINATE.WaypointType.TakeOffParking, COORDINATE.WaypointAction.FromParkingArea, 0, false, self.airbase, {}, "Parking")
        template.route.points={wp}
      else
        template.route.points=self:_GetFlightplan(asset, self.airbase, request.warehouse.airbase)
      end

    else

      -- Cold start (default).
      local _type=COORDINATE.WaypointType.TakeOffParking
      local _action=COORDINATE.WaypointAction.FromParkingArea

      -- Hot start.
      if hotstart then
        _type=COORDINATE.WaypointType.TakeOffParkingHot
        _action=COORDINATE.WaypointAction.FromParkingAreaHot
      end

      -- First route point is the warehouse airbase.
      template.route.points[1]=self.airbase:GetCoordinate():WaypointAir("BARO",_type,_action, 0, true, self.airbase, nil, "Spawnpoint")

    end

    -- Get airbase ID and category.
    local AirbaseID = self.airbase:GetID()
    local AirbaseCategory = self:GetAirbaseCategory()

    -- Check enough parking spots.
    if AirbaseCategory==Airbase.Category.HELIPAD then

    elseif AirbaseCategory==Airbase.Category.SHIP then

      --TODO Figure out what's necessary in this case.

    else

      if #parking<#template.units then
        local text=string.format("ERROR: Not enough parking! Free parking = %d < %d aircraft to be spawned.", #parking, #template.units)
        self:_DebugMessage(text)
        return nil
      end

    end

    -- Position the units.
    for i=1,#template.units do

      -- Unit template.
      local unit = template.units[i]

      if AirbaseCategory == Airbase.Category.HELIPAD or AirbaseCategory == Airbase.Category.SHIP then

        -- Helipads we take the position of the airbase location, since the exact location of the spawn point does not make sense.
        local coord=self.airbase:GetCoordinate()

        unit.x=coord.x
        unit.y=coord.z
        unit.alt=coord.y

        unit.parking_id = nil
        unit.parking    = nil

      else

        local coord=parking[i].Coordinate    --Core.Point#COORDINATE
        local terminal=parking[i].TerminalID --#number

        if self.Debug then
          coord:MarkToAll(string.format("Spawnplace unit %s terminal %d.", unit.name, terminal))
        end

        unit.x=coord.x
        unit.y=coord.z
        unit.alt=coord.y

        unit.parking_id = nil
        unit.parking    = terminal

      end

      if asset.livery then
        unit.livery_id = asset.livery
      end

      if asset.skill then
        unit.skill= asset.skill
      end

      if asset.payload then
        unit.payload=asset.payload.pylons
      end

      if asset.modex then
        unit.onboard_num=asset.modex[i]
      end
      if asset.callsign then
        unit.callsign=asset.callsign[i]
      end

    end

    -- And template position.
    template.x = template.units[1].x
    template.y = template.units[1].y

    -- DCS bug workaround. Spawning helos in uncontrolled state on carriers causes a big spash!
    -- See https://forums.eagle.ru/showthread.php?t=219550
    -- Should be solved in latest OB update 2.5.3.21708
    --if AirbaseCategory == Airbase.Category.SHIP and asset.category==Group.Category.HELICOPTER then
    --  uncontrolled=false
    --end

    -- Uncontrolled spawning.
    template.uncontrolled=uncontrolled

    -- Debug info.
    self:T2({airtemplate=template})

    -- Spawn group.
    local group=_DATABASE:Spawn(template) --Wrapper.Group#GROUP

    return group
  end

  return nil
end


--- Prepare a spawn template for the asset. Deep copy of asset template, adjusting template and unit names, nillifying group and unit ids.
-- @param #WAREHOUSE self
-- @param #WAREHOUSE.Assetitem asset Ground asset that will be spawned.
-- @param #string alias Alias name of the group.
-- @return #table Prepared new spawn template.
function WAREHOUSE:_SpawnAssetPrepareTemplate(asset, alias)

  -- Create an own copy of the template!
  local template=UTILS.DeepCopy(asset.template)

  -- Set unique name.
  template.name=alias

  -- Set current(!) coalition and country.
  template.CoalitionID=self:GetCoalition()
  template.CountryID=self:GetCountry()

  -- Nillify the group ID.
  template.groupId=nil

  -- No late activation.
  template.lateActivation=false

  if asset.missionTask then
    self:I(self.lid..string.format("Setting mission task to %s", tostring(asset.missionTask)))
    template.task=asset.missionTask
  end

  -- No predefined task.
  --template.taskSelected=false

  -- Set and empty route.
  template.route = {}
  template.route.routeRelativeTOT=true
  template.route.points = {}

  -- Handle units.
  for i=1,#template.units do

    -- Unit template.
    local unit = template.units[i]

    -- Nillify the unit ID.
    unit.unitId=nil

    -- Set unit name: <alias>-01, <alias>-02, ...
    unit.name=string.format("%s-%02d", template.name , i)

  end

  return template
end


-------------------------------------------------------------------------------------------------------------------------------------------------------------------------------------------------------
-- Routing functions
-------------------------------------------------------------------------------------------------------------------------------------------------------------------------------------------------------

--- Route ground units to destination. ROE is set to return fire and alarm state to green.
-- @param #WAREHOUSE self
-- @param Wrapper.Group#GROUP group The ground group to be routed
-- @param #WAREHOUSE.Queueitem request The request for this group.
function WAREHOUSE:_RouteGround(group, request)

  if group and group:IsAlive() then

    -- Set speed to 70% of max possible.
    local _speed=group:GetSpeedMax()*0.7

    -- Route waypoints.
    local Waypoints={}

    -- Check if an off road path has been defined.
    local hasoffroad=self:HasConnectionOffRoad(request.warehouse, self.Debug)

    -- Check if any off road paths have be defined. They have priority!
    if hasoffroad then

      -- Get off road path to remote warehouse. If more have been defined, pick one randomly.
      local remotename=request.warehouse.warehouse:GetName()
      local path=self.offroadpaths[remotename][math.random(#self.offroadpaths[remotename])]

      -- Loop over user defined shipping lanes.
      for i=1,#path do

        -- Shortcut and coordinate intellisense.
        local coord=path[i] --Core.Point#COORDINATE

        -- Get waypoint for coordinate.
        local Waypoint=coord:WaypointGround(_speed, "Off Road")

        -- Add waypoint to route.
        table.insert(Waypoints, Waypoint)
      end

    else

      -- Waypoints for road-to-road connection.
      Waypoints = group:TaskGroundOnRoad(request.warehouse.road, _speed, "Off Road", false, self.road)

      -- First waypoint = current position of the group.
      local FromWP=group:GetCoordinate():WaypointGround(_speed, "Off Road")
      table.insert(Waypoints, 1, FromWP)

      -- Final coordinate. Note, this can lead to errors if the final WP is too close the the point on the road. The vehicle will stop driving and not reach the final WP!
      --local ToCO=request.warehouse.spawnzone:GetRandomCoordinate()
      --local ToWP=ToCO:WaypointGround(_speed, "Off Road")
      --table.insert(Waypoints, #Waypoints+1, ToWP)

    end

    for n,wp in ipairs(Waypoints) do
      env.info(n)
      local tf=self:_SimpleTaskFunctionWP("warehouse:_PassingWaypoint",group, n, #Waypoints)
      group:SetTaskWaypoint(wp, tf)
    end

    -- Task function triggering the arrived event at the last waypoint.
    --local TaskFunction = self:_SimpleTaskFunction("warehouse:_Arrived", group)

    -- Put task function on last waypoint.
    --local Waypoint = Waypoints[#Waypoints]
    --group:SetTaskWaypoint(Waypoint, TaskFunction)

    -- Route group to destination.
    group:Route(Waypoints, 1)

    -- Set ROE and alaram state.
    group:OptionROEReturnFire()
    group:OptionAlarmStateGreen()
  end
end

--- Route naval units along user defined shipping lanes to destination warehouse. ROE is set to return fire.
-- @param #WAREHOUSE self
-- @param Wrapper.Group#GROUP group The naval group to be routed
-- @param #WAREHOUSE.Queueitem request The request for this group.
function WAREHOUSE:_RouteNaval(group, request)

  -- Check if we have a group and it is alive.
  if group and group:IsAlive() then

    -- Set speed to 80% of max possible.
    local _speed=group:GetSpeedMax()*0.8

    -- Get shipping lane to remote warehouse. If more have been defined, pick one randomly.
    local remotename=request.warehouse.warehouse:GetName()
    local lane=self.shippinglanes[remotename][math.random(#self.shippinglanes[remotename])]

    if lane then

      -- Route waypoints.
      local Waypoints={}

      -- Loop over user defined shipping lanes.
      for i=1,#lane do

        -- Shortcut and coordinate intellisense.
        local coord=lane[i] --Core.Point#COORDINATE

        -- Get waypoint for coordinate.
        local Waypoint=coord:WaypointGround(_speed)

        -- Add waypoint to route.
        table.insert(Waypoints, Waypoint)
      end

      -- Task function triggering the arrived event at the last waypoint.
      local TaskFunction = self:_SimpleTaskFunction("warehouse:_Arrived", group)

      -- Put task function on last waypoint.
      local Waypoint = Waypoints[#Waypoints]
      group:SetTaskWaypoint(Waypoint, TaskFunction)

      -- Route group to destination.
      group:Route(Waypoints, 1)

      -- Set ROE (Naval units dont have and alaram state.)
      group:OptionROEReturnFire()

    else
      -- This should not happen! Existance of shipping lane was checked before executing this request.
      self:E(self.lid..string.format("ERROR: No shipping lane defined for Naval asset!"))
    end

  end
end


--- Route the airplane from one airbase another. Activates uncontrolled aircraft and sets ROE/ROT for ferry flights.
-- ROE is set to return fire and ROT to passive defence.
-- @param #WAREHOUSE self
-- @param Wrapper.Group#GROUP aircraft Airplane group to be routed.
function WAREHOUSE:_RouteAir(aircraft)

  if aircraft and aircraft:IsAlive()~=nil then

    -- Debug info.
    self:T2(self.lid..string.format("RouteAir aircraft group %s alive=%s", aircraft:GetName(), tostring(aircraft:IsAlive())))

    -- Give start command to activate uncontrolled aircraft within the next 60 seconds.
    local starttime=math.random(60)

    local fc=_DATABASE:GetFlightControl(self.airbasename)
    if fc then
      -- Nothing to do. FC will start the aircraft once it gets taxi clearance.
    else
      aircraft:StartUncontrolled(starttime)
    end

    -- Debug info.
    self:T2(self.lid..string.format("RouteAir aircraft group %s alive=%s (after start command)", aircraft:GetName(), tostring(aircraft:IsAlive())))

    -- Set ROE and alaram state.
    aircraft:OptionROEReturnFire()
    aircraft:OptionROTPassiveDefense()

  else
    self:E(string.format("ERROR: aircraft %s cannot be routed since it does not exist or is not alive %s!", tostring(aircraft:GetName()), tostring(aircraft:IsAlive())))
  end
end

--- Route trains to their destination - or at least to the closest point on rail of the desired final destination.
-- @param #WAREHOUSE self
-- @param Wrapper.Group#GROUP Group The train group.
-- @param Core.Point#COORDINATE Coordinate of the destination. Tail will be routed to the closest point
-- @param #number Speed Speed in km/h to drive to the destination coordinate. Default is 60% of max possible speed the unit can go.
function WAREHOUSE:_RouteTrain(Group, Coordinate, Speed)

  if Group and Group:IsAlive() then

    local _speed=Speed or Group:GetSpeedMax()*0.6

    -- Create a
    local Waypoints = Group:TaskGroundOnRailRoads(Coordinate, Speed)

    -- Task function triggering the arrived event at the last waypoint.
    local TaskFunction = self:_SimpleTaskFunction("warehouse:_Arrived", Group)

    -- Put task function on last waypoint.
    local Waypoint = Waypoints[#Waypoints]
    Group:SetTaskWaypoint( Waypoint, TaskFunction )

    -- Route group to destination.
    Group:Route(Waypoints, 1)
  end
end

--- Task function for last waypoint. Triggering the "Arrived" event.
-- @param #WAREHOUSE self
-- @param Wrapper.Group#GROUP group The group that arrived.
function WAREHOUSE:_Arrived(group)
  self:_DebugMessage(string.format("Group %s arrived!", tostring(group:GetName())))

  if group then
    --Trigger "Arrived event.
    self:__Arrived(1, group)
  end

end

--- Task function for when passing a waypoint.
-- @param #WAREHOUSE self
-- @param Wrapper.Group#GROUP group The group that arrived.
-- @param #number n Waypoint passed.
-- @param #number N Final waypoint.
function WAREHOUSE:_PassingWaypoint(group, n, N)
  self:T(self.lid..string.format("Group %s passing waypoint %d of %d!", tostring(group:GetName()), n, N))

  -- Final waypoint reached.
  if n==N then
    self:__Arrived(1, group)
  end

end

-------------------------------------------------------------------------------------------------------------------------------------------------------------------------------------------------------
-- Event handler functions
-------------------------------------------------------------------------------------------------------------------------------------------------------------------------------------------------------

--- Get a warehouse asset from its unique id.
-- @param #WAREHOUSE self
-- @param #number id Asset ID.
-- @return #WAREHOUSE.Assetitem The warehouse asset.
function WAREHOUSE:GetAssetByID(id)
  if id then
    return _WAREHOUSEDB.Assets[id]
  else
    return nil
  end
end

--- Get a warehouse asset from its name.
-- @param #WAREHOUSE self
-- @param #string GroupName Spawn group name.
-- @return #WAREHOUSE.Assetitem The warehouse asset.
function WAREHOUSE:GetAssetByName(GroupName)

  local name=self:_GetNameWithOut(GroupName)
  local _,aid,_=self:_GetIDsFromGroup(GROUP:FindByName(name))

  if aid then
    return _WAREHOUSEDB.Assets[aid]
  else
    return nil
  end
end

--- Get a warehouse request from its unique id.
-- @param #WAREHOUSE self
-- @param #number id Request ID.
-- @return #WAREHOUSE.Pendingitem The warehouse requested - either queued or pending.
-- @return #boolean If *true*, request is queued, if *false*, request is pending, if *nil*, request could not be found.
function WAREHOUSE:GetRequestByID(id)

  if id then

    for _,_request in pairs(self.queue) do
      local request=_request --#WAREHOUSE.Queueitem
      if request.uid==id then
        return request, true
      end
    end

    for _,_request in pairs(self.pending) do
      local request=_request --#WAREHOUSE.Pendingitem
      if request.uid==id then
        return request, false
      end
    end

  end

  return nil,nil
end

--- Warehouse event function, handling the birth of a unit.
-- @param #WAREHOUSE self
-- @param Core.Event#EVENTDATA EventData Event data.
function WAREHOUSE:_OnEventBirth(EventData)
  self:T3(self.lid..string.format("Warehouse %s (id=%s) captured event birth!", self.alias, self.uid))

  if EventData and EventData.IniGroup then
    local group=EventData.IniGroup

    -- Note: Remember, group:IsAlive might(?) not return true here.
    local wid,aid,rid=self:_GetIDsFromGroup(group)

    if wid==self.uid then

      -- Get asset and request from id.
      local asset=self:GetAssetByID(aid)
      local request=self:GetRequestByID(rid)

      -- Debug message.
      self:T(self.lid..string.format("Warehouse %s captured event birth of its asset unit %s. spawned=%s", self.alias, EventData.IniUnitName, tostring(asset.spawned)))
<<<<<<< HEAD
=======

      -- Birth is triggered for each unit. We need to make sure not to call this too often!
      if not asset.spawned then
>>>>>>> b13ddc95

      if request then


        -- Birth is triggered for each unit. We need to make sure not to call this too often!
        if not asset.spawned then

          -- Remove asset from stock.
          self:_DeleteStockItem(asset)

          -- Set spawned switch.
          asset.spawned=true
          asset.spawngroupname=group:GetName()

          -- Add group.
          if asset.iscargo==true then
            request.cargogroupset=request.cargogroupset or SET_GROUP:New()
            request.cargogroupset:AddGroup(group)
          else
            request.transportgroupset=request.transportgroupset or SET_GROUP:New()
            request.transportgroupset:AddGroup(group)
          end

          -- Set warehouse state.
          group:SetState(group, "WAREHOUSE", self)

          -- Asset spawned FSM function. We delay this a bit to have all units of the group in the game.
          self:__AssetSpawned(1, group, asset, request)

        end

      else
        -- No request?!
        self:E(self.lid..string.format("ERROR: Could not get request when asset spawned! FF investigate! Unit name=%s asset spawed=%s", EventData.IniUnitName, tostring(asset.spawned)))
      end
    else
      -- Born unit does not belong to this warehouse.
    end

  end
end

-----------------------------------------------------------------------------------------------------------------------------------------------------------------------------------------------------------

--- Function handling the event when a (warehouse) unit starts its engines.
-- @param #WAREHOUSE self
-- @param Core.Event#EVENTDATA EventData Event data.
function WAREHOUSE:_OnEventEngineStartup(EventData)
  self:T3(self.lid..string.format("Warehouse %s captured event engine startup!",self.alias))

  if EventData and EventData.IniGroup then
    local group=EventData.IniGroup
    local wid,aid,rid=self:_GetIDsFromGroup(group)
    if wid==self.uid then
      self:T(self.lid..string.format("Warehouse %s captured event engine startup of its asset unit %s.", self.alias, EventData.IniUnitName))
    end
  end
end

-----------------------------------------------------------------------------------------------------------------------------------------------------------------------------------------------------------

--- Function handling the event when a (warehouse) unit takes off.
-- @param #WAREHOUSE self
-- @param Core.Event#EVENTDATA EventData Event data.
function WAREHOUSE:_OnEventTakeOff(EventData)
  self:T3(self.lid..string.format("Warehouse %s captured event takeoff!",self.alias))

  if EventData and EventData.IniGroup then
    local group=EventData.IniGroup
    local wid,aid,rid=self:_GetIDsFromGroup(group)
    if wid==self.uid then
      self:T(self.lid..string.format("Warehouse %s captured event takeoff of its asset unit %s.", self.alias, EventData.IniUnitName))
    end
  end
end

-----------------------------------------------------------------------------------------------------------------------------------------------------------------------------------------------------------

--- Function handling the event when a (warehouse) unit lands.
-- @param #WAREHOUSE self
-- @param Core.Event#EVENTDATA EventData Event data.
function WAREHOUSE:_OnEventLanding(EventData)
  self:T3(self.lid..string.format("Warehouse %s captured event landing!", self.alias))

  if EventData and EventData.IniGroup then
    local group=EventData.IniGroup

    -- Try to get UIDs from group name.
    local wid,aid,rid=self:_GetIDsFromGroup(group)

    -- Check that this group belongs to this warehouse.
    if wid~=nil and wid==self.uid then

      -- Debug info.
      self:T(self.lid..string.format("Warehouse %s captured event landing of its asset unit %s.", self.alias, EventData.IniUnitName))

    end
  end
end

-----------------------------------------------------------------------------------------------------------------------------------------------------------------------------------------------------------

--- Function handling the event when a (warehouse) unit shuts down its engines.
-- @param #WAREHOUSE self
-- @param Core.Event#EVENTDATA EventData Event data.
function WAREHOUSE:_OnEventEngineShutdown(EventData)
  self:T3(self.lid..string.format("Warehouse %s captured event engine shutdown!", self.alias))

  if EventData and EventData.IniGroup then
    local group=EventData.IniGroup
    local wid,aid,rid=self:_GetIDsFromGroup(group)
    if wid==self.uid then
      self:T(self.lid..string.format("Warehouse %s captured event engine shutdown of its asset unit %s.", self.alias, EventData.IniUnitName))
    end
  end
end

-----------------------------------------------------------------------------------------------------------------------------------------------------------------------------------------------------------

--- Arrived event if an air unit/group arrived at its destination. This can be an engine shutdown or a landing event.
-- @param #WAREHOUSE self
-- @param Core.Event#EVENTDATA EventData Event data table.
function WAREHOUSE:_OnEventArrived(EventData)

  if EventData and EventData.IniUnit then

    -- Unit that arrived.
    local unit=EventData.IniUnit

    -- Check if unit is alive and on the ground. Engine shutdown can also be triggered in other situations!
    if unit and unit:IsAlive()==true and unit:InAir()==false then

      -- Get group.
      local group=EventData.IniGroup

      -- Get unique IDs from group name.
      local wid,aid,rid=self:_GetIDsFromGroup(group)

      -- If all IDs are good we can assume it is a warehouse asset.
      if wid~=nil and aid~=nil and rid~=nil then

        -- Check that warehouse ID is right.
        if self.uid==wid then

          local request=self:_GetRequestOfGroup(group, self.pending)

          -- Better check that the request still exists, because for a group with more units, the
          if request then

            local istransport=self:_GroupIsTransport(group, request)

            -- Get closest airbase.
            -- Note, this crashed at somepoint when the Tarawa was in the mission. Don't know why. Deleting the Tarawa and adding it again solved the problem.
            local closest=group:GetCoordinate():GetClosestAirbase()

            -- Check if engine shutdown happend at right airbase because the event is also triggered in other situations.
            local rightairbase=closest:GetName()==request.warehouse:GetAirbase():GetName()

            -- Check that group is cargo and not transport.
            if istransport==false and rightairbase then

              -- Debug info.
              local text=string.format("Air asset group %s from warehouse %s arrived at its destination.", group:GetName(), self.alias)
              self:_InfoMessage(text)

              -- Trigger arrived event for this group. Note that each unit of a group will trigger this event. So the onafterArrived function needs to take care of that.
              -- Actually, we only take the first unit of the group that arrives. If it does, we assume the whole group arrived, which might not be the case, since
              -- some units might still be taxiing or whatever. Therefore, we add 10 seconds for each additional unit of the group until the first arrived event is triggered.
              local nunits=#group:GetUnits()
              local dt=10*(nunits-1)+1  -- one unit = 1 sec, two units = 11 sec, three units = 21 sec before we call the group arrived.
              self:__Arrived(dt, group)
            end

          end
        end

      else
        self:T3(string.format("Group that arrived did not belong to a warehouse. Warehouse ID=%s, Asset ID=%s, Request ID=%s.", tostring(wid), tostring(aid), tostring(rid)))
      end
    end
  end

end

-----------------------------------------------------------------------------------------------------------------------------------------------------------------------------------------------------------

--- Warehouse event handling function.
-- @param #WAREHOUSE self
-- @param Core.Event#EVENTDATA EventData Event data.
function WAREHOUSE:_OnEventCrashOrDead(EventData)
  self:T3(self.lid..string.format("Warehouse %s captured event dead or crash!", self.alias))

  if EventData then

    -- Check if warehouse was destroyed. We compare the name of the destroyed unit.
    if EventData.IniUnitName then
      local warehousename=self.warehouse:GetName()
      if EventData.IniUnitName==warehousename then
        self:_DebugMessage(string.format("Warehouse %s alias %s was destroyed!", warehousename, self.alias))

        -- Trigger Destroyed event.
        self:Destroyed()
      end
    end

    --self:I(self.lid..string.format("Warehouse %s captured event dead or crash or unit %s.", self.alias, tostring(EventData.IniUnitName)))

    -- Check if an asset unit was destroyed.
    if EventData.IniGroup then

      -- Group initiating the event.
      local group=EventData.IniGroup

      -- Get warehouse, asset and request IDs from the group name.
      local wid,aid,rid=self:_GetIDsFromGroup(group)

      -- Check that we have the right warehouse.
      if wid==self.uid then

        -- Debug message.
        self:T(self.lid..string.format("Warehouse %s captured event dead or crash of its asset unit %s.", self.alias, EventData.IniUnitName))

        -- Loop over all pending requests and get the one belonging to this unit.
        for _,request in pairs(self.pending) do
          local request=request --#WAREHOUSE.Pendingitem

          -- This is the right request.
          if request.uid==rid then

            -- Update cargo and transport group sets of this request. We need to know if this job is finished.
            self:_UnitDead(EventData.IniUnit, request)

          end
        end
      end
    end
  end
end

--- A unit of a group just died. Update group sets in request.
-- This is important in order to determine if a job is done and can be removed from the (pending) queue.
-- @param #WAREHOUSE self
-- @param Wrapper.Unit#UNIT deadunit Unit that died.
-- @param #WAREHOUSE.Pendingitem request Request that needs to be updated.
function WAREHOUSE:_UnitDead(deadunit, request)

  -- Flare unit.
  if self.Debug then
    deadunit:FlareRed()
  end

  -- Group the dead unit belongs to.
  local group=deadunit:GetGroup()

  -- Number of alive units in group.
  local nalive=group:CountAliveUnits()

  -- Whole group is dead?
  local groupdead=true
  if nalive>0 then
    groupdead=false
  end

  -- Here I need to get rid of the #CARGO at the end to obtain the original name again!
  local unitname=self:_GetNameWithOut(deadunit)
  local groupname=self:_GetNameWithOut(group)

  -- Group is dead!
  if groupdead then
    self:T(self.lid..string.format("Group %s (transport=%s) is dead!", groupname, tostring(self:_GroupIsTransport(group,request))))
    if self.Debug then
      group:SmokeWhite()
    end
    -- Trigger AssetDead event.
    local asset=self:FindAssetInDB(group)
    self:AssetDead(asset, request)
  end


  -- Dont trigger a Remove event for the group sets.
  local NoTriggerEvent=true

  if request.transporttype==WAREHOUSE.TransportType.SELFPROPELLED then

    ---
    -- Easy case: Group can simply be removed from the cargogroupset.
    ---

    -- Remove dead group from cargo group set.
    if groupdead==true then
      request.cargogroupset:Remove(groupname, NoTriggerEvent)
      self:T(self.lid..string.format("Removed selfpropelled cargo %s: ncargo=%d.", groupname, request.cargogroupset:Count()))
    end

  else

    ---
    -- Complicated case: Dead unit could be:
    -- 1.) A Cargo unit (e.g. waiting to be picked up).
    -- 2.) A Transport unit which itself holds cargo groups.
    ---

    -- Check if this a cargo or transport group.
    local istransport=self:_GroupIsTransport(group,request)

    if istransport==true then

      -- Get the carrier unit table holding the cargo groups inside this carrier.
      local cargogroupnames=request.carriercargo[unitname]

      if cargogroupnames then

        -- Loop over all groups inside the destroyed carrier ==> all dead.
        for _,cargoname in pairs(cargogroupnames) do
          request.cargogroupset:Remove(cargoname, NoTriggerEvent)
          self:T(self.lid..string.format("Removed transported cargo %s inside dead carrier %s: ncargo=%d", cargoname, unitname, request.cargogroupset:Count()))
        end

      end

      -- Whole carrier group is dead. Remove it from the carrier group set.
      if groupdead then
        request.transportgroupset:Remove(groupname, NoTriggerEvent)
        self:T(self.lid..string.format("Removed transport %s: ntransport=%d", groupname, request.transportgroupset:Count()))
      end

    elseif istransport==false then

      -- This must have been an alive cargo group that was killed outside the carrier, e.g. waiting to be transported or waiting to be put back.
      -- Remove dead group from cargo group set.
      if groupdead==true then
        request.cargogroupset:Remove(groupname, NoTriggerEvent)
        self:T(self.lid..string.format("Removed transported cargo %s outside carrier: ncargo=%d", groupname, request.cargogroupset:Count()))
        -- This as well?
        --request.transportcargoset:RemoveCargosByName(RemoveCargoNames)
      end

    else
      self:E(self.lid..string.format("ERROR: Group %s is neither cargo nor transport!", group:GetName()))
    end
  end

end

-----------------------------------------------------------------------------------------------------------------------------------------------------------------------------------------------------------

--- Warehouse event handling function.
-- Handles the case when the airbase associated with the warehous is captured.
-- @param #WAREHOUSE self
-- @param Core.Event#EVENTDATA EventData Event data.
function WAREHOUSE:_OnEventBaseCaptured(EventData)
  self:T3(self.lid..string.format("Warehouse %s captured event base captured!",self.alias))

  -- This warehouse does not have an airbase and never had one. So it could not have been captured.
  if self.airbasename==nil then
    return
  end

  if EventData and EventData.Place then

    -- Place is the airbase that was captured.
    local airbase=EventData.Place --Wrapper.Airbase#AIRBASE

    -- Check that this airbase belongs or did belong to this warehouse.
    if EventData.PlaceName==self.airbasename then

      -- New coalition of airbase after it was captured.
      local NewCoalitionAirbase=airbase:GetCoalition()

      -- Debug info
      self:T(self.lid..string.format("Airbase of warehouse %s (coalition ID=%d) was captured! New owner coalition ID=%d.",self.alias, self:GetCoalition(), NewCoalitionAirbase))

      -- So what can happen?
      -- Warehouse is blue, airbase is blue and belongs to warehouse and red captures it  ==> self.airbase=nil
      -- Warehouse is blue, airbase is blue self.airbase is nil and blue (re-)captures it ==> self.airbase=Event.Place
      if self.airbase==nil then
        -- New coalition is the same as of the warehouse ==> warehouse previously lost this airbase and now it was re-captured.
        if NewCoalitionAirbase == self:GetCoalition() then
          self:AirbaseRecaptured(NewCoalitionAirbase)
        end
      else
        -- Captured airbase belongs to this warehouse but was captured by other coaltion.
        if NewCoalitionAirbase ~= self:GetCoalition() then
          self:AirbaseCaptured(NewCoalitionAirbase)
        end
      end

    end
  end
end

--- Warehouse event handling function.
-- Handles the case when the mission is ended.
-- @param #WAREHOUSE self
-- @param Core.Event#EVENTDATA EventData Event data.
function WAREHOUSE:_OnEventMissionEnd(EventData)
  self:T3(self.lid..string.format("Warehouse %s captured event mission end!",self.alias))

  if self.autosave then
    self:Save(self.autosavepath, self.autosavefile)
  end
end

-------------------------------------------------------------------------------------------------------------------------------------------------------------------------------------------------------
-- Helper functions
-------------------------------------------------------------------------------------------------------------------------------------------------------------------------------------------------------

--- Checks if the warehouse zone was conquered by antoher coalition.
-- @param #WAREHOUSE self
function WAREHOUSE:_CheckConquered()

  -- Get coordinate and radius to check.
  local coord=self.zone:GetCoordinate()
  local radius=self.zone:GetRadius()

  -- Scan units in zone.
  local gotunits,_,_,units,_,_=coord:ScanObjects(radius, true, false, false)

  local Nblue=0
  local Nred=0
  local Nneutral=0

  local CountryBlue=nil
  local CountryRed=nil
  local CountryNeutral=nil

  if gotunits then
    -- Loop over all units.
    for _,_unit in pairs(units) do
      local unit=_unit --Wrapper.Unit#UNIT

      local distance=coord:Get2DDistance(unit:GetCoordinate())

      -- Filter only alive groud units. Also check distance again, because the scan routine might give some larger distances.
      if unit:IsGround() and unit:IsAlive() and distance <= radius then

        -- Get coalition and country.
        local _coalition=unit:GetCoalition()
        local _country=unit:GetCountry()

        -- Debug info.
        self:T2(self.lid..string.format("Unit %s in warehouse zone of radius=%d m. Coalition=%d, country=%d. Distance = %d m.",unit:GetName(), radius,_coalition,_country, distance))

        -- Add up units for each side.
        if _coalition==coalition.side.BLUE then
          Nblue=Nblue+1
          CountryBlue=_country
        elseif _coalition==coalition.side.RED then
          Nred=Nred+1
          CountryRed=_country
        else
          Nneutral=Nneutral+1
          CountryNeutral=_country
        end

      end
    end
  end

  -- Debug info.
  self:T(self.lid..string.format("Ground troops in warehouse zone: blue=%d, red=%d, neutral=%d", Nblue, Nred, Nneutral))


  -- Figure out the new coalition if any.
  -- Condition is that only units of one coalition are within the zone.
  local newcoalition=self:GetCoalition()
  local newcountry=self:GetCountry()
  if Nblue>0 and Nred==0 and Nneutral==0 then
    -- Only blue units in zone ==> Zone goes to blue.
    newcoalition=coalition.side.BLUE
    newcountry=CountryBlue
  elseif Nblue==0 and Nred>0 and Nneutral==0 then
    -- Only red units in zone ==> Zone goes to red.
    newcoalition=coalition.side.RED
    newcountry=CountryRed
  elseif Nblue==0 and Nred==0 and Nneutral>0 then
    -- Only neutral units in zone but neutrals do not attack or even capture!
    --newcoalition=coalition.side.NEUTRAL
    --newcountry=CountryNeutral
  end

  -- Coalition has changed ==> warehouse was captured! This should be before the attack check.
  if self:IsAttacked() and newcoalition ~= self:GetCoalition() then
    self:Captured(newcoalition, newcountry)
    return
  end

  -- Before a warehouse can be captured, it has to be attacked.
  -- That is, even if only enemy units are present it is not immediately captured in order to spawn all ground assets for defence.
  if self:GetCoalition()==coalition.side.BLUE then
    -- Blue warehouse is running and we have red units in the zone.
    if self:IsRunning() and Nred>0 then
      self:Attacked(coalition.side.RED, CountryRed)
    end
    -- Blue warehouse was under attack by blue but no more blue units in zone.
    if self:IsAttacked() and Nred==0 then
      self:Defeated()
    end
  elseif self:GetCoalition()==coalition.side.RED then
    -- Red Warehouse is running and we have blue units in the zone.
    if self:IsRunning() and Nblue>0 then
      self:Attacked(coalition.side.BLUE, CountryBlue)
    end
    -- Red warehouse was under attack by blue but no more blue units in zone.
    if self:IsAttacked() and Nblue==0 then
      self:Defeated()
    end
  elseif self:GetCoalition()==coalition.side.NEUTRAL then
    -- Neutrals dont attack!
    if self:IsRunning() and Nred>0 then
      self:Attacked(coalition.side.RED, CountryRed)
    elseif self:IsRunning() and Nblue>0 then
      self:Attacked(coalition.side.BLUE, CountryBlue)
    end
  end

end

--- Checks if the associated airbase still belongs to the warehouse.
-- @param #WAREHOUSE self
function WAREHOUSE:_CheckAirbaseOwner()
  -- The airbasename is set at start and not deleted if the airbase was captured.
  if self.airbasename then

    local airbase=AIRBASE:FindByName(self.airbasename)
    local airbasecurrentcoalition=airbase:GetCoalition()

    if self.airbase then

      -- Warehouse has lost its airbase.
      if self:GetCoalition()~=airbasecurrentcoalition then
        self.airbase=nil
      end

    else

      -- Warehouse has re-captured the airbase.
      if self:GetCoalition()==airbasecurrentcoalition then
        self.airbase=airbase
      end

    end

  end
end

--- Checks if the request can be fulfilled in general. If not, it is removed from the queue.
-- Check if departure and destination bases are of the right type.
-- @param #WAREHOUSE self
-- @param #table queue The queue which is holding the requests to check.
-- @return #boolean If true, request can be executed. If false, something is not right.
function WAREHOUSE:_CheckRequestConsistancy(queue)
  self:T3(self.lid..string.format("Number of queued requests = %d", #queue))

  -- Requests to delete.
  local invalid={}

  for _,_request in pairs(queue) do
    local request=_request --#WAREHOUSE.Queueitem

    -- Debug info.
    self:T2(self.lid..string.format("Checking request id=%d.", request.uid))

    -- Let's assume everything is fine.
    local valid=true

    -- Check if at least one asset was requested.
    if request.nasset==0 then
      self:E(self.lid..string.format("ERROR: INVALID request. Request for zero assets not possible. Can happen when, e.g. \"all\" ground assets are requests but none in stock."))
      valid=false
    end

    -- Request from enemy coalition?
    if self:GetCoalition()~=request.warehouse:GetCoalition() then
      self:E(self.lid..string.format("ERROR: INVALID request. Requesting warehouse is of wrong coaltion! Own coalition %s != %s of requesting warehouse.", self:GetCoalitionName(), request.warehouse:GetCoalitionName()))
      valid=false
    end

    -- Is receiving warehouse stopped?
    if request.warehouse:IsStopped() then
      self:E(self.lid..string.format("ERROR: INVALID request. Requesting warehouse is stopped!"))
      valid=false
    end

    -- Is receiving warehouse destroyed?
    if request.warehouse:IsDestroyed() and not self.respawnafterdestroyed then
      self:E(self.lid..string.format("ERROR: INVALID request. Requesting warehouse is destroyed!"))
      valid=false
    end

    -- Add request as unvalid and delete it later.
    if valid==false then
      self:E(self.lid..string.format("Got invalid request id=%d.", request.uid))
      table.insert(invalid, request)
    else
      self:T3(self.lid..string.format("Got valid request id=%d.", request.uid))
    end
  end

  -- Delete invalid requests.
  for _,_request in pairs(invalid) do
    self:E(self.lid..string.format("Deleting INVALID request id=%d.",_request.uid))
    self:_DeleteQueueItem(_request, self.queue)
  end

end

--- Check if a request is valid in general. If not, it will be removed from the queue.
-- This routine needs to have at least one asset in stock that matches the request descriptor in order to determine whether the request category of troops.
-- If no asset is in stock, the request will remain in the queue but cannot be executed.
-- @param #WAREHOUSE self
-- @param #WAREHOUSE.Queueitem request The request to be checked.
-- @return #boolean If true, request can be executed. If false, something is not right.
function WAREHOUSE:_CheckRequestValid(request)

  -- Check if number of requested assets is in stock.
  local _assets,_nassets,_enough=self:_FilterStock(self.stock, request.assetdesc, request.assetdescval, request.nasset)

  -- No assets in stock? Checks cannot be performed.
  if #_assets==0 then
    return true
  end

  -- Convert relative to absolute number if necessary.
  local nasset=request.nasset
  if type(request.nasset)=="string" then
    nasset=self:_QuantityRel2Abs(request.nasset,_nassets)
  end

  -- Debug check, request.nasset might be a string Quantity enumerator.
  local text=string.format("Request valid? Number of assets: requested=%s=%d, selected=%d, total=%d, enough=%s.", tostring(request.nasset), nasset,#_assets,_nassets, tostring(_enough))
  self:T(text)

  -- First asset. Is representative for all filtered items in stock.
  local asset=_assets[1] --#WAREHOUSE.Assetitem

  -- Asset is air, ground etc.
  local asset_plane  = asset.category==Group.Category.AIRPLANE
  local asset_helo   = asset.category==Group.Category.HELICOPTER
  local asset_ground = asset.category==Group.Category.GROUND
  local asset_train  = asset.category==Group.Category.TRAIN
  local asset_naval  = asset.category==Group.Category.SHIP

  -- General air request.
  local asset_air=asset_helo or asset_plane

  -- Assume everything is okay.
  local valid=true

  -- Category of the requesting warehouse airbase.
  local requestcategory=request.warehouse:GetAirbaseCategory()

  if request.transporttype==WAREHOUSE.TransportType.SELFPROPELLED then
    -------------------------------------------
    -- Case where the units go my themselves --
    -------------------------------------------

    if asset_air then

      if asset_plane then

        -- No airplane to or from FARPS.
        if requestcategory==Airbase.Category.HELIPAD or self:GetAirbaseCategory()==Airbase.Category.HELIPAD then
          self:E("ERROR: Incorrect request. Asset airplane requested but warehouse or requestor is HELIPAD/FARP!")
          valid=false
        end

        -- Category SHIP is not general enough! Fighters can go to carriers. Which fighters, is there an attibute?
        -- Also for carriers, attibute?

      elseif asset_helo then

        -- Helos need a FARP or AIRBASE or SHIP for spawning. Also at the the receiving warehouse. So even if they could go there they "cannot" be spawned again.
        -- Unless I allow spawning of helos in the the spawn zone. But one should place at least a FARP there.
        if self:GetAirbaseCategory()==-1 or requestcategory==-1 then
          self:E("ERROR: Incorrect request. Helos need a AIRBASE/HELIPAD/SHIP as home/destination base!")
          valid=false
        end

      end

      -- All aircraft need an airbase of any type at depature and destination.
      if self.airbase==nil or request.airbase==nil then

        self:E("ERROR: Incorrect request. Either warehouse or requesting warehouse does not have any kind of airbase!")
        valid=false

      else

        -- Check if enough parking spots are available. This checks the spots available in general, i.e. not the free spots.
        -- TODO: For FARPS/ships, is it possible to send more assets than parking spots? E.g. a FARPS has only four (or even one).
        -- TODO: maybe only check if spots > 0 for the necessary terminal type? At least for FARPS.

        -- Get necessary terminal type.
        local termtype_dep=asset.terminalType or self:_GetTerminal(asset.attribute, self:GetAirbaseCategory())
        local termtype_des=asset.terminalType or self:_GetTerminal(asset.attribute, request.warehouse:GetAirbaseCategory())

        -- Get number of parking spots.
        local np_departure=self.airbase:GetParkingSpotsNumber(termtype_dep)
        local np_destination=request.airbase:GetParkingSpotsNumber(termtype_des)

        -- Debug info.
        self:T(string.format("Asset attribute = %s, DEPARTURE: terminal type = %d, spots = %d, DESTINATION: terminal type = %d, spots = %d", asset.attribute, termtype_dep, np_departure, termtype_des, np_destination))

        -- Not enough parking at sending warehouse.
        --if (np_departure < request.nasset) and not (self.category==Airbase.Category.SHIP or self.category==Airbase.Category.HELIPAD) then
        if np_departure < nasset then
          self:E(string.format("ERROR: Incorrect request. Not enough parking spots of terminal type %d at warehouse. Available spots %d < %d necessary.", termtype_dep, np_departure, nasset))
          valid=false
        end

        -- No parking at requesting warehouse.
        if np_destination == 0 then
          self:E(string.format("ERROR: Incorrect request. No parking spots of terminal type %d at requesting warehouse. Available spots = %d!", termtype_des, np_destination))
          valid=false
        end

      end

    elseif asset_ground then

      -- Check that both spawn zones are not in water.
      local inwater=self.spawnzone:GetCoordinate():IsSurfaceTypeWater() or request.warehouse.spawnzone:GetCoordinate():IsSurfaceTypeWater()

      if inwater then
        self:E("ERROR: Incorrect request. Ground asset requested but at least one spawn zone is in water!")
        --valid=false
        valid=false
      end

      -- No ground assets directly to or from ships.
      -- TODO: May needs refinement if warehouse is on land and requestor is ship in harbour?!
      --if (requestcategory==Airbase.Category.SHIP or self:GetAirbaseCategory()==Airbase.Category.SHIP) then
      --  self:E("ERROR: Incorrect request. Ground asset requested but warehouse or requestor is SHIP!")
      --  valid=false
      --end

      if asset_train then

        -- Check if there is a valid path on rail.
        local hasrail=self:HasConnectionRail(request.warehouse)
        if not hasrail then
          self:E("ERROR: Incorrect request. No valid path on rail for train assets!")
          valid=false
        end

      else

        if self.warehouse:GetName()~=request.warehouse.warehouse:GetName() then

          -- Check if there is a valid path on road.
          local hasroad=self:HasConnectionRoad(request.warehouse)

          -- Check if there is a valid off road path.
          local hasoffroad=self:HasConnectionOffRoad(request.warehouse)

          if not (hasroad or hasoffroad) then
            self:E("ERROR: Incorrect request. No valid path on or off road for ground assets!")
            valid=false
          end

        end

      end

    elseif asset_naval then

        -- Check shipping lane.
        local shippinglane=self:HasConnectionNaval(request.warehouse)

        if not shippinglane then
          self:E("ERROR: Incorrect request. No shipping lane has been defined between warehouses!")
          valid=false
        end

    end

  else
    -------------------------------
    -- Assests need a transport ---
    -------------------------------

    if request.transporttype==WAREHOUSE.TransportType.AIRPLANE then

      -- Airplanes only to AND from airdromes.
      if self:GetAirbaseCategory()~=Airbase.Category.AIRDROME or requestcategory~=Airbase.Category.AIRDROME then
        self:E("ERROR: Incorrect request. Warehouse or requestor does not have an airdrome. No transport by plane possible!")
        valid=false
      end

      --TODO: Not sure if there are any transport planes that can land on a carrier?

    elseif request.transporttype==WAREHOUSE.TransportType.APC then

      -- Transport by ground units.

      -- No transport to or from ships
      if self:GetAirbaseCategory()==Airbase.Category.SHIP or requestcategory==Airbase.Category.SHIP then
        self:E("ERROR: Incorrect request. Warehouse or requestor is SHIP. No transport by APC possible!")
        valid=false
      end

      -- Check if there is a valid path on road.
      local hasroad=self:HasConnectionRoad(request.warehouse)
      if not hasroad then
        self:E("ERROR: Incorrect request. No valid path on road for ground transport assets!")
        valid=false
      end

    elseif request.transporttype==WAREHOUSE.TransportType.HELICOPTER then

      -- Transport by helicopters ==> need airbase for spawning but not for delivering to the spawn zone of the receiver.
      if self:GetAirbaseCategory()==-1 then
        self:E("ERROR: Incorrect request. Warehouse has no airbase. Transport by helicopter not possible!")
        valid=false
      end

    elseif request.transporttype==WAREHOUSE.TransportType.SHIP then

      -- Transport by ship.
      self:E("ERROR: Incorrect request. Transport by SHIP not implemented yet!")
      valid=false

    elseif request.transporttype==WAREHOUSE.TransportType.TRAIN then

      -- Transport by train.
      self:E("ERROR: Incorrect request. Transport by TRAIN not implemented yet!")
      valid=false

    else
      -- No match.
      self:E("ERROR: Incorrect request. Transport type unknown!")
      valid=false
    end

    -- Airborne assets: check parking situation.
    if request.transporttype==WAREHOUSE.TransportType.AIRPLANE or request.transporttype==WAREHOUSE.TransportType.HELICOPTER then

      -- Check if number of requested assets is in stock.
      local _assets,_nassets,_enough=self:_FilterStock(self.stock, WAREHOUSE.Descriptor.ATTRIBUTE, request.transporttype, request.ntransport, true)

      -- Convert relative to absolute number if necessary.
      local nasset=request.ntransport
      if type(request.ntransport)=="string" then
        nasset=self:_QuantityRel2Abs(request.ntransport,_nassets)
      end

      -- Debug check, request.nasset might be a string Quantity enumerator.
      local text=string.format("Request valid? Number of transports: requested=%s=%d, selected=%d, total=%d, enough=%s.", tostring(request.ntransport), nasset,#_assets,_nassets, tostring(_enough))
      self:T(text)

      -- Get necessary terminal type for helos or transport aircraft.
      local termtype=self:_GetTerminal(request.transporttype, self:GetAirbaseCategory())

      -- Get number of parking spots.
      local np_departure=self.airbase:GetParkingSpotsNumber(termtype)

      -- Debug info.
      self:T(self.lid..string.format("Transport attribute = %s, terminal type = %d, spots at departure = %d.", request.transporttype, termtype, np_departure))

      -- Not enough parking at sending warehouse.
      --if (np_departure < request.nasset) and not (self.category==Airbase.Category.SHIP or self.category==Airbase.Category.HELIPAD) then
      if np_departure < nasset then
        self:E(self.lid..string.format("ERROR: Incorrect request. Not enough parking spots of terminal type %d at warehouse. Available spots %d < %d necessary.", termtype, np_departure, nasset))
        valid=false
      end

      -- Planes also need parking at the receiving warehouse.
      if request.transporttype==WAREHOUSE.TransportType.AIRPLANE then

        -- Total number of parking spots for transport planes at destination.
        termtype=self:_GetTerminal(request.transporttype, request.warehouse:GetAirbaseCategory())
        local np_destination=request.airbase:GetParkingSpotsNumber(termtype)

        -- Debug info.
        self:T(self.lid..string.format("Transport attribute = %s: total # of spots (type=%d) at destination = %d.", asset.attribute, termtype, np_destination))

        -- No parking at requesting warehouse.
        if np_destination == 0 then
          self:E(string.format("ERROR: Incorrect request. No parking spots of terminal type %d at requesting warehouse for transports. Available spots = %d!", termtype, np_destination))
          valid=false
        end
      end

    end


  end

  -- Add request as unvalid and delete it later.
  if valid==false then
    self:E(self.lid..string.format("ERROR: Got invalid request id=%d.", request.uid))
  else
    self:T3(self.lid..string.format("Request id=%d valid :)", request.uid))
  end

  return valid
end


--- Checks if the request can be fulfilled right now.
-- Check for current parking situation, number of assets and transports currently in stock.
-- @param #WAREHOUSE self
-- @param #WAREHOUSE.Queueitem request The request to be checked.
-- @return #boolean If true, request can be executed. If false, something is not right.
function WAREHOUSE:_CheckRequestNow(request)

  -- Check if receiving warehouse is running. We do allow self requests if the warehouse is under attack though!
  if (request.warehouse:IsRunning()==false) and not (request.toself and self:IsAttacked()) then
    local text=string.format("Warehouse %s: Request denied! Receiving warehouse %s is not running. Current state %s.", self.alias, request.warehouse.alias, request.warehouse:GetState())
    self:_InfoMessage(text, 5)

    return false
  end

  -- If no transport is requested, assets need to be mobile unless it is a self request.
  local onlymobile=false
  if type(request.transport)=="number" and request.ntransport==0 and not request.toself then
    onlymobile=true
  end

  -- Check if number of requested assets is in stock.
  local _assets,_nassets,_enough=self:_FilterStock(self.stock, request.assetdesc, request.assetdescval, request.nasset, onlymobile)


  -- Check if enough assets are in stock.
  if not _enough then
    local text=string.format("Warehouse %s: Request ID=%d denied! Not enough (cargo) assets currently available.", self.alias, request.uid)
    self:_InfoMessage(text, 5)
    text=string.format("Enough=%s, #assets=%d, nassets=%d, request.nasset=%s", tostring(_enough), #_assets,_nassets, tostring(request.nasset))
    self:T(self.lid..text)
    return false
  end

  local _transports
  local _assetattribute
  local _assetcategory

  -- Check if at least one (cargo) asset is available.
  if _nassets>0 then

    -- Get the attibute of the requested asset.
    _assetattribute=_assets[1].attribute
    _assetcategory=_assets[1].category

    -- Check available parking for air asset units.
    if self.airbase and (_assetcategory==Group.Category.AIRPLANE or _assetcategory==Group.Category.HELICOPTER) then

      local Parking=self:_FindParkingForAssets(self.airbase,_assets)

      --if Parking==nil and not (self.category==Airbase.Category.HELIPAD) then
      if Parking==nil then
        local text=string.format("Warehouse %s: Request denied! Not enough free parking spots for all requested assets at the moment.", self.alias)
        self:_InfoMessage(text, 5)

        return false
      end

    end

    -- Add this here or gettransport fails
    request.cargoassets=_assets

  end

  -- Check that a transport units.
  if request.transporttype ~= WAREHOUSE.TransportType.SELFPROPELLED then

    -- Get best transports for this asset pack.
    _transports=self:_GetTransportsForAssets(request)

    -- Check if at least one transport asset is available.
    if #_transports>0 then

      -- Get the attibute of the transport units.
      local _transportattribute=_transports[1].attribute
      local _transportcategory=_transports[1].category

      -- Check available parking for transport units.
      if self.airbase and (_transportcategory==Group.Category.AIRPLANE or _transportcategory==Group.Category.HELICOPTER) then
        local Parking=self:_FindParkingForAssets(self.airbase,_transports)
        if Parking==nil then
          local text=string.format("Warehouse %s: Request denied! Not enough free parking spots for all transports at the moment.", self.alias)
          self:_InfoMessage(text, 5)

          return false
        end
      end

    else

      -- Not enough or the right transport carriers.
      local text=string.format("Warehouse %s: Request denied! Not enough transport carriers available at the moment.", self.alias)
      self:_InfoMessage(text, 5)

      return false
    end

  else

    -- Self propelled case. Nothing to do for now.

    -- Ground asset checks.
    if _assetcategory==Group.Category.GROUND then

      -- Distance between warehouse and spawn zone.
      local dist=self.warehouse:GetCoordinate():Get2DDistance(self.spawnzone:GetCoordinate())

      -- Check min dist to spawn zone.
      if dist>self.spawnzonemaxdist then
        -- Not close enough to spawn zone.
        local text=string.format("Warehouse %s: Request denied! Not close enough to spawn zone. Distance = %d m. We need to be at least within %d m range to spawn.", self.alias, dist, self.spawnzonemaxdist)
        self:_InfoMessage(text, 5)
        return false
      end

    end

  end


  -- Set chosen cargo assets.
  request.cargoassets=_assets
  request.cargoattribute=_assets[1].attribute
  request.cargocategory=_assets[1].category
  request.nasset=#_assets

  -- Debug info:
  local text=string.format("Selected cargo assets, attibute=%s, category=%d:\n", request.cargoattribute, request.cargocategory)
  for _i,_asset in pairs(_assets) do
    local asset=_asset --#WAREHOUSE.Assetitem
    text=text..string.format("%d) name=%s, type=%s, category=%d, #units=%d",_i, asset.templatename, asset.unittype, asset.category, asset.nunits)
  end
  self:T(self.lid..text)

  if request.transporttype ~= WAREHOUSE.TransportType.SELFPROPELLED then

    -- Set chosen transport assets.
    request.transportassets=_transports
    request.transportattribute=_transports[1].attribute
    request.transportcategory=_transports[1].category
    request.ntransport=#_transports

    -- Debug info:
    local text=string.format("Selected transport assets, attibute=%s, category=%d:\n", request.transportattribute, request.transportcategory)
    for _i,_asset in pairs(_transports) do
      local asset=_asset --#WAREHOUSE.Assetitem
      text=text..string.format("%d) name=%s, type=%s, category=%d, #units=%d\n",_i, asset.templatename, asset.unittype, asset.category, asset.nunits)
    end
    self:T(self.lid..text)

  end

  return true
end

---Get (optimized) transport carriers for the given assets to be transported.
-- @param #WAREHOUSE self
-- @param #WAREHOUSE.Pendingitem Chosen request.
function WAREHOUSE:_GetTransportsForAssets(request)

  -- Get all transports of the requested type in stock.
  local transports=self:_FilterStock(self.stock, WAREHOUSE.Descriptor.ATTRIBUTE, request.transporttype, nil, true)

  -- Copy asset.
  local cargoassets=UTILS.DeepCopy(request.cargoassets)
  local cargoset=request.transportcargoset

  -- TODO: Get weight and cargo bay from CARGO_GROUP
  --local cargogroup=CARGO_GROUP:New(CargoGroup,Type,Name,LoadRadius,NearRadius)
  --cargogroup:GetWeight()

  -- Sort transport carriers w.r.t. cargo bay size.
  local function sort_transports(a,b)
    return a.cargobaymax>b.cargobaymax
  end

  -- Sort cargo assets w.r.t. weight in assending order.
  local function sort_cargoassets(a,b)
    return a.weight>b.weight
  end

  -- Sort tables.
  table.sort(transports, sort_transports)
  table.sort(cargoassets, sort_cargoassets)

  -- Total cargo bay size of all groups.
  self:T2(self.lid.."Transport capability:")
  local totalbay=0
  for i=1,#transports do
    local transport=transports[i] --#WAREHOUSE.Assetitem
    for j=1,transport.nunits do
      totalbay=totalbay+transport.cargobay[j]
      self:T2(self.lid..string.format("Cargo bay = %d  (unit=%d)", transport.cargobay[j], j))
    end
  end
  self:T2(self.lid..string.format("Total capacity = %d", totalbay))

  -- Total cargo weight of all assets to transports.
  self:T2(self.lid.."Cargo weight:")
  local totalcargoweight=0
  for i=1,#cargoassets do
    local asset=cargoassets[i] --#WAREHOUSE.Assetitem
    totalcargoweight=totalcargoweight+asset.weight
    self:T2(self.lid..string.format("weight = %d", asset.weight))
  end
  self:T2(self.lid..string.format("Total weight = %d", totalcargoweight))

  -- Transports used.
  local used_transports={}

  -- Loop over all transport groups, largest cargobaymax to smallest.
  for i=1,#transports do

    -- Shortcut for carrier and cargo bay
    local transport=transports[i]

    -- Cargo put into carrier.
    local putintocarrier={}

    -- Cargo assigned to this transport group?
    local used=false

    -- Loop over all units
    for k=1,transport.nunits do

      -- Get cargo bay of this carrier.
      local cargobay=transport.cargobay[k]

      -- Loop over cargo assets.
      for j,asset in pairs(cargoassets) do
        local asset=asset --#WAREHOUSE.Assetitem

        -- How many times does the cargo fit into the carrier?
        local delta=cargobay-asset.weight
        --env.info(string.format("k=%d, j=%d delta=%d  cargobay=%d  weight=%d", k, j, delta, cargobay, asset.weight))

        --self:E(self.lid..string.format("%s unit %d loads cargo uid=%d: bayempty=%02d, bayloaded = %02d - weight=%02d", transport.templatename, k, asset.uid, transport.cargobay[k], cargobay, asset.weight))

        -- Cargo fits into carrier
        if delta>=0 then
          -- Reduce remaining cargobay.
          cargobay=cargobay-asset.weight
          self:T3(self.lid..string.format("%s unit %d loads cargo uid=%d: bayempty=%02d, bayloaded = %02d - weight=%02d", transport.templatename, k, asset.uid, transport.cargobay[k], cargobay, asset.weight))

          -- Remember this cargo and remove it so it does not get loaded into other carriers.
          table.insert(putintocarrier, j)

          -- This transport group is used.
          used=true
        else
          self:T2(self.lid..string.format("Carrier unit %s too small for cargo asset %s ==> cannot be used! Cargo bay - asset weight = %d kg", transport.templatename, asset.templatename, delta))
        end

      end -- loop over assets
    end   -- loop over units

    -- Remove cargo assets from list. Needs to be done back-to-front in order not to confuse the loop.
    for j=#putintocarrier,1, -1 do

      local nput=putintocarrier[j]
      local cargo=cargoassets[nput]

      -- Need to check if multiple units in a group and the group has already been removed!
      -- TODO: This might need to be improved but is working okay so far.
      if cargo then
        -- Remove this group because it was used.
        self:T2(self.lid..string.format("Cargo id=%d assigned for carrier id=%d", cargo.uid, transport.uid))
        table.remove(cargoassets, nput)
      end
    end

    -- Cargo was assined for this carrier.
    if used then
      table.insert(used_transports, transport)
    end

    -- Convert relative quantity (all, half) to absolute number if necessary.
    local ntrans=self:_QuantityRel2Abs(request.ntransport, #transports)

    -- Max number of transport groups reached?
    if #used_transports >= ntrans then
      request.ntransport=#used_transports
      break
    end
  end

  -- Debug info.
  local text=string.format("Used Transports for request %d to warehouse %s:\n", request.uid, request.warehouse.alias)
  local totalcargobay=0
  for _i,_transport in pairs(used_transports) do
    local transport=_transport --#WAREHOUSE.Assetitem
    text=text..string.format("%d) %s: cargobay tot = %d kg, cargobay max = %d kg, nunits=%d\n", _i, transport.unittype, transport.cargobaytot, transport.cargobaymax, transport.nunits)
    totalcargobay=totalcargobay+transport.cargobaytot
    --for _,cargobay in pairs(transport.cargobay) do
    --  env.info(string.format("cargobay %d", cargobay))
    --end
  end
  text=text..string.format("Total cargo bay capacity = %.1f kg\n", totalcargobay)
  text=text..string.format("Total cargo weight       = %.1f kg\n", totalcargoweight)
  text=text..string.format("Minimum number of runs   = %.1f", totalcargoweight/totalcargobay)
  self:_DebugMessage(text)

  return used_transports
end

---Relative to absolute quantity.
-- @param #WAREHOUSE self
-- @param #string relative Relative number in terms of @{#WAREHOUSE.Quantity}.
-- @param #number ntot Total number.
-- @return #number Absolute number.
function WAREHOUSE:_QuantityRel2Abs(relative, ntot)

  local nabs=0

  -- Handle string input for nmax.
  if type(relative)=="string" then
    if relative==WAREHOUSE.Quantity.ALL then
      nabs=ntot
    elseif relative==WAREHOUSE.Quantity.THREEQUARTERS then
      nabs=UTILS.Round(ntot*3/4)
    elseif relative==WAREHOUSE.Quantity.HALF then
      nabs=UTILS.Round(ntot/2)
    elseif relative==WAREHOUSE.Quantity.THIRD then
      nabs=UTILS.Round(ntot/3)
    elseif relative==WAREHOUSE.Quantity.QUARTER then
      nabs=UTILS.Round(ntot/4)
    else
      nabs=math.min(1, ntot)
    end
  else
    nabs=relative
  end

  self:T2(self.lid..string.format("Relative %s: tot=%d, abs=%.2f", tostring(relative), ntot, nabs))

  return nabs
end

---Sorts the queue and checks if the request can be fulfilled.
-- @param #WAREHOUSE self
-- @return #WAREHOUSE.Queueitem Chosen request.
function WAREHOUSE:_CheckQueue()

  -- Sort queue wrt to first prio and then qid.
  self:_SortQueue()

  -- Search for a request we can execute.
  local request=nil --#WAREHOUSE.Queueitem

  local invalid={}
  local gotit=false
  for _,_qitem in ipairs(self.queue) do
    local qitem=_qitem --#WAREHOUSE.Queueitem

    -- Check if request is valid in general.
    local valid=self:_CheckRequestValid(qitem)

    -- Check if request is possible now.
    local okay=false
    if valid then
      okay=self:_CheckRequestNow(qitem)
    else
      -- Remember invalid request and delete later in order not to confuse the loop.
      table.insert(invalid, qitem)
    end

    -- Get the first valid request that can be executed now.
    if okay and valid and not gotit then
      request=qitem
      gotit=true
      break
    end
  end

  -- Delete invalid requests.
  for _,_request in pairs(invalid) do
    self:T(self.lid..string.format("Deleting invalid request id=%d.",_request.uid))
    self:_DeleteQueueItem(_request, self.queue)
  end

  -- Execute request.
  return request
end

--- Simple task function. Can be used to call a function which has the warehouse and the executing group as parameters.
-- @param #WAREHOUSE self
-- @param #string Function The name of the function to call passed as string.
-- @param Wrapper.Group#GROUP group The group which is meant.
function WAREHOUSE:_SimpleTaskFunction(Function, group)
  self:F2({Function})

  -- Name of the warehouse (static) object.
  local warehouse=self.warehouse:GetName()
  local groupname=group:GetName()

  -- Task script.
  local DCSScript = {}

  DCSScript[#DCSScript+1]   = string.format('local mygroup     = GROUP:FindByName(\"%s\") ', groupname)               -- The group that executes the task function. Very handy with the "...".
  if self.isunit then
    DCSScript[#DCSScript+1] = string.format("local mywarehouse = UNIT:FindByName(\"%s\") ", warehouse)                -- The unit that holds the warehouse self object.
  else
    DCSScript[#DCSScript+1] = string.format("local mywarehouse = STATIC:FindByName(\"%s\") ", warehouse)              -- The static that holds the warehouse self object.
  end
  DCSScript[#DCSScript+1]   = string.format('local warehouse   = mywarehouse:GetState(mywarehouse, \"WAREHOUSE\") ')  -- Get the warehouse self object from the static.
  DCSScript[#DCSScript+1]   = string.format('%s(mygroup)', Function)                                                  -- Call the function, e.g. myfunction.(warehouse,mygroup)

  -- Create task.
  local DCSTask = CONTROLLABLE.TaskWrappedAction(self, CONTROLLABLE.CommandDoScript(self, table.concat(DCSScript)))

  return DCSTask
end

--- Simple task function. Can be used to call a function which has the warehouse and the executing group as parameters.
-- @param #WAREHOUSE self
-- @param #string Function The name of the function to call passed as string.
-- @param Wrapper.Group#GROUP group The group which is meant.
-- @param #number n Waypoint passed.
-- @param #number N Final waypoint number.
function WAREHOUSE:_SimpleTaskFunctionWP(Function, group, n, N)
  self:F2({Function})

  -- Name of the warehouse (static) object.
  local warehouse=self.warehouse:GetName()
  local groupname=group:GetName()

  -- Task script.
  local DCSScript = {}

  DCSScript[#DCSScript+1]   = string.format('local mygroup     = GROUP:FindByName(\"%s\") ', groupname)               -- The group that executes the task function. Very handy with the "...".
  if self.isunit then
    DCSScript[#DCSScript+1] = string.format("local mywarehouse = UNIT:FindByName(\"%s\") ", warehouse)                -- The unit that holds the warehouse self object.
  else
    DCSScript[#DCSScript+1] = string.format("local mywarehouse = STATIC:FindByName(\"%s\") ", warehouse)              -- The static that holds the warehouse self object.
  end
  DCSScript[#DCSScript+1]   = string.format('local warehouse   = mywarehouse:GetState(mywarehouse, \"WAREHOUSE\") ')  -- Get the warehouse self object from the static.
  DCSScript[#DCSScript+1]   = string.format('%s(mygroup, %d, %d)', Function, n ,N)                                    -- Call the function, e.g. myfunction.(warehouse,mygroup)

  -- Create task.
  local DCSTask = CONTROLLABLE.TaskWrappedAction(self, CONTROLLABLE.CommandDoScript(self, table.concat(DCSScript)))

  return DCSTask
end

--- Get the proper terminal type based on generalized attribute of the group.
--@param #WAREHOUSE self
--@param #WAREHOUSE.Attribute _attribute Generlized attibute of unit.
--@param #number _category Airbase category.
--@return Wrapper.Airbase#AIRBASE.TerminalType Terminal type for this group.
function WAREHOUSE:_GetTerminal(_attribute, _category)

  -- Default terminal is "large".
  local _terminal=AIRBASE.TerminalType.OpenBig

  if _attribute==WAREHOUSE.Attribute.AIR_FIGHTER then
    -- Fighter ==> small.
    _terminal=AIRBASE.TerminalType.FighterAircraft
  elseif _attribute==WAREHOUSE.Attribute.AIR_BOMBER or _attribute==WAREHOUSE.Attribute.AIR_TRANSPORTPLANE or _attribute==WAREHOUSE.Attribute.AIR_TANKER or _attribute==WAREHOUSE.Attribute.AIR_AWACS then
    -- Bigger aircraft.
    _terminal=AIRBASE.TerminalType.OpenBig
  elseif _attribute==WAREHOUSE.Attribute.AIR_TRANSPORTHELO or _attribute==WAREHOUSE.Attribute.AIR_ATTACKHELO then
    -- Helicopter.
    _terminal=AIRBASE.TerminalType.HelicopterUsable
  else
    --_terminal=AIRBASE.TerminalType.OpenMedOrBig
  end

  -- For ships, we allow medium spots for all fixed wing aircraft. There are smaller tankers and AWACS aircraft that can use a carrier.
  if _category==Airbase.Category.SHIP then
    if not (_attribute==WAREHOUSE.Attribute.AIR_TRANSPORTHELO or _attribute==WAREHOUSE.Attribute.AIR_ATTACKHELO) then
      _terminal=AIRBASE.TerminalType.OpenMedOrBig
    end
  end

  return _terminal
end


--- Seach unoccupied parking spots at the airbase for a list of assets. For each asset group a list of parking spots is returned.
-- During the search also the not yet spawned asset aircraft are considered.
-- If not enough spots for all asset units could be found, the routine returns nil!
-- @param #WAREHOUSE self
-- @param Wrapper.Airbase#AIRBASE airbase The airbase where we search for parking spots.
-- @param #table assets A table of assets for which the parking spots are needed.
-- @return #table Table of coordinates and terminal IDs of free parking spots. Each table entry has the elements .Coordinate and .TerminalID.
function WAREHOUSE:_FindParkingForAssets(airbase, assets)

  -- Init default
  local scanradius=100
  local scanunits=true
  local scanstatics=true
  local scanscenery=false
  local verysafe=false

  -- Function calculating the overlap of two (square) objects.
  local function _overlap(l1,l2,dist)
    local safedist=(l1/2+l2/2)*1.05  -- 5% safety margine added to safe distance!
    local safe = (dist > safedist)
    self:T3(string.format("l1=%.1f l2=%.1f s=%.1f d=%.1f ==> safe=%s", l1,l2,safedist,dist,tostring(safe)))
    return safe
  end

  -- Get client coordinates.
  local function _clients()
    local clients=_DATABASE.CLIENTS
    local coords={}
    for clientname, client in pairs(clients) do
      local template=_DATABASE:GetGroupTemplateFromUnitName(clientname)
      local units=template.units
      for i,unit in pairs(units) do
        local coord=COORDINATE:New(unit.x, unit.alt, unit.y)
        coords[unit.name]=coord
      end
    end
    return coords
  end

  if airbase:GetAirbaseCategory()==Airbase.Category.SHIP then
    -- Scan a radius of 100 meters around the spot.
    local _,_,_,units=airbase:GetCoordinate():ScanObjects(200, true, false, false)
    local N=0
    for _,_unit in pairs(units) do
      local unit=_unit --Wrapper.Unit#UNIT
      if not unit:InAir() then
        N=N+1
      end
    end
    env.info(string.format("FF number of units on deck=%d", N))
    if #assets>=6 and N==0 then
      -- More than 6 is difficult. We need an empty deck.
    elseif N+#assets>6 then
      -- wait until max 6 ac are on deck.
      return {}
    end
  end

  -- Get parking spot data table. This contains all free and "non-free" spots.
  local parkingdata=airbase:GetParkingSpotsTable()

  -- List of obstacles.
  local obstacles={}

  -- Loop over all parking spots and get the currently present obstacles.
  -- How long does this take on very large airbases, i.e. those with hundereds of parking spots? Seems to be okay!
  for _,parkingspot in pairs(parkingdata) do

    -- Coordinate of the parking spot.
    local _spot=parkingspot.Coordinate   -- Core.Point#COORDINATE
    local _termid=parkingspot.TerminalID

    -- Scan a radius of 100 meters around the spot.
    local _,_,_,_units,_statics,_sceneries=_spot:ScanObjects(scanradius, scanunits, scanstatics, scanscenery)

    -- Check all units.
    for _,_unit in pairs(_units) do
      local unit=_unit --Wrapper.Unit#UNIT
      local _coord=unit:GetCoordinate()
      local _size=self:_GetObjectSize(unit:GetDCSObject())
      local _name=unit:GetName()
      table.insert(obstacles, {coord=_coord, size=_size, name=_name, type="unit"})
    end

    -- Check all clients.
    local clientcoords=_clients()
    for clientname,_coord in pairs(clientcoords) do
      table.insert(obstacles, {coord=_coord, size=15, name=clientname, type="client"})
    end

    -- Check all statics.
    for _,static in pairs(_statics) do
      local _vec3=static:getPoint()
      local _coord=COORDINATE:NewFromVec3(_vec3)
      local _name=static:getName()
      local _size=self:_GetObjectSize(static)
      table.insert(obstacles, {coord=_coord, size=_size, name=_name, type="static"})
    end

    -- Check all scenery.
    for _,scenery in pairs(_sceneries) do
      local _vec3=scenery:getPoint()
      local _coord=COORDINATE:NewFromVec3(_vec3)
      local _name=scenery:getTypeName()
      local _size=self:_GetObjectSize(scenery)
      table.insert(obstacles,{coord=_coord, size=_size, name=_name, type="scenery"})
    end

  end

  -- Parking data for all assets.
  local parking={}

  -- Loop over all assets that need a parking psot.
  for _,asset in pairs(assets) do
    local _asset=asset --#WAREHOUSE.Assetitem

    -- Get terminal type of this asset
    local terminaltype=asset.terminalType or self:_GetTerminal(asset.attribute, self:GetAirbaseCategory())

    -- Asset specific parking.
    parking[_asset.uid]={}

    -- Loop over all units - each one needs a spot.
    for i=1,_asset.nunits do

      -- Loop over all parking spots.
      local gotit=false
      for _,_parkingspot in pairs(parkingdata) do
        local parkingspot=_parkingspot --Wrapper.Airbase#AIRBASE.ParkingSpot

        -- Check correct terminal type for asset. We don't want helos in shelters etc.
        if AIRBASE._CheckTerminalType(parkingspot.TerminalType, terminaltype) and self:_CheckParkingValid(parkingspot) then

          -- Coordinate of the parking spot.
          local _spot=parkingspot.Coordinate   -- Core.Point#COORDINATE
          local _termid=parkingspot.TerminalID
          local _toac=parkingspot.TOAC

          --env.info(string.format("FF asset=%s (id=%d): needs terminal type=%d, id=%d, #obstacles=%d", _asset.templatename, _asset.uid, terminaltype, _termid, #obstacles))

          local free=true
          local problem=nil

          -- Safe parking using TO_AC from DCS result.
          self:I(self.lid..string.format("Parking spot %d TOAC=%s (safe park=%s).", _termid, tostring(_toac), tostring(self.safeparking)))
          if self.safeparking and _toac then
            free=false
            self:I(self.lid..string.format("Parking spot %d is occupied by other aircraft taking off (TOAC).", _termid))
          end

          -- Check if spot is reserved.
          local fc=_DATABASE:GetFlightControl(self.airbasename)
          if fc then
            local reserved=fc:IsParkingReserved(parkingspot)
            if reserved then
              free=false
              self:I(self.lid..string.format("Parking spot %d is reserved for flight element %s", _termid, tostring(reserved)))
            end
          end


          -- Loop over all obstacles.
          for _,obstacle in pairs(obstacles) do

            -- Check if aircraft overlaps with any obstacle.
            local dist=_spot:Get2DDistance(obstacle.coord)
            local safe=_overlap(_asset.size, obstacle.size, dist)

            -- Spot is blocked.
            if not safe then
              --env.info(string.format("FF asset=%s (id=%d): spot id=%d dist=%.1fm is NOT SAFE", _asset.templatename, _asset.uid, _termid, dist))
              free=false
              problem=obstacle
              problem.dist=dist
              break
            else
              --env.info(string.format("FF asset=%s (id=%d): spot id=%d dist=%.1fm is SAFE", _asset.templatename, _asset.uid, _termid, dist))
            end

          end

          -- Check if spot is free
          if free then

            -- Add parkingspot for this asset unit.
            table.insert(parking[_asset.uid], parkingspot)

            self:I(self.lid..string.format("Parking spot %d is free for asset id=%d!", _termid, _asset.uid))

            -- Add the unit as obstacle so that this spot will not be available for the next unit.
            table.insert(obstacles, {coord=_spot, size=_asset.size, name=_asset.templatename, type="asset"})

            gotit=true
            break

          else

            -- Debug output for occupied spots.
            self:I(self.lid..string.format("Parking spot %d is occupied or not big enough!", _termid))
            if self.Debug then
              local coord=problem.coord --Core.Point#COORDINATE
              local text=string.format("Obstacle blocking spot #%d is %s type %s with size=%.1f m and distance=%.1f m.", _termid, problem.name, problem.type, problem.size, problem.dist)
              coord:MarkToAll(string.format(text))
            end

          end

        end -- check terminal type
      end -- loop over parking spots

      -- No parking spot for at least one asset :(
      if not gotit then
        self:I(self.lid..string.format("WARNING: No free parking spot for asset id=%d",_asset.uid))
        return nil
      end
    end -- loop over asset units
  end -- loop over asset groups

  return parking
end


--- Get the request belonging to a group.
-- @param #WAREHOUSE self
-- @param Wrapper.Group#GROUP group The group from which the info is gathered.
-- @param #table queue Queue holding all requests.
-- @return #WAREHOUSE.Pendingitem The request belonging to this group.
function WAREHOUSE:_GetRequestOfGroup(group, queue)

  -- Get warehouse, asset and request ID from group name.
  local wid,aid,rid=self:_GetIDsFromGroup(group)

  -- Find the request.
  for _,_request in pairs(queue) do
    local request=_request --#WAREHOUSE.Queueitem
    if request.uid==rid then
      return request
    end
  end

end

--- Is the group a used as transporter for a given request?
-- @param #WAREHOUSE self
-- @param Wrapper.Group#GROUP group The group from which the info is gathered.
-- @param #WAREHOUSE.Pendingitem request Request.
-- @return #boolean True if group is transport, false if group is cargo and nil otherwise.
function WAREHOUSE:_GroupIsTransport(group, request)

  local asset=self:FindAssetInDB(group)

  if asset and asset.iscargo~=nil then
    return not asset.iscargo
  else

    -- Name of the group under question.
    local groupname=self:_GetNameWithOut(group)

    if request.transportgroupset then
      local transporters=request.transportgroupset:GetSetObjects()

      for _,transport in pairs(transporters) do
        if transport:GetName()==groupname then
          return true
        end
      end
    end

    if request.cargogroupset then
      local cargos=request.cargogroupset:GetSetObjects()

      for _,cargo in pairs(cargos) do
        if self:_GetNameWithOut(cargo)==groupname then
          return false
        end
      end
    end
  end

  return nil
end


--- Get group name without any spawn or cargo suffix #CARGO etc.
-- @param #WAREHOUSE self
-- @param Wrapper.Group#GROUP group The group from which the info is gathered.
-- @return #string Name of the object without trailing #...
function WAREHOUSE:_GetNameWithOut(group)

  local groupname=type(group)=="string" and group or group:GetName()

  if groupname:find("CARGO") then
    local name=groupname:gsub("#CARGO", "")
    return name
  else
    return groupname
  end

end


--- Get warehouse id, asset id and request id from group name (alias).
-- @param #WAREHOUSE self
-- @param Wrapper.Group#GROUP group The group from which the info is gathered.
-- @return #number Warehouse ID.
-- @return #number Asset ID.
-- @return #number Request ID.
function WAREHOUSE:_GetIDsFromGroup(group)

  ---@param #string text The text to analyse.
  local function analyse(text)

    -- Get rid of #0001 tail from spawn.
    local unspawned=UTILS.Split(text, "#")[1]

    -- Split keywords.
    local keywords=UTILS.Split(unspawned, "_")
    local _wid=nil  -- warehouse UID
    local _aid=nil  -- asset UID
    local _rid=nil  -- request UID

    -- Loop over keys.
    for _,keys in pairs(keywords) do
      local str=UTILS.Split(keys, "-")
      local key=str[1]
      local val=str[2]
      if key:find("WID") then
        _wid=tonumber(val)
      elseif key:find("AID") then
        _aid=tonumber(val)
      elseif key:find("RID") then
        _rid=tonumber(val)
      end
    end

    return _wid,_aid,_rid
  end

  if group then

    -- Group name
    local name=group:GetName()

    -- Get asset id from group name.
    local wid,aid,rid=analyse(name)

    -- Get Asset.
    local asset=self:GetAssetByID(aid)

    -- Get warehouse and request id from asset table.
    if asset then
      wid=asset.wid
      rid=asset.rid
    end

    -- Debug info
    self:T(self.lid..string.format("Group Name   = %s", tostring(name)))
    self:T(self.lid..string.format("Warehouse ID = %s", tostring(wid)))
    self:T(self.lid..string.format("Asset     ID = %s", tostring(aid)))
    self:T(self.lid..string.format("Request   ID = %s", tostring(rid)))

    return wid,aid,rid
  else
    self:E("WARNING: Group not found in GetIDsFromGroup() function!")
  end

end


--- Get warehouse id, asset id and request id from group name (alias).
-- @param #WAREHOUSE self
-- @param Wrapper.Group#GROUP group The group from which the info is gathered.
-- @return #number Warehouse ID.
-- @return #number Asset ID.
-- @return #number Request ID.
function WAREHOUSE:_GetIDsFromGroupOLD(group)

  ---@param #string text The text to analyse.
  local function analyse(text)

    -- Get rid of #0001 tail from spawn.
    local unspawned=UTILS.Split(text, "#")[1]

    -- Split keywords.
    local keywords=UTILS.Split(unspawned, "_")
    local _wid=nil  -- warehouse UID
    local _aid=nil  -- asset UID
    local _rid=nil  -- request UID

    -- Loop over keys.
    for _,keys in pairs(keywords) do
      local str=UTILS.Split(keys, "-")
      local key=str[1]
      local val=str[2]
      if key:find("WID") then
        _wid=tonumber(val)
      elseif key:find("AID") then
        _aid=tonumber(val)
      elseif key:find("RID") then
        _rid=tonumber(val)
      end
    end

    return _wid,_aid,_rid
  end

  if group then

    -- Group name
    local name=group:GetName()

    -- Get ids
    local wid,aid,rid=analyse(name)

    -- Debug info
    self:T3(self.lid..string.format("Group Name   = %s", tostring(name)))
    self:T3(self.lid..string.format("Warehouse ID = %s", tostring(wid)))
    self:T3(self.lid..string.format("Asset     ID = %s", tostring(aid)))
    self:T3(self.lid..string.format("Request   ID = %s", tostring(rid)))

    return wid,aid,rid
  else
    self:E("WARNING: Group not found in GetIDsFromGroup() function!")
  end

end

--- Filter stock assets by descriptor and attribute.
-- @param #WAREHOUSE self
-- @param #string descriptor Descriptor describing the filtered assets.
-- @param attribute Value of the descriptor.
-- @param #number nmax (Optional) Maximum number of items that will be returned. Default nmax=nil is all matching items are returned.
-- @param #boolean mobile (Optional) If true, filter only mobile assets.
-- @return #table Filtered assets in stock with the specified descriptor value.
-- @return #number Total number of (requested) assets available.
-- @return #boolean If true, enough assets are available.
function WAREHOUSE:FilterStock(descriptor, attribute, nmax, mobile)
  return self:_FilterStock(self.stock, descriptor, attribute, nmax, mobile)
end

--- Filter stock assets by table entry.
-- @param #WAREHOUSE self
-- @param #table stock Table holding all assets in stock of the warehouse. Each entry is of type @{#WAREHOUSE.Assetitem}.
-- @param #string descriptor Descriptor describing the filtered assets.
-- @param attribute Value of the descriptor.
-- @param #number nmax (Optional) Maximum number of items that will be returned. Default nmax=nil is all matching items are returned.
-- @param #boolean mobile (Optional) If true, filter only mobile assets.
-- @return #table Filtered stock items table.
-- @return #number Total number of (requested) assets available.
-- @return #boolean If true, enough assets are available.
function WAREHOUSE:_FilterStock(stock, descriptor, attribute, nmax, mobile)

  -- Default all.
  nmax=nmax or WAREHOUSE.Quantity.ALL
  if mobile==nil then
    mobile=false
  end

  -- Filtered array.
  local filtered={}

  -- A specific list of assets was required.
  if descriptor==WAREHOUSE.Descriptor.ASSETLIST then

    -- Count total number in stock.
    local ntot=0
    for _,_rasset in pairs(attribute) do
      local rasset=_rasset --#WAREHOUSE.Assetitem
      for _,_asset in ipairs(stock) do
        local asset=_asset --#WAREHOUSE.Assetitem
        if rasset.uid==asset.uid then
          table.insert(filtered, asset)
          break
        end
      end
    end

    return filtered, #filtered, #filtered>=#attribute
  end

  -- Count total number in stock.
  local ntot=0
  for _,_asset in ipairs(stock) do
    local asset=_asset --#WAREHOUSE.Assetitem
    local ismobile=asset.speedmax>0
    if asset[descriptor]==attribute then
      if (mobile==true and ismobile) or mobile==false then
        ntot=ntot+1
      end
    end
  end

  -- Treat case where ntot=0, i.e. no assets at all.
  if ntot==0 then
    return filtered, ntot, false
  end

  -- Convert relative to absolute number if necessary.
  nmax=self:_QuantityRel2Abs(nmax,ntot)

  -- Loop over stock items.
  for _i,_asset in ipairs(stock) do
    local asset=_asset --#WAREHOUSE.Assetitem

    -- Check if asset has the right attribute.
    if asset[descriptor]==attribute then

      -- Check if asset has to be mobile.
      if (mobile and asset.speedmax>0) or (not mobile) then

        -- Add asset to filtered table.
        table.insert(filtered, asset)

        -- Break loop if nmax was reached.
        if nmax~=nil and #filtered>=nmax then
          return filtered, ntot, true
        end

      end
    end
  end

  return filtered, ntot, ntot>=nmax
end

--- Check if a group has a generalized attribute.
-- @param #WAREHOUSE self
-- @param Wrapper.Group#GROUP group MOOSE group object.
-- @param #WAREHOUSE.Attribute attribute Attribute to check.
-- @return #boolean True if group has the specified attribute.
function WAREHOUSE:_HasAttribute(group, attribute)

  if group then
    local groupattribute=self:_GetAttribute(group)
    return groupattribute==attribute
  end

  return false
end

--- Get the generalized attribute of a group.
-- Note that for a heterogenious group, the attribute is determined from the attribute of the first unit!
-- @param #WAREHOUSE self
-- @param Wrapper.Group#GROUP group MOOSE group object.
-- @return #WAREHOUSE.Attribute Generalized attribute of the group.
function WAREHOUSE:_GetAttribute(group)

  -- Default
  local attribute=WAREHOUSE.Attribute.OTHER_UNKNOWN --#WAREHOUSE.Attribute

  if group then

    -----------
    --- Air ---
    -----------
    -- Planes
    local transportplane=group:HasAttribute("Transports") and group:HasAttribute("Planes")
    local awacs=group:HasAttribute("AWACS")
    local fighter=group:HasAttribute("Fighters") or group:HasAttribute("Interceptors") or group:HasAttribute("Multirole fighters") or (group:HasAttribute("Bombers") and not group:HasAttribute("Strategic bombers"))
    local bomber=group:HasAttribute("Strategic bombers")
    local tanker=group:HasAttribute("Tankers")
    local uav=group:HasAttribute("UAVs")
    -- Helicopters
    local transporthelo=group:HasAttribute("Transport helicopters")
    local attackhelicopter=group:HasAttribute("Attack helicopters")

    --------------
    --- Ground ---
    --------------
    -- Ground
    local apc=group:HasAttribute("Infantry carriers")
    local truck=group:HasAttribute("Trucks") and group:GetCategory()==Group.Category.GROUND
    local infantry=group:HasAttribute("Infantry")
    local artillery=group:HasAttribute("Artillery")
    local tank=group:HasAttribute("Old Tanks") or group:HasAttribute("Modern Tanks")
    local aaa=group:HasAttribute("AAA")
    local ewr=group:HasAttribute("EWR")
    local sam=group:HasAttribute("SAM elements") and (not group:HasAttribute("AAA"))
    -- Train
    local train=group:GetCategory()==Group.Category.TRAIN

    -------------
    --- Naval ---
    -------------
    -- Ships
    local aircraftcarrier=group:HasAttribute("Aircraft Carriers")
    local warship=group:HasAttribute("Heavy armed ships")
    local armedship=group:HasAttribute("Armed ships")
    local unarmedship=group:HasAttribute("Unarmed ships")


    -- Define attribute. Order is important.
    if transportplane then
      attribute=WAREHOUSE.Attribute.AIR_TRANSPORTPLANE
    elseif awacs then
      attribute=WAREHOUSE.Attribute.AIR_AWACS
    elseif fighter then
      attribute=WAREHOUSE.Attribute.AIR_FIGHTER
    elseif bomber then
      attribute=WAREHOUSE.Attribute.AIR_BOMBER
    elseif tanker then
      attribute=WAREHOUSE.Attribute.AIR_TANKER
    elseif transporthelo then
      attribute=WAREHOUSE.Attribute.AIR_TRANSPORTHELO
    elseif attackhelicopter then
      attribute=WAREHOUSE.Attribute.AIR_ATTACKHELO
    elseif uav then
      attribute=WAREHOUSE.Attribute.AIR_UAV
    elseif apc then
      attribute=WAREHOUSE.Attribute.GROUND_APC
    elseif infantry then
      attribute=WAREHOUSE.Attribute.GROUND_INFANTRY
    elseif artillery then
      attribute=WAREHOUSE.Attribute.GROUND_ARTILLERY
    elseif tank then
      attribute=WAREHOUSE.Attribute.GROUND_TANK
    elseif aaa then
      attribute=WAREHOUSE.Attribute.GROUND_AAA
    elseif ewr then
      attribute=WAREHOUSE.Attribute.GROUND_EWR
    elseif sam then
      attribute=WAREHOUSE.Attribute.GROUND_SAM
    elseif truck then
      attribute=WAREHOUSE.Attribute.GROUND_TRUCK
    elseif train then
      attribute=WAREHOUSE.Attribute.GROUND_TRAIN
    elseif aircraftcarrier then
      attribute=WAREHOUSE.Attribute.NAVAL_AIRCRAFTCARRIER
    elseif warship then
      attribute=WAREHOUSE.Attribute.NAVAL_WARSHIP
    elseif armedship then
      attribute=WAREHOUSE.Attribute.NAVAL_ARMEDSHIP
    elseif unarmedship then
      attribute=WAREHOUSE.Attribute.NAVAL_UNARMEDSHIP
    else
      if group:IsGround() then
        attribute=WAREHOUSE.Attribute.GROUND_OTHER
      elseif group:IsShip() then
        attribute=WAREHOUSE.Attribute.NAVAL_OTHER
      elseif group:IsAir() then
        attribute=WAREHOUSE.Attribute.AIR_OTHER
      else
        attribute=WAREHOUSE.Attribute.OTHER_UNKNOWN
      end
    end
  end

  return attribute
end

--- Size of the bounding box of a DCS object derived from the DCS descriptor table. If boundinb box is nil, a size of zero is returned.
-- @param #WAREHOUSE self
-- @param DCS#Object DCSobject The DCS object for which the size is needed.
-- @return #number Max size of object in meters (length (x) or width (z) components not including height (y)).
-- @return #number Length (x component) of size.
-- @return #number Height (y component) of size.
-- @return #number Width (z component) of size.
function WAREHOUSE:_GetObjectSize(DCSobject)
  local DCSdesc=DCSobject:getDesc()
  if DCSdesc.box then
    local x=DCSdesc.box.max.x+math.abs(DCSdesc.box.min.x)  --length
    local y=DCSdesc.box.max.y+math.abs(DCSdesc.box.min.y)  --height
    local z=DCSdesc.box.max.z+math.abs(DCSdesc.box.min.z)  --width
    return math.max(x,z), x , y, z
  end
  return 0,0,0,0
end

--- Returns the number of assets for each generalized attribute.
-- @param #WAREHOUSE self
-- @param #table stock The stock of the warehouse.
-- @return #table Data table holding the numbers, i.e. data[attibute]=n.
function WAREHOUSE:GetStockInfo(stock)

  local _data={}
  for _j,_attribute in pairs(WAREHOUSE.Attribute) do

    local n=0
    for _i,_item in pairs(stock) do
      local _ite=_item --#WAREHOUSE.Assetitem
      if _ite.attribute==_attribute then
        n=n+1
      end
    end

    _data[_attribute]=n
  end

  return _data
end

--- Delete an asset item from stock.
-- @param #WAREHOUSE self
-- @param #WAREHOUSE.Assetitem stockitem Asset item to delete from stock table.
function WAREHOUSE:_DeleteStockItem(stockitem)
  for i=1,#self.stock do
    local item=self.stock[i] --#WAREHOUSE.Assetitem
    if item.uid==stockitem.uid then
      table.remove(self.stock,i)
      break
    end
  end
end

--- Delete item from queue.
-- @param #WAREHOUSE self
-- @param #WAREHOUSE.Queueitem qitem Item of queue to be removed.
-- @param #table queue The queue from which the item should be deleted.
function WAREHOUSE:_DeleteQueueItem(qitem, queue)
  self:F({qitem=qitem, queue=queue})

  for i=1,#queue do
    local _item=queue[i] --#WAREHOUSE.Queueitem
    if _item.uid==qitem.uid then
      self:T(self.lid..string.format("Deleting queue item id=%d.", qitem.uid))
      table.remove(queue,i)
      break
    end
  end
end

--- Delete item from queue.
-- @param #WAREHOUSE self
-- @param #number qitemID ID of queue item to be removed.
-- @param #table queue The queue from which the item should be deleted.
function WAREHOUSE:_DeleteQueueItemByID(qitemID, queue)

  for i=1,#queue do
    local _item=queue[i] --#WAREHOUSE.Queueitem
    if _item.uid==qitemID then
      self:T(self.lid..string.format("Deleting queue item id=%d.", qitemID))
      table.remove(queue,i)
      break
    end
  end
end

--- Sort requests queue wrt prio and request uid.
-- @param #WAREHOUSE self
function WAREHOUSE:_SortQueue()
  self:F3()
  -- Sort.
  local function _sort(a, b)
    return (a.prio < b.prio) or (a.prio==b.prio and a.uid < b.uid)
  end
  table.sort(self.queue, _sort)
end

--- Checks fuel on all pening assets.
-- @param #WAREHOUSE self
function WAREHOUSE:_CheckFuel()

  for i,qitem in ipairs(self.pending) do
    local qitem=qitem --#WAREHOUSE.Pendingitem

    if qitem.transportgroupset then
      for _,_group in pairs(qitem.transportgroupset:GetSet()) do
        local group=_group --Wrapper.Group#GROUP

        if group and group:IsAlive() then

          -- Get min fuel of group.
          local fuel=group:GetFuelMin()

          -- Debug info.
          self:T2(self.lid..string.format("Transport group %s min fuel state = %.2f", group:GetName(), fuel))

          -- Check if fuel is below threshold for first time.
          if fuel<self.lowfuelthresh and not qitem.lowfuel then

            -- Set low fuel flag.
            self:I(self.lid..string.format("Transport group %s is low on fuel! Min fuel state = %.2f", group:GetName(), fuel))
            qitem.lowfuel=true

            -- Trigger low fuel event.
            local asset=self:FindAssetInDB(group)
            self:AssetLowFuel(asset, qitem)
            break
          end

        end
      end
    end

    if qitem.cargogroupset then
      for _,_group in pairs(qitem.cargogroupset:GetSet()) do
        local group=_group --Wrapper.Group#GROUP

        if group and group:IsAlive() then

          -- Get min fuel of group.
          local fuel=group:GetFuelMin()

          -- Debug output.
          self:T2(self.lid..string.format("Cargo group %s min fuel state = %.2f. Threshold = %.2f", group:GetName(), fuel, self.lowfuelthresh))

          -- Check if fuel is below threshold for first time.
          if fuel<self.lowfuelthresh and not qitem.lowfuel then

            -- Set low fuel flag.
            self:I(self.lid..string.format("Cargo group %s is low on fuel! Min fuel state = %.2f", group:GetName(), fuel))
            qitem.lowfuel=true

            -- Trigger low fuel event.
            local asset=self:FindAssetInDB(group)
            self:AssetLowFuel(asset, qitem)
            break
          end

        end
      end
    end

  end
end


--- Prints the queue to DCS.log file.
-- @param #WAREHOUSE self
-- @param #table queue Queue to print.
-- @param #string name Name of the queue for info reasons.
function WAREHOUSE:_PrintQueue(queue, name)

  local total="Empty"
  if #queue>0 then
    total=string.format("Total = %d", #queue)
  end

  -- Init string.
  local text=string.format("%s at %s: %s",name, self.alias, total)

  for i,qitem in ipairs(queue) do
    local qitem=qitem --#WAREHOUSE.Pendingitem

    local uid=qitem.uid
    local prio=qitem.prio
    local clock="N/A"
    if qitem.timestamp then
      clock=tostring(UTILS.SecondsToClock(qitem.timestamp))
    end
    local assignment=tostring(qitem.assignment)
    local requestor=qitem.warehouse.alias
    local airbasename=qitem.warehouse:GetAirbaseName()
    local requestorAirbaseCat=qitem.warehouse:GetAirbaseCategory()
    local assetdesc=qitem.assetdesc
    local assetdescval=qitem.assetdescval
    if assetdesc==WAREHOUSE.Descriptor.ASSETLIST then
      assetdescval="Asset list"
    end
    local nasset=tostring(qitem.nasset)
    local ndelivered=tostring(qitem.ndelivered)
    local ncargogroupset="N/A"
    if qitem.cargogroupset then
      ncargogroupset=tostring(qitem.cargogroupset:Count())
    end
    local transporttype="N/A"
    if qitem.transporttype then
      transporttype=qitem.transporttype
    end
    local ntransport="N/A"
    if qitem.ntransport then
      ntransport=tostring(qitem.ntransport)
    end
    local ntransportalive="N/A"
    if qitem.transportgroupset then
      ntransportalive=tostring(qitem.transportgroupset:Count())
    end
    local ntransporthome="N/A"
    if qitem.ntransporthome then
      ntransporthome=tostring(qitem.ntransporthome)
    end

    -- Output text:
    text=text..string.format(
    "\n%d) UID=%d, Prio=%d, Clock=%s, Assignment=%s | Requestor=%s [Airbase=%s, category=%d] | Assets(%s)=%s: #requested=%s / #alive=%s / #delivered=%s | Transport=%s: #requested=%s / #alive=%s / #home=%s",
    i, uid, prio, clock, assignment, requestor, airbasename, requestorAirbaseCat, assetdesc, assetdescval, nasset, ncargogroupset, ndelivered, transporttype, ntransport, ntransportalive, ntransporthome)

  end

  if #queue==0 then
    self:T(self.lid..text)
  else
    if total~="Empty" then
      self:I(self.lid..text)
    end
  end
end

--- Display status of warehouse.
-- @param #WAREHOUSE self
function WAREHOUSE:_DisplayStatus()
  local text=string.format("\n------------------------------------------------------\n")
  text=text..string.format("Warehouse %s status: %s\n", self.alias, self:GetState())
  text=text..string.format("------------------------------------------------------\n")
  text=text..string.format("Coalition name   = %s\n", self:GetCoalitionName())
  text=text..string.format("Country name     = %s\n", self:GetCountryName())
  text=text..string.format("Airbase name     = %s (category=%d)\n", self:GetAirbaseName(), self:GetAirbaseCategory())
  text=text..string.format("Queued requests  = %d\n", #self.queue)
  text=text..string.format("Pending requests = %d\n", #self.pending)
  text=text..string.format("------------------------------------------------------\n")
  text=text..self:_GetStockAssetsText()
  self:T(text)
end

--- Get text about warehouse stock.
-- @param #WAREHOUSE self
-- @param #boolean messagetoall If true, send message to all.
-- @return #string Text about warehouse stock
function WAREHOUSE:_GetStockAssetsText(messagetoall)

  -- Get assets in stock.
  local _data=self:GetStockInfo(self.stock)

  -- Text.
  local text="Stock:\n"
  local total=0
  for _attribute,_count in pairs(_data) do
    if _count>0 then
      local attribute=tostring(UTILS.Split(_attribute, "_")[2])
      text=text..string.format("%s = %d\n", attribute,_count)
      total=total+_count
    end
  end
  text=text..string.format("===================\n")
  text=text..string.format("Total = %d\n", total)
  text=text..string.format("------------------------------------------------------\n")

  -- Send message?
  MESSAGE:New(text, 10):ToAllIf(messagetoall)

  return text
end

--- Create or update mark text at warehouse, which is displayed in F10 map showing how many assets of each type are in stock.
-- Only the coaliton of the warehouse owner is able to see it.
-- @param #WAREHOUSE self
-- @return #string Text about warehouse stock
function WAREHOUSE:_UpdateWarehouseMarkText()

  if self.markerOn then

    -- Create a mark with the current assets in stock.
    if self.markerid~=nil then
      trigger.action.removeMark(self.markerid)
    end

    -- Get assets in stock.
    local _data=self:GetStockInfo(self.stock)

    -- Text.
    local text=string.format("Warehouse state: %s\nTotal assets in stock %d:\n", self:GetState(), #self.stock)

    for _attribute,_count in pairs(_data) do
      if _count>0 then
        local attribute=tostring(UTILS.Split(_attribute, "_")[2])
        text=text..string.format("%s=%d, ", attribute,_count)
      end
    end

    -- Create/update marker at warehouse in F10 map.
    self.markerid=self:GetCoordinate():MarkToCoalition(text, self:GetCoalition(), true)

  end

end

--- Display stock items of warehouse.
-- @param #WAREHOUSE self
-- @param #table stock Table holding all assets in stock of the warehouse. Each entry is of type @{#WAREHOUSE.Assetitem}.
function WAREHOUSE:_DisplayStockItems(stock)

  local text=self.lid..string.format("Warehouse %s stock assets:", self.alias)
  for _i,_stock in pairs(stock) do
    local mystock=_stock --#WAREHOUSE.Assetitem
    local name=mystock.templatename
    local category=mystock.category
    local cargobaymax=mystock.cargobaymax
    local cargobaytot=mystock.cargobaytot
    local nunits=mystock.nunits
    local range=mystock.range
    local size=mystock.size
    local speed=mystock.speedmax
    local uid=mystock.uid
    local unittype=mystock.unittype
    local weight=mystock.weight
    local attribute=mystock.attribute
    text=text..string.format("\n%02d) uid=%d, name=%s, unittype=%s, category=%d, attribute=%s, nunits=%d, speed=%.1f km/h, range=%.1f km, size=%.1f m, weight=%.1f kg, cargobax max=%.1f kg tot=%.1f kg",
    _i, uid, name, unittype, category, attribute, nunits, speed, range/1000, size, weight, cargobaymax, cargobaytot)
  end

  self:T3(text)
end

--- Fireworks!
-- @param #WAREHOUSE self
-- @param Core.Point#COORDINATE coord Coordinate where to ignite the fireworks. Default is at the warehouse position.
function WAREHOUSE:_Fireworks(coord)

  -- Place.
  coord=coord or self:GetCoordinate()

  -- Fireworks!
  for i=1,91 do
    local color=math.random(0,3)
    coord:Flare(color, i-1)
  end
end

--- Info Message. Message send to coalition if reports or debug mode activated (and duration > 0). Text self:I(text) added to DCS.log file.
-- @param #WAREHOUSE self
-- @param #string text The text of the error message.
-- @param #number duration Message display duration in seconds. Default 20 sec. If duration is zero, no message is displayed.
function WAREHOUSE:_InfoMessage(text, duration)
  duration=duration or 20
  if duration>0 then
    MESSAGE:New(text, duration):ToCoalitionIf(self:GetCoalition(), self.Debug or self.Report)
  end
  self:I(self.lid..text)
end


--- Debug message. Message send to all if debug mode is activated (and duration > 0). Text self:T(text) added to DCS.log file.
-- @param #WAREHOUSE self
-- @param #string text The text of the error message.
-- @param #number duration Message display duration in seconds. Default 20 sec. If duration is zero, no message is displayed.
function WAREHOUSE:_DebugMessage(text, duration)
  duration=duration or 20
  if duration>0 then
    MESSAGE:New(text, duration):ToAllIf(self.Debug)
  end
  self:T(self.lid..text)
end

--- Error message. Message send to all (if duration > 0). Text self:E(text) added to DCS.log file.
-- @param #WAREHOUSE self
-- @param #string text The text of the error message.
-- @param #number duration Message display duration in seconds. Default 20 sec. If duration is zero, no message is displayed.
function WAREHOUSE:_ErrorMessage(text, duration)
  duration=duration or 20
  if duration>0 then
    MESSAGE:New(text, duration):ToAll()
  end
  self:E(self.lid..text)
end


--- Calculate the maximum height an aircraft can reach for the given parameters.
-- @param #WAREHOUSE self
-- @param #number D Total distance in meters from Departure to holding point at destination.
-- @param #number alphaC Climb angle in rad.
-- @param #number alphaD Descent angle in rad.
-- @param #number Hdep AGL altitude of departure point.
-- @param #number Hdest AGL altitude of destination point.
-- @param #number Deltahhold Relative altitude of holding point above destination.
-- @return #number Maximum height the aircraft can reach.
function WAREHOUSE:_GetMaxHeight(D, alphaC, alphaD, Hdep, Hdest, Deltahhold)

  local Hhold=Hdest+Deltahhold
  local hdest=Hdest-Hdep
  local hhold=hdest+Deltahhold

  local Dp=math.sqrt(D^2 + hhold^2)

  local alphaS=math.atan(hdest/D) -- slope angle
  local alphaH=math.atan(hhold/D) -- angle to holding point (could be necative!)

  local alphaCp=alphaC-alphaH  -- climb angle with slope
  local alphaDp=alphaD+alphaH  -- descent angle with slope

  -- ASA triangle.
  local gammap=math.pi-alphaCp-alphaDp
  local sCp=Dp*math.sin(alphaDp)/math.sin(gammap)
  local sDp=Dp*math.sin(alphaCp)/math.sin(gammap)

  -- Max height from departure.
  local hmax=sCp*math.sin(alphaC)

  -- Debug info.
  if self.Debug then
    env.info(string.format("Hdep    = %.3f km", Hdep/1000))
    env.info(string.format("Hdest   = %.3f km", Hdest/1000))
    env.info(string.format("DetaHold= %.3f km", Deltahhold/1000))
    env.info()
    env.info(string.format("D       = %.3f km", D/1000))
    env.info(string.format("Dp      = %.3f km", Dp/1000))
    env.info()
    env.info(string.format("alphaC  = %.3f Deg", math.deg(alphaC)))
    env.info(string.format("alphaCp = %.3f Deg", math.deg(alphaCp)))
    env.info()
    env.info(string.format("alphaD  = %.3f Deg", math.deg(alphaD)))
    env.info(string.format("alphaDp = %.3f Deg", math.deg(alphaDp)))
    env.info()
    env.info(string.format("alphaS  = %.3f Deg", math.deg(alphaS)))
    env.info(string.format("alphaH  = %.3f Deg", math.deg(alphaH)))
    env.info()
    env.info(string.format("sCp      = %.3f km", sCp/1000))
    env.info(string.format("sDp      = %.3f km", sDp/1000))
    env.info()
    env.info(string.format("hmax     = %.3f km", hmax/1000))
    env.info()

    -- Descent height
    local hdescent=hmax-hhold

    local dClimb   = hmax/math.tan(alphaC)
    local dDescent = (hmax-hhold)/math.tan(alphaD)
    local dCruise  = D-dClimb-dDescent

    env.info(string.format("hmax     = %.3f km", hmax/1000))
    env.info(string.format("hdescent = %.3f km", hdescent/1000))
    env.info(string.format("Dclimb   = %.3f km", dClimb/1000))
    env.info(string.format("Dcruise  = %.3f km", dCruise/1000))
    env.info(string.format("Ddescent = %.3f km", dDescent/1000))
    env.info()
  end

  return hmax
end


--- Make a flight plan from a departure to a destination airport.
-- @param #WAREHOUSE self
-- @param #WAREHOUSE.Assetitem asset
-- @param Wrapper.Airbase#AIRBASE departure Departure airbase.
-- @param Wrapper.Airbase#AIRBASE destination Destination airbase.
-- @return #table Table of flightplan waypoints.
-- @return #table Table of flightplan coordinates.
function WAREHOUSE:_GetFlightplan(asset, departure, destination)

  -- Parameters in SI units (m/s, m).
  local Vmax=asset.speedmax/3.6
  local Range=asset.range
  local category=asset.category
  local ceiling=asset.DCSdesc.Hmax
  local Vymax=asset.DCSdesc.VyMax

  -- Max cruise speed 90% of max speed.
  local VxCruiseMax=0.90*Vmax

  -- Min cruise speed 70% of max cruise or 600 km/h whichever is lower.
  local VxCruiseMin = math.min(VxCruiseMax*0.70, 166)

  -- Cruise speed (randomized). Expectation value at midpoint between min and max.
  local VxCruise = UTILS.RandomGaussian((VxCruiseMax-VxCruiseMin)/2+VxCruiseMin, (VxCruiseMax-VxCruiseMax)/4, VxCruiseMin, VxCruiseMax)

  -- Climb speed 90% ov Vmax but max 720 km/h.
  local VxClimb = math.min(Vmax*0.90, 200)

  -- Descent speed 60% of Vmax but max 500 km/h.
  local VxDescent = math.min(Vmax*0.60, 140)

  -- Holding speed is 90% of descent speed.
  local VxHolding = VxDescent*0.9

  -- Final leg is 90% of holding speed.
  local VxFinal = VxHolding*0.9

  -- Reasonably civil climb speed Vy=1500 ft/min = 7.6 m/s but max aircraft specific climb rate.
  local VyClimb=math.min(7.6, Vymax)

  -- Climb angle in rad.
  --local AlphaClimb=math.asin(VyClimb/VxClimb)
  local AlphaClimb=math.rad(4)

  -- Descent angle in rad. Moderate 4 degrees.
  local AlphaDescent=math.rad(4)

  -- Expected cruise level (peak of Gaussian distribution)
  local FLcruise_expect=150*RAT.unit.FL2m
  if category==Group.Category.HELICOPTER then
    FLcruise_expect=1000 -- 1000 m ASL
  end

  -------------------------
  --- DEPARTURE AIRPORT ---
  -------------------------

  -- Coordinates of departure point.
  local Pdeparture=departure:GetCoordinate()

  -- Height ASL of departure point.
  local H_departure=Pdeparture.y

  ---------------------------
  --- DESTINATION AIRPORT ---
  ---------------------------

  -- Position of destination airport.
  local Pdestination=destination:GetCoordinate()

  -- Height ASL of destination airport/zone.
  local H_destination=Pdestination.y

  -----------------------------
  --- DESCENT/HOLDING POINT ---
  -----------------------------

  -- Get a random point between 5 and 10 km away from the destination.
  local Rhmin=5000
  local Rhmax=10000

  -- For helos we set a distance between 500 to 1000 m.
  if category==Group.Category.HELICOPTER then
    Rhmin=500
    Rhmax=1000
  end

  -- Coordinates of the holding point. y is the land height at that point.
  local Pholding=Pdestination:GetRandomCoordinateInRadius(Rhmax, Rhmin)

  -- Distance from holding point to final destination (not used).
  local d_holding=Pholding:Get2DDistance(Pdestination)

  -- AGL height of holding point.
  local H_holding=Pholding.y

  ---------------
  --- GENERAL ---
  ---------------

  -- We go directly to the holding point not the destination airport. From there, planes are guided by DCS to final approach.
  local heading=Pdeparture:HeadingTo(Pholding)
  local d_total=Pdeparture:Get2DDistance(Pholding)

  ------------------------------
  --- Holding Point Altitude ---
  ------------------------------

  -- Holding point altitude. For planes between 1600 and 2400 m AGL. For helos 160 to 240 m AGL.
  local h_holding=1200
  if category==Group.Category.HELICOPTER then
    h_holding=150
  end
  h_holding=UTILS.Randomize(h_holding, 0.2)

  -- Max holding altitude.
  local DeltaholdingMax=self:_GetMaxHeight(d_total, AlphaClimb, AlphaDescent, H_departure, H_holding, 0)

  if h_holding>DeltaholdingMax then
    h_holding=math.abs(DeltaholdingMax)
  end

  -- This is the height ASL of the holding point we want to fly to.
  local Hh_holding=H_holding+h_holding

  ---------------------------
  --- Max Flight Altitude ---
  ---------------------------

  -- Get max flight altitude relative to H_departure.
  local h_max=self:_GetMaxHeight(d_total, AlphaClimb, AlphaDescent, H_departure, H_holding, h_holding)

  -- Max flight level ASL aircraft can reach for given angles and distance.
  local FLmax = h_max+H_departure

  --CRUISE
  -- Min cruise alt is just above holding point at destination or departure height, whatever is larger.
  local FLmin=math.max(H_departure, Hh_holding)

  -- Ensure that FLmax not above its service ceiling.
  FLmax=math.min(FLmax, ceiling)

  -- If the route is very short we set FLmin a bit lower than FLmax.
  if FLmin>FLmax then
    FLmin=FLmax
  end

  -- Expected cruise altitude - peak of gaussian distribution.
  if FLcruise_expect<FLmin then
    FLcruise_expect=FLmin
  end
  if FLcruise_expect>FLmax then
    FLcruise_expect=FLmax
  end

  -- Set cruise altitude. Selected from Gaussian distribution but limited to FLmin and FLmax.
  local FLcruise=UTILS.RandomGaussian(FLcruise_expect, math.abs(FLmax-FLmin)/4, FLmin, FLmax)

  -- Climb and descent heights.
  local h_climb   = FLcruise - H_departure
  local h_descent = FLcruise - Hh_holding

  -- Get distances.
  local d_climb   = h_climb/math.tan(AlphaClimb)
  local d_descent = h_descent/math.tan(AlphaDescent)
  local d_cruise  = d_total-d_climb-d_descent

  -- Debug.
  local text=string.format("Flight plan:\n")
  text=text..string.format("Vx max        = %.2f km/h\n", Vmax*3.6)
  text=text..string.format("Vx climb      = %.2f km/h\n", VxClimb*3.6)
  text=text..string.format("Vx cruise     = %.2f km/h\n", VxCruise*3.6)
  text=text..string.format("Vx descent    = %.2f km/h\n", VxDescent*3.6)
  text=text..string.format("Vx holding    = %.2f km/h\n", VxHolding*3.6)
  text=text..string.format("Vx final      = %.2f km/h\n", VxFinal*3.6)
  text=text..string.format("Vy max        = %.2f m/s\n",  Vymax)
  text=text..string.format("Vy climb      = %.2f m/s\n",  VyClimb)
  text=text..string.format("Alpha Climb   = %.2f Deg\n",  math.deg(AlphaClimb))
  text=text..string.format("Alpha Descent = %.2f Deg\n",  math.deg(AlphaDescent))
  text=text..string.format("Dist climb    = %.3f km\n",   d_climb/1000)
  text=text..string.format("Dist cruise   = %.3f km\n",   d_cruise/1000)
  text=text..string.format("Dist descent  = %.3f km\n",   d_descent/1000)
  text=text..string.format("Dist total    = %.3f km\n",   d_total/1000)
  text=text..string.format("h_climb       = %.3f km\n",   h_climb/1000)
  text=text..string.format("h_desc        = %.3f km\n",   h_descent/1000)
  text=text..string.format("h_holding     = %.3f km\n",   h_holding/1000)
  text=text..string.format("h_max         = %.3f km\n",   h_max/1000)
  text=text..string.format("FL min        = %.3f km\n",   FLmin/1000)
  text=text..string.format("FL expect     = %.3f km\n",   FLcruise_expect/1000)
  text=text..string.format("FL cruise *   = %.3f km\n",   FLcruise/1000)
  text=text..string.format("FL max        = %.3f km\n",   FLmax/1000)
  text=text..string.format("Ceiling       = %.3f km\n",   ceiling/1000)
  text=text..string.format("Max range     = %.3f km\n",   Range/1000)
  self:T(self.lid..text)

  -- Ensure that cruise distance is positve. Can be slightly negative in special cases. And we don't want to turn back.
  if d_cruise<0 then
    d_cruise=100
  end

  ------------------------
  --- Create Waypoints ---
  ------------------------

  -- Waypoints and coordinates
  local wp={}
  local c={}

  --- Departure/Take-off
  c[#c+1]=Pdeparture
  wp[#wp+1]=Pdeparture:WaypointAir("RADIO", COORDINATE.WaypointType.TakeOffParking, COORDINATE.WaypointAction.FromParkingArea, VxClimb*3.6, true, departure, nil, "Departure")

  --- Begin of Cruise
  local Pcruise=Pdeparture:Translate(d_climb, heading)
  Pcruise.y=FLcruise
  c[#c+1]=Pcruise
  wp[#wp+1]=Pcruise:WaypointAir("BARO", COORDINATE.WaypointType.TurningPoint, COORDINATE.WaypointAction.TurningPoint, VxCruise*3.6, true, nil, nil, "Cruise")

  --- Descent
  local Pdescent=Pcruise:Translate(d_cruise, heading)
  Pdescent.y=FLcruise
  c[#c+1]=Pdescent
  wp[#wp+1]=Pdescent:WaypointAir("BARO", COORDINATE.WaypointType.TurningPoint, COORDINATE.WaypointAction.TurningPoint, VxDescent*3.6, true, nil, nil, "Descent")

  --- Holding point
  if not _DATABASE:GetFlightControl(destination:GetName()) then
    Pholding.y=H_holding+h_holding
    c[#c+1]=Pholding
    wp[#wp+1]=Pholding:WaypointAir("BARO", COORDINATE.WaypointType.TurningPoint, COORDINATE.WaypointAction.TurningPoint, VxHolding*3.6, true, nil, nil, "Holding")
  end

  --- Final destination.
  c[#c+1]=Pdestination
  wp[#wp+1]=Pdestination:WaypointAir("RADIO", COORDINATE.WaypointType.Land, COORDINATE.WaypointAction.Landing, VxFinal*3.6, true,  destination, nil, "Final Destination")


  -- Mark points at waypoints for debugging.
  if self.Debug then
    for i,coord in pairs(c) do
      local coord=coord --Core.Point#COORDINATE
      local dist=0
      if i>1 then
        dist=coord:Get2DDistance(c[i-1])
      end
      coord:MarkToAll(string.format("Waypoint %i, distance = %.2f km",i, dist/1000))
    end
  end

  return wp,c
end

-------------------------------------------------------------------------------------------------------------------------------------------------------------------------------------------------------
-------------------------------------------------------------------------------------------------------------------------------------------------------------------------------------------------------
-------------------------------------------------------------------------------------------------------------------------------------------------------------------------------------------------------<|MERGE_RESOLUTION|>--- conflicted
+++ resolved
@@ -5162,11 +5162,7 @@
     local assetitem=_asset --#WAREHOUSE.Assetitem
 
     -- Debug info.
-<<<<<<< HEAD
-    self:I(self.lid..string.format("Asset %s spawned=%s as %s", assetitem.templatename, tostring(assetitem.spawned), tostring(assetitem.spawngroupname)))
-=======
     self:T2(self.lid..string.format("Asset %s spawned %s as %s", assetitem.templatename, tostring(assetitem.spawned), tostring(assetitem.spawngroupname)))
->>>>>>> b13ddc95
 
     if assetitem.spawned then
       n=n+1
@@ -6126,12 +6122,9 @@
 
       -- Debug message.
       self:T(self.lid..string.format("Warehouse %s captured event birth of its asset unit %s. spawned=%s", self.alias, EventData.IniUnitName, tostring(asset.spawned)))
-<<<<<<< HEAD
-=======
 
       -- Birth is triggered for each unit. We need to make sure not to call this too often!
       if not asset.spawned then
->>>>>>> b13ddc95
 
       if request then
 
