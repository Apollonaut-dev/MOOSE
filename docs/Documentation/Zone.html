--- conflicted
+++ resolved
@@ -49,7 +49,6 @@
 					<li><a href="Positionable.html">Positionable</a></li>
 					<li><a href="Process_JTAC.html">Process_JTAC</a></li>
 					<li><a href="Process_Pickup.html">Process_Pickup</a></li>
-					<li><a href="Radio.html">Radio</a></li>
 					<li><a href="Route.html">Route</a></li>
 					<li><a href="Scenery.html">Scenery</a></li>
 					<li><a href="ScheduleDispatcher.html">ScheduleDispatcher</a></li>
@@ -77,11 +76,8 @@
 
    
 
-<<<<<<< HEAD
-=======
 <p><img src="..\Presentations\ZONE\Dia1.JPG" alt="Banner Image"/></p>
 
->>>>>>> 71374f0c
 <hr/>
 
 <p>There are essentially two core functions that zones accomodate:</p>
